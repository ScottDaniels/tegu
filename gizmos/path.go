// vi: sw=4 ts=4:

/*

	Mnemonic:	path
	Abstract:	Manages a path as a list of switches (needed to set a flow mod)
				and a list of links (needed to set obligations). There is no 
				attempt to maintain the path as a graph, though we'll save the 
				data in the order added, so if the caller adds things in path 
				order it represents the direction of flow.

				Some ascii art that might help
			
				path===> [EP0]---[sw1]-------------LINK1---------[sw2]---------LINK2--------[sw3]---[EP1]
			    			     ^   ^                          ^
			    			     |   |    link1's               |   link1's
			 endpt0's port/queue-+   +--- forward queue         + ---backward queue
		      <---data flow                dataflow--->              <---dataflow	

				*sw1 is where h1 connects, sw3 is where h2 connects. 
				*the forward queue location is on the switch/port that sends data on the link in 
					the "path forward" direction (towards h2)
				*The backward queue location is the opposite; swtich/port sending data on the 
					link in the backwards direction (towards h1)
			
				The forward/backwards naming convention make sense, but are not obvious

				Endpoints only have 'forward' switches and so when we set their queue we always
				set the forward queue.

				If the path is marked as a scramble, then it's not a true path between the endpoints.
				For a scramble, the list of links represents only the unique set of links that are 
				involved in all possible paths between the end points. 

	Date:		26 November 2013
	Author:		E. Scott Daniels

	Mod:		03 Apr 2014 - Added support for endpoints
				11 Jun 2014 - Changes to support finding all paths rather than shortest
				13 Jun 2014 - Added to the doc.
				29 Jun 2014 - Changes to support user link limits.
				07 Jul 2014 - Changed to fix queue deletion when a reservation is deleted.
				29 Jul 2014 - Mlag support
				19 Oct 2014 - Support setting queues only on outbound direction of path.
				29 Oct 2014 - Added Get_nlinks() function.
*/

package gizmos

import (
	//"bufio"
	//"encoding/json"
	//"flag"
	"fmt"
	//"io/ioutil"
	//"html"
	//"net/http"
	"os"
	//"strings"
	//"time"

	//"codecloud.web.att.com/gopkgs/clike"
)

type Path struct {
	usr		*string			// user that this path is associated with -- needed to delete the user based utilisation on links
	links	[]*Link
	lidx	int
	switches []*Switch
	sidx	int
	h1		*Host
	h2		*Host
	bw_amt	int64			// amount of bandwidth reserved along this path
	endpts	[]*Link			// virtual links that represent the switch to vm endpoint 'link'
	extip	*string			// external IP address to be added to the flow mod when needed
	extflag	*string			// flag indicating whether external IP is source (-S) or dest (-D) needed by flow mod generator
	is_reverse	bool		// set to indicate that the path was saved in reverse order
	is_scramble bool		// if the path is not a true path, but a list of links involved in all possible paths between hosts
}

// ---------------------------------------------------------------------------------------

/*
	Creates an empty path representation between two hosts.
*/
func Mk_path( h1 *Host, h2 *Host ) ( p *Path ) {
	p = &Path {
		h1:		h1,
		h2:		h2,
		lidx:	0,
		sidx:	0,
		is_reverse: false,
		is_scramble: false,
	}

	p.endpts = make( []*Link, 2 )
	p.links = make( []*Link, 32 )
	p.switches = make( []*Switch, 64 )

	return
}

/*
	Destruction.
*/
func (p *Path) Nuke() {
	for i := 0; i < p.lidx; i++ {
		p.links[i] = nil
	}
	p.links = nil
	for i := 0; i < p.sidx; i++ {
		p.switches[i] = nil
	}
	p.switches = nil
	p.h1 = nil
	p.h2 = nil

	p.endpts[0] = nil
	p.endpts[1] = nil
}

/*
	Causes the reverse indicator to be set.  This is necessary if
	the path has been constructed in reverse and affects the way
	queue information along the path is generated. 
*/
func (p *Path) Set_reverse( state bool ) {
	p.is_reverse = state
}

/*
	Set the amount of bandwith that has been reserved along this path.
*/
func (p *Path) Set_bandwidth( bw int64 ) {
	if( bw > 0 ) {
		p.bw_amt = bw;
	}

	return
}

/*
	Causes the is_scramble indicator to be set to the value passed in.
*/
func (p *Path) Set_scramble( state bool ) {
	p.is_scramble = state
}

/*
	Return the current amount of bandwidth reserved on the path
*/
func (p *Path) Get_bandwidth( ) ( int64 )  {
	return p.bw_amt
}

/*
	Return the number of links in the path.
*/
func (p *Path) Get_nlinks( ) ( int ) {
	return p.lidx
}

/*
	Returns the state of the scramble setting.
*/
func (p *Path) Is_scramble( ) ( bool ) {
	return p.is_scramble
}

/*
	Adds the link passed in to the path. Links should be added in 
	order from the origin switch to the termination switch.  If
	the links are added in reverse, the reverse indicator should
	be set for the path (see Set_reverse() method).  Adding links
	out of order will cause interesting and likely undesired, results. 

	If the is_scramble indicator is set, then the links represent only
	a unique set of links necessary to construct one or more paths
	between the end points. A scramble is generated (probably) when 
	all paths are found rather than a single, shortest, path.
*/
func (p *Path) Add_link( l *Link ) {
	var (
		new_links	[]*Link
	)

	if l == nil {
		return
	}

	if p.lidx >= len( p.links ) {
		new_links = make( []*Link, p.lidx + 32 )
		copy( new_links, p.links )
		p.links = new_links;	
	}

	p.links[p.lidx] = l
	p.lidx++
	
	return
}

/*
	Adds the switch passed in to the path.
	Switches should be added in order from the source to termination
	switch. If the order is from termination to source, then the 
	reverse indicator must be set.   Adding switches out of order
	will cause for interesting, and likely undesired, results. 
*/
func (p *Path) Add_switch( s *Switch ) {
	var (
		new_switches	[]*Switch
	)

	if p == nil {
		return
	}

	if p.sidx >= len( p.switches ) {
		new_switches = make( []*Switch, p.sidx + 64 )
		copy( new_switches, p.switches )
		p.switches = new_switches;	
	}

	p.switches[p.sidx] = s
	p.sidx++
}

/*
	Adds an endpoint that represents the connection between the switch and the 
	given host. This allows a queue outbound from the switch to the host to 
	be set.
*/
func ( p *Path) Add_endpoint( l *Link ) {
	var (
		idx int = 0
	)

	if p == nil {
		return
	}

	if p.endpts[0] != nil {
		if p.endpts[1] != nil {
			p.endpts[0] = p.endpts[1]			// add pushes the endpoint -- should never happen, but allow it
		}
		idx = 1
	}
		
	p.endpts[idx] = l
}

/*
	Reverses the endpoints. The expectation is that they are in h1, h2 order, but if they were 
	pushed backwards then this allows that to be corrected by the user.
*/
func (p *Path) Flip_endpoints( ) {
	ep := p.endpts[0]
	p.endpts[0] =  p.endpts[1]
	p.endpts[1] =  ep
}

/*
	Increases the utilisation of the path by adding delta to all links. This assumes that each
	link has already been tested and indicated it could accept the change.  The return value
	does inidcate wheter or not the assignment was successful to all (true) or if one or more
	links could not be increased (false).
*/
func (p *Path) Inc_utilisation( commence, conclude, delta int64, qid *string, usr *Fence ) ( r bool ){
	r = true

	for i := 0; i < p.lidx; i++ {
		if qid != nil {
			p.links[i].Inc_queue( qid, commence, conclude, delta, usr ) 
		} else {
			if ! p.links[i].Inc_utilisation( commence, conclude, delta, usr ) {
				r = false
			}
		}
	}

	return
}

/*
	Increase the utilisation of all related links to those that are in the path. We assume that
	the links in the path have already been increased.
*/
func (p *Path) Inc_mlag( commence int64, conclude int64, delta int64, usr *Fence, mlags map[string]*Mlag ) {
	for i := 0; i < p.lidx; i++ {
		m := p.links[i].Get_mlag() 
		if m != nil {
			mlag := mlags[*m]
			if mlag != nil {
				mlag.Inc_utilisation( commence, conclude, delta, usr, p.links[i].Get_allotment() )		// bump everything except the link in our path 
			}
		}
	}
}

/*
	Sets the user name associated with the path
*/
func (p *Path) Set_usr( usr *string ) {
	p.usr = usr
}

/*
	Accept a new external ip address associated with the path.
*/
func (p *Path) Set_extip( extip *string, flag *string ) {
	if p == nil {
		return
	}

	p.extip = extip
	p.extflag  = flag
}

/*
	Add the necessary queues to the path that increase the utilisation of the links in the path.
	If is_reverse is set to true, the queue is added from last to first in the list. 

	The bw_amt value is the bandwidth being reserved relative to the direction of the path.  This value
	is used to set the amount on the queue.
	To that end four queue types are created on the links:
		1) priority-in the priority queue (1) for data returning to host1
		2) priority-out the priority queue (1) for date outbound toward host 2
		3) qid - the queue (n) set on the first link in the path for data flowing outbound
		4) Rqid - the queue (n) set on the last link in the path for the data flowing from host2 toward host1


	The process of adding a queue to a link increases the obligation (allotment) for that link. 

	The user fence that is passed in provides the user name and the set of defaults that are to be used if
	this is the first time a queue has been set for the user on a link that the path traverses.

*/
func (p *Path) Set_queue( qid *string, commence int64, conclude int64, bw_amt int64, usr *Fence ) (err error) {
	err = nil
	poutstr := "priority-out"		// names for priority queue in the proper direction

	if p == nil {
		obj_sheep.Baa( 0, "set_queue: p is nil!" )
		err = fmt.Errorf( "p is nil" )
		return
	}

	if p.lidx == 0 {			// this should _never_ happen
		obj_sheep.Baa( 0, "set_queue: no links in the path!" )
		err = fmt.Errorf( "path has no links" )
		return
	}

	if p.is_reverse {				// path was saved backwards, so we run it from last to first
		err = p.links[p.lidx-1].Set_forward_queue( qid, commence, conclude, bw_amt, usr )		// set first outbound queue from h1 on the ingress to a specific queue
		if err != nil { return }

		for i := p.lidx-2; i > 0; i-- {						// set priority queues for all interediate links; set in both directions
			err = p.links[i].Set_forward_queue( &poutstr, commence, conclude, bw_amt, usr )
			if err != nil { return }

		}

		if p.lidx > 1 {																		// when only one link, there is no priority queue inbound to h2
			err = p.links[0].Set_forward_queue( &poutstr, commence, conclude, bw_amt, usr )		// for the last link set the last priority in direction of h2 to amt-out
		}

	} else {
		err = p.links[0].Set_forward_queue( qid, commence, conclude, bw_amt, usr )			// set the specific queue on the ingress switch side of the link
		if err != nil { return }

		for i := 1; i < p.lidx-1; i++ {
			err = p.links[i].Set_forward_queue( &poutstr, commence, conclude, bw_amt, usr )
			if err != nil { return }
		}

		if p.lidx > 1 {																				// when just one link there is no priority queue into last switch
			err = p.links[p.lidx-1].Set_forward_queue( &poutstr, commence, conclude, bw_amt, usr )		// and priority for this is the limit out from h1
			if err != nil { return }
		}
	}

	if p.endpts[1] != nil {			// endpoints are added in h1,h2 order (regardless of path order), so always looking for ep[1] here	
		eqid := "E1" + *qid;
		err = p.endpts[1].Set_forward_queue( &eqid, commence, conclude, bw_amt, usr )		// amount out from h1 into h2
		if err != nil { return }
	}

	return
}

/*
	Return the usr name associated with the path.
*/
func (p *Path) Get_usr( ) ( *string ) {
	return p.usr
}

/*
	Return the external IP address or nil.
*/
func (p *Path) Get_extip( ) ( *string ) {
	if p != nil {
		return p.extip
	}

	return nil
}

/*
	Return the external id direction for this path.
*/
func (p *Path) Get_extflag( ) ( *string ) {
	return p.extflag
}

/* 
	Return pointer to host. 
*/
func (p *Path) Get_h1( ) ( *Host ) {
	return p.h1
}

/* 
	Return pointer to host. 
*/
func (p *Path) Get_h2( ) ( *Host ) {
	return p.h2
}

/*
	Return the forward link information (switch/port/queue-num) associated with the first (ingress) switch 
	in the path.  This is the port and queue number used on the first switch in the path to send data _out_ 
	from h1.  The data is based on queue ID and the timestamp given (queue numbers can vary over time).
	See also Get_endpoint_spq()
*/
func (p *Path) Get_ilink_spq( qid *string, tstamp int64 ) ( spq *Spq ) {
	var (
		idx int = 0
	)
	
	spq = nil

	if p.is_reverse {			// if reverse we need to look at the last rather than the first
		idx = p.lidx-1		
	}
	
	if idx >= 0 {
		spq = Mk_spq( p.links[idx].Get_forward_info( qid, tstamp ) )
	}
		
	return
}

/*
	Return the backward link information (switch/port/queue-num) associated with the egress switch in
	path. This is the port and queue number on the last switch in the path that is used to send data _back_
	to h1 (inbound) from h2.
	The data is based on queue ID and the timestamp given (queue numbers can vary over time).

	See also Get_endpoint_spq()
*/
func (p *Path) Get_elink_spq( qid *string, tstamp int64 ) ( spq *Spq ) {
	var (
		idx int
	)
	
	spq = nil

	idx = p.lidx-1		
	if p.is_reverse {			// if reverse we need to look at the first link
		idx = 0
	}
	
	if idx >= 0 {
		spq = Mk_spq( p.links[idx].Get_backward_info( qid, tstamp ) )
	}
		
	return
}

/*
	Return a list of intermediate switch/port/queue-num tuples in a forward (h1->h2) direction.
	(The data is based on priority-out queues.) 
*/
func (p *Path) Get_forward_im_spq( tstamp int64 )  ( []*Spq ){
	var (
		pout string = "priority-out"
		ret_list []*Spq
		ridx	int = 0
	)

	ret_list = make( []*Spq, 128 )

	// TODO:  check bounds on ret_list
	if p.is_reverse {
		for i := p.lidx-2; i >= 0; i-- {
			ret_list[ridx] = Mk_spq(  p.links[i].Get_forward_info( &pout, tstamp ) )
			ridx++
		}
	} else {
		for i := 1; i < p.lidx; i++ {
			ret_list[ridx] = Mk_spq(  p.links[i].Get_forward_info( &pout, tstamp ) )
			ridx++
		}
	}

	return ret_list[:ridx]
}

/*
	Returns a list of intermediate switch/port/qnum tuples in a backwards (h2->h1) direction.
	(The queues are based on a priority-in queue name)
*/
func (p *Path) Get_backward_im_spq( tstamp int64 )  ( []*Spq ){
	var (
		pin string = "priority-in"
		ret_list []*Spq
		ridx	int = 0
	)

	ret_list = make( []*Spq, 128 )

	// TODO:  check bounds on ret_list
	if p.is_reverse {
		for i := p.lidx-1; i > 0; i-- {
			ret_list[ridx] = Mk_spq(  p.links[i].Get_backward_info( &pin, tstamp ) )
			ridx++
		}
	} else {
		for i := 0; i < p.lidx - 1; i++ {
			ret_list[ridx] = Mk_spq(  p.links[i].Get_backward_info( &pin, tstamp ) )
			ridx++
		}
	}

	return ret_list[:ridx]
}

/*
	Return a list of switch/port/queue-num tuples for all of the intermediate links in a path. Both
	the forward and backward tuples are returned in the list making the list a complete set of 
	switch/port/queue-nums that must be translated into flowmods along the path in order to 
	properly queue traffic for a reservation.
*/
func (p *Path) Get_intermed_spq( tstamp int64 )  ( []*Spq ){
	var (
		pin string = "priority-in"
		pout string = "priority-out"
		ret_list []*Spq
		ridx	int = 0
	)

	ret_list = make( []*Spq, 128 )

	// TODO:  check bounds on ret_list
	if p.is_reverse {
		for i := p.lidx-1; i > 0; i-- {
			ret_list[ridx] = Mk_spq(  p.links[i].Get_backward_info( &pin, tstamp ) )
			ridx++
		}
		for i := p.lidx-2; i >= 0; i-- {
			ret_list[ridx] = Mk_spq(  p.links[i].Get_forward_info( &pout, tstamp ) )
			ridx++
		}
	} else {
		for i := 0; i < p.lidx - 1; i++ {
			ret_list[ridx] = Mk_spq(  p.links[i].Get_backward_info( &pin, tstamp ) )
			ridx++
		}
		for i := 1; i < p.lidx; i++ {
			ret_list[ridx] = Mk_spq(  p.links[i].Get_forward_info( &pout, tstamp ) )
			ridx++
		}

	}

	return ret_list[:ridx]
}

/*
	Returns the pair of switch/port/queue-num objects that are associated with the endpoint
	links.  An endpoint link is the connection between the ingress/egress switch and the 
	attached host.  This is _not_ the same as the ingress link and egress link which are
	the information related to the first true link on the path.

	This function will return nil pointers when both hosts are on the same switch as 
	that case is managed as a virtual link and not as endpoints (probably should be 
	changed, but for now that's the way it is).

	Qid is the queue base name that we'll attach E0 and E1 to as a prefix.

	Endpoints are added in h1,h2 order and not in path order, so this function must
	return them respecitive to the path which may mean inverting them as the caller
	of this function should expect that e0 is the endpoint at the start of the path. 
*/
func (p *Path) Get_endpoint_spq( qid *string, tstamp int64 ) ( e0 *Spq, e1 *Spq ) {
	var (
		idx0 int = 0
		idx1 int = 1
		pfx0 string = "E0"
		pfx1 string = "E1"
	)

	if p.is_reverse {
		idx0 = 1
		idx1 = 0
		pfx0 = "E1"
		pfx1 = "E0"
	}

	if p.endpts[idx0] != nil {
		eqid := pfx0 + *qid 
		e0 = Mk_spq( p.endpts[idx0].Get_forward_info( &eqid, tstamp ) )
	}

	if p.endpts[idx1] != nil {
		eqid := pfx1 + *qid 
		e1 = Mk_spq( p.endpts[idx1].Get_forward_info( &eqid, tstamp ) )		// end points track things only in forward direction
	}

	return
}

/*
	Creates a new path that is the inverse (reverse) of the path. The original 
	path is not damaged.
*/
func (p *Path) Invert( ) ( ip *Path ) {
	ip = Mk_path( p.h1, p.h2 )

	for i := p.lidx - 1; i >= 0; i-- {
		ip.Add_link( p.links[i] )
	}

	for i := p.sidx - 1; i >= 0; i-- {
		ip.Add_switch( p.switches[i] )
	}

	ip.is_reverse = !p.is_reverse
	return 
}

// ------------------------ string/json/human output functions ------------------------------------

/*
	Debugging and/or testing dump of the path. If reverse is true, then we assue that path
	is in reverse order.
*/
func (p *Path) Dump( reverse bool ) {
	var (
		sep string = ""
		sw1 *string
		sw2 *string
		swp1 int
		swp2 int
	)

	if reverse {
		for i := p.lidx-1; i >= 0; i-- {
			sw1, sw2 = p.links[i].Get_sw_names()
			swp1, swp2 = p.links[i].Get_sw_ports()
			ob := p.links[i].Get_allotment()			// get the obligation
			fmt.Fprintf( os.Stderr, "%ss(%s/%d) <== %.2fM", sep, *sw1, swp1, float64(ob.Get_max_allocation( ))/1000000.0 )
			sep = " ==> "
		}
	} else {
		for i := 0; i < p.lidx; i++ {
			sw1, sw2 = p.links[i].Get_sw_names()
			swp1, swp2 = p.links[i].Get_sw_ports()
			ob := p.links[i].Get_allotment()			// get the obligation
			fmt.Fprintf( os.Stderr, "%ss(%s/%d) <== %.2f", sep, *sw1, swp1, float64(ob.Get_max_allocation( ))/1000000.0 )
			sep = " ==> "
		}
	}

	fmt.Fprintf( os.Stderr, "%ss(%s/%d)\n", sep, *sw2, swp2 )
}


/*
	Generates a string representing the path.
*/
func (p *Path) To_str( ) ( s string ) {
	var (
		sep string = ""
	)

	s = ""

	for i := 0; i < p.sidx; i++ {
		s += fmt.Sprintf( "%s %s ", sep, *(p.switches[i].Get_id()) )
		sep = "->"
	}

	return
}

/*
	Generates a string of json which represents the path.
*/
func (p *Path) To_json( ) (json string) {
	var (
		sep string = ""
	)

<<<<<<< HEAD
	json = fmt.Sprintf( "{ %q: %q, %q: %q, %q: [ ", "h1", p.h1.To_str(), "h2", p.h2.To_str(), "links" )
=======
	json = fmt.Sprintf( "{ %q: %q, %q: %q, %q: [ ", "h1", *p.h1.Get_mac(), "h2", *p.h2.Get_mac(), "links" )
>>>>>>> 50e62a57
	for i := 0; i < p.lidx; i++ {
		json += fmt.Sprintf( "%s%s ", sep, p.links[i].To_json() )
		sep = ","
	}

	sep = ""
	json += fmt.Sprintf( "], %q: [ ", "switches" )
	for i := 0; i < p.sidx; i++ {
		json += fmt.Sprintf( "%s%q ", sep, *(p.switches[i].Get_id()) )
		sep = ","
	}
	json += fmt.Sprintf( "] }" )
	return
}<|MERGE_RESOLUTION|>--- conflicted
+++ resolved
@@ -705,11 +705,7 @@
 		sep string = ""
 	)
 
-<<<<<<< HEAD
-	json = fmt.Sprintf( "{ %q: %q, %q: %q, %q: [ ", "h1", p.h1.To_str(), "h2", p.h2.To_str(), "links" )
-=======
 	json = fmt.Sprintf( "{ %q: %q, %q: %q, %q: [ ", "h1", *p.h1.Get_mac(), "h2", *p.h2.Get_mac(), "links" )
->>>>>>> 50e62a57
 	for i := 0; i < p.lidx; i++ {
 		json += fmt.Sprintf( "%s%s ", sep, p.links[i].To_json() )
 		sep = ","
