--- conflicted
+++ resolved
@@ -68,13 +68,10 @@
 import (
 	"fmt"
 	"os"
-<<<<<<< HEAD
-=======
 	//"strings"
 	//"time"
 
 	//"github.com/att/gopkgs/clike"
->>>>>>> 0454e7a5
 )
 
 type Path struct {
