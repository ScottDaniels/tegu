--- conflicted
+++ resolved
@@ -28,11 +28,8 @@
 	Author:		E. Scott Daniels
 
 	Mods:		13 May 2014 -- Added toks2map function.
-<<<<<<< HEAD
 				29 Sep 2014 -  The toks2map() funciton now stops parsing when the
-=======
 				29 Sep 2014 -  The toks2map() function now stops parsing when the
->>>>>>> 0454e7a5
 					first token that does not match a key=value pair in order to
 					prevent issues with the huge openstack tokens that are base64
 					encoded and thus may contain tailing equal signs and look like
@@ -50,29 +47,11 @@
 package gizmos
 
 import (
-<<<<<<< HEAD
-	"strings"
-	"time"
-
-	"github.com/att/gopkgs/clike"
-=======
-	//"bufio"
-	//"encoding/json"
-	//"flag"
-	//"fmt"
-	//"io/ioutil"
-	//"html"
-	//"net/http"
-	//"os"
 	"regexp"
 	"strings"
 	"time"
 
-	//"github.com/att/gopkgs/bleater"
 	"github.com/att/gopkgs/clike"
-	//"github.com/att/gopkgs/token"
-	//"github.com/att/gopkgs/ipc"
->>>>>>> 0454e7a5
 )
 
 
@@ -309,11 +288,7 @@
 
 /*
 	Accepts a map and a space separated list of keys that are expected to exist in the map
-<<<<<<< HEAD
-	and reference non-nil or non-empyt elements. Returns true when all elements in the
-=======
 	and reference non-nil or non-empty elements. Returns true when all elements in the
->>>>>>> 0454e7a5
 	list are present in the map, and false otherwise. If false is returned, a string
 	listing the key(s) missing is non-empty. Map can be one of [string]string, [string]*string,
 	[string]int. If int is given, than missing is true only if the key isn't in the map.
