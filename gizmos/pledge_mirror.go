--- conflicted
+++ resolved
@@ -91,10 +91,6 @@
 
 /*
  *	Makes a mirroring pledge.
-<<<<<<< HEAD
-	
-=======
->>>>>>> 0454e7a5
  */
 func Mk_mirror_pledge( in_ports []string, out_port *string, commence int64, expiry int64, id *string, usrkey *string, phost *string, vlan *string ) ( p Pledge, err error ) {
 	err = nil
