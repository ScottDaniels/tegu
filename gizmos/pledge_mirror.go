// vi: sw=4 ts=4:
/*
 ---------------------------------------------------------------------------
   Copyright (c) 2013-2015 AT&T Intellectual Property

   Licensed under the Apache License, Version 2.0 (the "License");
   you may not use this file except in compliance with the License.
   You may obtain a copy of the License at:

       http://www.apache.org/licenses/LICENSE-2.0

   Unless required by applicable law or agreed to in writing, software
   distributed under the License is distributed on an "AS IS" BASIS,
   WITHOUT WARRANTIES OR CONDITIONS OF ANY KIND, either express or implied.
   See the License for the specific language governing permissions and
   limitations under the License.
 ---------------------------------------------------------------------------
*/


/*

	Mnemonic:	pledge_mirror
	Abstract:	A pledge for a mirror.
				Now that a pledge has been converted to an interface, this needs to be

	Date:		17 Feb 2015
	Author:		Robert Eby

	Mods:		17 Feb 2015 - Added mirroring
				26 May 2015 - Broken out of main pledge to allow for pledge to become an interface.
				01 Jun 2015 - Added equal() support
				16 Aug 2015 - Move common code into Pledge_base
				16 Nov 2015 - Add tenant_id, stdout, stderr to Pledge_mirror
				24 Nov 2015 - Add options
				03 Dec 2015 - Added datacache support.
*/

package gizmos

import (
	"encoding/json"
	"fmt"
	"strings"
)

// needs rework to rename fields that make sense to mirroring
type Pledge_mirror struct {
				Pledge_base					// common fields (fields marked with dcache)

	Host1		*string		`dcache:"_"`	// list of ports to mirror
	Host2		*string		`dcache:"_"`	// destination of mirrors
	//protocol	*string
	Tpport1		*string		`dcache:"_"`	//
	Tpport2		*string		`dcache:"_"`	// these match h1/h2 respectively
	//bandw_in	int64						// bandwidth to reserve inbound to host1
	//bandw_out	int64						// bandwidth to reserve outbound from host1
	//dscp		int							// dscp value that should be propagated
	//dscp_koe	bool		`dcache:"_"`	// true if the dscp value should be kept when a packet exits the environment
	Qid			*string		`dcache:"_"`	// physical host
	//path_list	[]*Path						// list of paths that represent the bandwith and can be used to send flowmods etc.

	//mbox_list	[]*Mbox						// list of middleboxes if the pledge is a steering pledge
	//mbidx		int			`dcache:"_"`	// insertion point into mblist
	Match_v6	bool		`dcache:"_"`	// true if we should force flow-mods to match on IPv6
	Tenant_id	*string
	Options		*string		`dcache:"_"`

	stdout		[]string	// stdout/err from last remote command -- not saved in checkpoints!
	stderr		[]string
}

/*
	A work struct used to decode a json string using Go's json package which requires things to
	be exported (boo). We need this to easily parse the json saved in the checkpoint file.
	We assume that host1/2 are saved _with_ trailing :port and thus we don't explicitly save/restore
	the tp port fields.  The conversion from checkpoint value to full struct will split them off.
*/
type Json_pledge struct {
	Host1		*string
	Host2		*string
	Protocol	*string
	Commence	int64
	Expiry		int64
	Bandwin		int64
	Bandwout	int64
	//Dscp		int
	//Dscp_koe	bool
	Id			*string
	Qid			*string
	Usrkey		*string
	Ptype		int
	//Mbox_list	[]*Mbox
	Match_v6	bool
	Tenant_id	*string
	Options		*string
}

// ---- private -------------------------------------------------------------------

// ---- public -------------------------------------------------------------------

/*
 *	Makes a mirroring pledge.
 */
func Mk_mirror_pledge( in_ports []string, out_port *string, commence int64, expiry int64, id *string, usrkey *string, phost *string, vlan *string, tenant *string, opts *string ) ( p Pledge, err error ) {
	err = nil

	window, err := mk_pledge_window( commence, expiry )		// will adjust commence forward to now if needed, returns nil if expiry has past
	if err != nil {
		return
	}

	t := strings.Join(in_ports, " ")
	if vlan != nil && *vlan != "" {
		// Since we have to cram this in the pre-existing Pledge struct,
		// just glom it on the end of the port list
		// 2015/05/26... Now can redo it to make more sense.
		t = t + " vlan:" + *vlan
	}
	pm := &Pledge_mirror {
		Pledge_base:Pledge_base{
			Id: id,
			Usrkey: usrkey,			// user "cookie"
			Window: window,
		},
		Host1:		&t,				// mirror input ports (space sep)
		Host2:		out_port,		// mirror output port
		Qid:		phost,			// physical host (overloaded field)
		Tenant_id:	tenant,
		Options:	opts,
		stdout:		make([]string, 0),
		stderr:		make([]string, 0),
	}

	if *usrkey == "" {
		pm.Usrkey = &empty_str
	}

	p = pm
	return
}

/*
	Create a clone of the pledge.  The path is NOT a copy, but just a reference to the list
	from the original.
*/
func (p *Pledge_mirror) Clone( name string ) ( Pledge ) {
	newp := &Pledge_mirror {
		Pledge_base:Pledge_base{
			Id:			p.Id,
			Usrkey:		p.Usrkey,			// user "cookie"
			Pushed:		p.Pushed,
			Paused:		p.Paused,
		},
		Host1:		p.Host1,
		Host2:		p.Host2,
		Qid:		p.Qid,
		Tenant_id:	p.Tenant_id,
		Options:	p.Options,
		stdout:		make([]string, 0),
		stderr:		make([]string, 0),
	}

	newp.Window = p.Window.clone()
	return newp
}

/*
	Destruction
*/
func (p *Pledge_mirror) Nuke( ) {
	p.Host1 = nil
	p.Host2 = nil
	p.Id = nil
	p.Qid = nil
	p.Usrkey = nil
}

/*
	Given a json string unpack it and put it into a pledge struct.
*/
func (p *Pledge_mirror) From_json( jstr *string ) ( err error ){
	jp := new( Json_pledge )
	err = json.Unmarshal( []byte( *jstr ), &jp )
	if err != nil {
		return
	}

	if jp.Ptype != PT_MIRRORING {
		err = fmt.Errorf( "json was not for a mirror pledge" )
		return
	}

	p.Host1, p.Tpport1 = Split_port( jp.Host1 )		// suss apart host and port
	p.Host2, p.Tpport2 = Split_port( jp.Host2 )

	p.Window, _ = mk_pledge_window( jp.Commence, jp.Expiry )
	//p.protocol = jp.Protocol
	p.Id = jp.Id
	//p.dscp_koe = jp.Dscp_koe
	p.Usrkey = jp.Usrkey
	p.Qid = jp.Qid
	p.Tenant_id = jp.Tenant_id
	p.Options = jp.Options
	//p.bandw_out = jp.Bandwout
	//p.bandw_in = jp.Bandwin

	return
}

/*
	Associates a queue ID with the pledge.
func (p *Pledge_mirror) Set_qid( id *string ) {
	p.Qid = id
}
*/

/*
	Set match v6 flag based on user input.
*/
func (p *Pledge_mirror) Set_matchv6( state bool ) {
	p.Match_v6 = state
}

/*
	Accepts a physical host name and returns true if it matches either of the names associated with
	this pledge.
*/
func (p *Pledge_mirror) Has_host( hname *string ) ( bool ) {
	return *p.Qid == *hname
}

/*
	must implement dummy for interface
func (p *Pledge_mirror) Set_path_list( pl []*Path ) {
	return
}
*/


/*
	Add a protocol reference to the pledge (e.g. tcp:80 or udp:4444)
func (p *Pledge_mirror) Add_proto( proto *string ) {
	if p == nil {
		return
	}

	p.protocol = proto
}
*/

/*
	Return the protocol associated with the pledge.
func (p *Pledge_mirror) Get_proto( ) ( *string ) {
	return p.protocol
}
*/

func (p *Pledge_mirror) Get_Tenant() *string {
	return p.Tenant_id
}

func (p *Pledge_mirror) Set_Output( stdout []string, stderr []string ) {
	p.stdout = stdout
	p.stderr = stderr
}

func (p *Pledge_mirror) Get_Output() ( []string, []string ) {
	return p.stdout, p.stderr
}

func (p *Pledge_mirror) Get_Options() ( *string ) {
	return p.Options
}

// --------- humanisation or export functions --------------------------------------------------------

/*
	return a nice string from the data.
*/
func (p *Pledge_mirror) To_str( ) ( s string ) {
	return p.String()
}

func (p *Pledge_mirror) String( ) ( s string ) {

	state, caption, diff := p.Window.state_str( )
	c, e := p.Window.get_values( )

	//NEVER put the usrkey into the string!
	s = fmt.Sprintf( "%s: togo=%ds %s ports=%s output=%s id=%s st=%d ex=%d push=%v ptype=mirroring", state, diff, caption,
		*p.Host1, *p.Host2, *p.Id, c, e, p.Pushed )

	return
}

/*
	Generate a json representation of a pledge. We do NOT use the json package because we
	don't put the object directly in; we render useful information, which excludes some of
	the raw data, and we don't want to have to expose the fields publicly that do go into
	the json output.
*/
func (p *Pledge_mirror) To_json( ) ( json string ) {

	state, _, diff := p.Window.state_str( )

	json = fmt.Sprintf( `{ "state": %q, "time": %d, "host1": "%s", "host2": "%s", "id": %q, "tenant_id", %q, "options", %q, "ptype": %d }`,
		state, diff, *p.Host1, *p.Host2, *p.Id, *p.Tenant_id, *p.Options, PT_MIRRORING )

	return
}

/*
	Build a checkpoint string -- probably json, but it will contain everything including the user key.
	We still won't use the json package because that means making all of the fields available to outside
	users.

	There is no path information saved in the checkpt. If a reload from ckpt is needed, then we assume
	that the network information was completely reset and the paths will be rebuilt using the host,
	commence, expiry and bandwidth information that was saved.

	If the pledge is expired, the string "expired" is returned which seems a bit better than just returning
	an empty string, or "{ }" which is meaningless.
*/
func (p *Pledge_mirror) To_chkpt( ) ( chkpt string ) {

	if p.Window.is_expired( ) {			// will show expired if window is nil, so safe without check
		chkpt = "expired"
		return
	}

	c, e := p.Window.get_values( )

	options := ""
	if p.Options != nil {
		options = *p.Options
	}

	tenant_id := "unknown"
	if p.Tenant_id != nil {
		tenant_id = *p.Tenant_id
	} 

	chkpt = fmt.Sprintf(
<<<<<<< HEAD
		`{ "host1": "%s", "host2": "%s", "commence": %d, "expiry": %d, "id": %q, "qid": %q, "usrkey": %q, "tenant_id", %q, "options", %q, "ptype": %d }`,
		*p.Host1, *p.Host2, c, e, *p.Id, *p.Qid, *p.Usrkey, tenant_id, options, PT_MIRRORING )
=======
		`{ "host1": "%s", "host2": "%s", "commence": %d, "expiry": %d, "id": %q, "qid": %q, "usrkey": %q, "tenant_id": %q, "options": %q, "ptype": %d }`,
		*p.host1, *p.host2, c, e, *p.id, *p.qid, *p.usrkey, tenant_id, options, PT_MIRRORING )
>>>>>>> 18a41e7a

	return
}

/*
	Returns true if kind is PT_MIRRORING, false otherwise
*/
func (p *Pledge_mirror) Is_ptype( kind int ) ( bool ) {
	return kind == PT_MIRRORING
}

/*
	Return the type of pledge; one of the PT_ constants.
func (p *Pledge_mirror) Get_ptype( ) ( int ) {
	return PT_MIRRORING
}
*/

/*
	Return whether the match on IPv6 flag is true
*/
func (p *Pledge_mirror) Get_matchv6() ( bool ) {
	return p.Match_v6
}

/*
	Returns a pointer to the queue ID
*/
func (p *Pledge_mirror) Get_qid( ) ( *string ) {
	if p == nil {
		return nil
	}

	return p.Qid
}

/*
	Returns pointers to both host strings that comprise the pledge.
*/
func (p *Pledge_mirror) Get_hosts( ) ( *string, *string ) {
	if p == nil {
		return &empty_str, &empty_str
	}

	return p.Host1, p.Host2
}

/*
	Returns the set of values that are needed to create a pledge in the network:
		pointer to host1 name,
		pointer to host2 name,
		the h1 transport port number and mask or ""
		the h2 transport port number and mask or ""
		the commence time,
		the expiry time,
		Bandwidth values (always 0, but written for parm consistency)
*/
func (p *Pledge_mirror) Get_values( ) ( h1 *string, h2 *string, p1 *string, p2 *string, commence int64, expiry int64, bw_in int64, bw_out int64 ) {
	if p == nil {
		return &empty_str, &empty_str, &empty_str, &empty_str, 0, 0, 0, 0
	}

	c, e := p.Window.get_values( )
	return p.Host1, p.Host2, p.Tpport1, p.Tpport2, c, e, 0, 0
}

/*
	Return true if the pledge passed in duplicates this pledge.
*/
func (p *Pledge_mirror) Equals( p2 *Pledge ) ( bool ) {

	if p == nil {
		return false
	}

	p2m, ok := (*p2).( *Pledge_mirror )			// convert from generic type to specific
	if ok {
		if ! Strings_equal( p.Host1, p2m.Host1 ) { return false }
		if ! Strings_equal( p.Host2, p2m.Host2 ) { return false }
		if ! Strings_equal( p.Qid, p2m.Qid ) { return false }

		if !p.Window.overlaps( p2m.Window ) {
			return false;
		}

		return true
	}

	return false
}<|MERGE_RESOLUTION|>--- conflicted
+++ resolved
@@ -343,13 +343,8 @@
 	} 
 
 	chkpt = fmt.Sprintf(
-<<<<<<< HEAD
-		`{ "host1": "%s", "host2": "%s", "commence": %d, "expiry": %d, "id": %q, "qid": %q, "usrkey": %q, "tenant_id", %q, "options", %q, "ptype": %d }`,
+		`{ "host1": "%s", "host2": "%s", "commence": %d, "expiry": %d, "id": %q, "qid": %q, "usrkey": %q, "tenant_id": %q, "options": %q, "ptype": %d }`,
 		*p.Host1, *p.Host2, c, e, *p.Id, *p.Qid, *p.Usrkey, tenant_id, options, PT_MIRRORING )
-=======
-		`{ "host1": "%s", "host2": "%s", "commence": %d, "expiry": %d, "id": %q, "qid": %q, "usrkey": %q, "tenant_id": %q, "options": %q, "ptype": %d }`,
-		*p.host1, *p.host2, c, e, *p.id, *p.qid, *p.usrkey, tenant_id, options, PT_MIRRORING )
->>>>>>> 18a41e7a
 
 	return
 }
