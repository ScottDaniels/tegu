// vi: sw=4 ts=4:

/*

	Mnemonic:	pledge
	Abstract:	"object" that manages a pledge (reservation).
	Date:		20 November 2013
	Author:		E. Scott Daniels

	Mods:		08 Jan 2014 - Corrected bug that wasn't rejecting a pledge if the expiry time was < 0.
				11 Feb 2014 - Added better doc to some functions and we now save the queue id in 
							the checkpoint file.
				13 May 2014 - Added support to enable an exit dscp value on a reservation. 
				05 Jun 2014 - Added support for pause.
				20 Jun 2014 - Corrected bug that allowed future start time with an earlier expry time
							to be accepted. 
				07 Jul 2014 - Added clone function.
				24 Sep 2014 - Support for keep/delete toggle for dscp values
*/

package gizmos

import (
	//"bufio"
	"encoding/json"
	//"flag"
	"fmt"
	//"io/ioutil"
	//"html"
	//"net/http"
	//"os"
	"strings"
	"time"

	"forge.research.att.com/gopkgs/clike"
)

type Pledge struct {
	host1		*string
	host2		*string
	tpport1		int				// transport port number or 0 if not defined
	tpport2		int				// thee match h1/h2 respectively
	protocol	*string			// tcp/udp:port (for steering)
	commence	int64
	expiry		int64
<<<<<<< HEAD
	bandw_in	int64			// bandwidth to reserve inbound to host1
	bandw_out	int64			// bandwidth to reserve outbound from host1
	dscp		int				// dscp value that should be propigated
	id			*string			// name that the client can use to manage (modify/delete)
	qid			*string			// name that we'll assign to the queue which allows us to look up the pledge's queues
	usrkey		*string			// a 'cookie' supplied by the user to prevent any other user from modifying
	path_list	[]*Path			// list of paths that represent the bandwith and can be used to send flowmods etc.
	mbox_list	[]*Mbox			// list of middleboxes if the pledge is a steering pledge
	mbidx		int				// insertion point into mblist
	pushed		bool			// set when pledge has been pushed into the openflow environment (skoogi)
	paused		bool			// set if reservation has been paused
	ptype		int				// pledge type from gizmos PT_ constants. 
=======
	bandw_in	int64		// bandwidth to reserve inbound to host1
	bandw_out	int64		// bandwidth to reserve outbound from host1
	dscp		int			// dscp value that should be propigated
	dscp_koe	bool		// true if the dscp value should be kept when a packet exits the environment
	id			*string		// name that the client can use to manage (modify/delete)
	qid			*string		// name that we'll assign to the queue which allows us to look up the pledge's queues
	usrkey		*string		// a 'cookie' supplied by the user to prevent any other user from modifying
	path_list	[]*Path		// list of paths that represent the bandwith and can be used to send flowmods etc.
	pushed		bool		// set when pledge has been pushed into the openflow environment (skoogi)
	paused		bool		// set if reservation has been paused
>>>>>>> 5e8deef2
}

/*
	A work struct used to decode a json string using Go's json package which requires things to 
	be exported (boo). We need this to easily parse the json saved in the checkpoint file.
	We assume that host1/2 are saved _with_ trailing :port and thus we don't explicitly save/restore
	the tp port fields.  The conversion from checkpoint value to full struct will split them off. 
*/
type Json_pledge struct {
	Host1		*string
	Host2		*string
	Protocol	*string
	Commence	int64
	Expiry		int64
	Bandwin		int64
	Bandwout	int64
	Dscp		int
	Dscp_koe	bool
	Id			*string
	Qid			*string
	Usrkey		*string
	Ptype		int
	Mbox_list	[]*Mbox
}

// ---- private -------------------------------------------------------------------
/*
	Adjust window. Returns a valid commence time (if earlier than now) or 0 if the 
	time window is not valid.
*/
func adjust_window( commence int64, conclude int64 ) ( adj_start int64, err error ) {

	now := time.Now().Unix()
	err = nil

	if commence < now {				// ajust forward to better play with windows on the paths
		adj_start = now
	} else {
		adj_start = commence
	}

	if conclude <= adj_start {						// bug #156 fix
		err = fmt.Errorf( "bad expiry submitted, already expired: now=%d expiry=%d", now, conclude );
		obj_sheep.Baa( 2, "pledge: %s", err )
		return
	}

	return
}

// ---- public -------------------------------------------------------------------

/*
	Constructor; creates a pledge.
	Creates a pledge of bandwidth between two hosts, allowing host2 to be nil which indicates that the 
	pledge exists between host1 and any other host. If commence is 0, then the current time (now) is used. 

	A nil pointer is returned if the expiry time is in the past and the comence time is adjusted forward 
	(to the current time) if it is less than the current time.
*/
<<<<<<< HEAD
func Mk_pledge( host1 *string, host2 *string, p1 int, p2 int, commence int64, expiry int64, bandw_in int64, bandw_out int64, id *string, usrkey *string, dscp int ) ( p *Pledge, err error ) {
=======
func Mk_pledge( host1 *string, host2 *string, p1 int, p2 int, commence int64, expiry int64, bandw_in int64, bandw_out int64, id *string, usrkey *string, dscp int, dscp_koe bool ) ( p *Pledge, err error ) {
	now := time.Now().Unix()
>>>>>>> 5e8deef2

	err = nil
	p = nil

	commence, err = adjust_window( commence, expiry )
	if err != nil {
		return
	}
	
	if *host2 == "" || *host2 == "any" {			// no longer allowed 
		p = nil;
		err = fmt.Errorf( "bad host2 name submitted: %s", *host2 )
		obj_sheep.Baa( 1, "pledge: %s", err )
		return

		//any_str := "any"
		//p.host2 = &any_str
	} 

	p = &Pledge{ 
		host1: host1, 
		host2: host2,
		tpport1: p1,
		tpport2: p2,
		commence: commence,
		expiry: expiry,
		bandw_in:	bandw_in,
		bandw_out:	bandw_out,
		id: id,
		dscp: dscp,
<<<<<<< HEAD
		ptype:	PT_BANDWIDTH,
		protocol:	&empty_str,
=======
		dscp_koe: dscp_koe,
>>>>>>> 5e8deef2
	}

	if *usrkey != "" {
		p.usrkey = usrkey
	} else {
		p.usrkey = &empty_str
	}

	return
}

/*
	Makes a steering pledge.
	Ep 1 and 2 are the endpoints with ep1 being the source if 'direction' is important. Endpoints are
	things like:
			host-name
			username/host-name		(user name is tenant name, tenant ID, squatter name or what ever the in vogue moniker is)

			host name may be one of:
			VM or host DNS name
			IP address
			E*						(all external -- beyond the gateway)
			L*						(all local)

	TODO: eventually steering needs to match on protocol.
*/
func Mk_steer_pledge( ep1 *string, ep2 *string, p1 int, p2 int, commence int64, expiry int64, id *string, usrkey *string, proto *string ) ( p *Pledge, err error ) {
	err = nil
	p = nil

	commence, err = adjust_window( commence, expiry )
	if err != nil {
		return
	}
	
	p = &Pledge{ 
		host1:		ep1, 
		host2:		ep2,
		tpport1:	p1,
		tpport2:	p2,
		commence:	commence,
		expiry:		expiry,
		id:			id,
		ptype:		PT_STEERING,
		protocol:	proto,
	}

	s := "none"
	p.qid = &s

	if *usrkey != "" {
		p.usrkey = usrkey
	} else {
		p.usrkey = &empty_str
	}

	return
}

/*
	Create a clone of the pledge.  The path is NOT a copy, but just a reference to the list
	from the original. 
*/
func (p *Pledge) Clone( name string ) ( newp *Pledge ) {
	newp = &Pledge {
		host1:		p.host1,
		host2:		p.host2,
		tpport1: 	p.tpport1,
		tpport2: 	p.tpport2,
		commence:	p.commence,
		expiry:		p.expiry,
		bandw_in:	p.bandw_in,
		bandw_out:	p.bandw_out,
		dscp:		p.dscp,
		id:			&name,
		usrkey:		p.usrkey,
		qid:		p.qid,
		path_list:	p.path_list,
		pushed:		p.pushed,
		paused:		p.paused,
	}

	return newp
}

/*
	Destruction
*/
func (p *Pledge) Nuke( ) {
	p.host1 = nil
	p.host2 = nil
	p.id = nil
	p.qid = nil
	p.usrkey = nil
	if p.path_list != nil {
		for i := range p.path_list {
			p.path_list[i] = nil
		}
	}
}

/*
	Given a json string unpack it and put it into a pledge struct.
	We assume that the host names are name:port and split them apart 
	as would be expected. 
*/
func (p *Pledge) From_json( jstr *string ) ( err error ){
	jp := new( Json_pledge )
	err = json.Unmarshal( []byte( *jstr ), &jp )
	if err != nil {
		return
	}

	tokens := strings.Split( *jp.Host1, ":" )
	p.host1 = &tokens[0]
	if len( tokens ) > 1 {
		p.tpport1 = clike.Atoi( tokens[1] )
	} else {
		p.tpport1 = 0
	}

	tokens = strings.Split( *jp.Host2, ":" )
	p.host2 = &tokens[0]
	if len( tokens ) > 1 {
		p.tpport2 = clike.Atoi( tokens[1] )
	} else {
		p.tpport2 = 0
	}

	p.protocol = jp.Protocol
	p.commence = jp.Commence
	p.expiry = jp.Expiry
	p.id = jp.Id
	p.dscp = jp.Dscp
	p.dscp_koe = jp.Dscp_koe
	p.usrkey = jp.Usrkey
	p.qid = jp.Qid
	p.bandw_out = jp.Bandwout
	p.bandw_in = jp.Bandwin

	p.protocol = jp.Protocol
	if p.protocol == nil {					// we don't tollerate nil ptrs
		p.protocol = &empty_str
	}

	return
}

/*
	Associates a queue ID with the pledge.
*/
func (p *Pledge) Set_qid( id *string ) {
	p.qid = id
}

/*
	Associates a path list with the pledge.
*/
func (p *Pledge) Set_path_list( pl []*Path ) {
	p.path_list = pl
}

/*
	Sets a new expiry value on the pledge.
*/
func (p *Pledge) Set_expiry ( v int64 ) {
	p.expiry = v 
	p.pushed = false		// force it to be resent to ajust times
}

// There is NOT a toggle pause on purpose; don't add one :)

/*
	Puts the pledge into paused state and optionally resets the pushed flag.
*/
func (p *Pledge) Pause( reset bool ) {
	if p != nil {
		p.paused = true
		if reset {
			p.pushed = false;
		}
	}
}

/*
	Puts the pledge into an unpaused (normal) state and optionally resets the pushed flag.
*/
func (p *Pledge) Resume( reset bool ) {
	if p != nil {
		p.paused = false
		if reset {
			p.pushed = false;
		}
	}
}

/* 
	Accepts a host name and returns true if it matches either of the names associated with 
	this pledge.
*/
func (p *Pledge) Has_host( hname *string ) ( bool ) {
	return *p.host1 == *hname || *p.host2 == *hname
}

/*
	Return the number of middleboxes that are already inserted into the pledge.
*/
func (p *Pledge) Get_mbidx( ) ( int ) {
	if p == nil {
		return 0
	}

	return p.mbidx
}

/*
	Add the middlebox reference to the pledge
*/
func (p *Pledge) Add_mbox( mb *Mbox ) {
	if p == nil {
		return
	}

	if p.mbidx >= len( p.mbox_list ) {					// allocate more if out of space
		nmb := make( []*Mbox, p.mbidx + 10 )
		for i := 0; i < p.mbidx; i++ {
			nmb[i] = p.mbox_list[i]
		}
		p.mbox_list = nmb
	}
	
	p.mbox_list[p.mbidx] = mb
	p.mbidx++
}

/*
	Add a protocol reference to the pledge (e.g. tcp:80 or udp:4444)
*/
func (p *Pledge) Add_proto( proto *string ) {
	if p == nil {
		return
	}

	p.protocol = proto
}

/*
	Return the protocol associated with the pledge.
*/
func (p *Pledge) Get_proto( ) ( *string ) {
	return p.protocol
}


/*
	Return the mbox at index n, or nil if out of bounds.
*/
func (p *Pledge) Get_mbox( n int ) ( *Mbox ) {
	if n < 0 || n >= p.mbidx {
		return nil
	}

	return p.mbox_list[n]
}

/*
	Return mbox count.
*/
func (p *Pledge) Get_mbox_count( ) ( int ) {
	return p.mbidx
}
// --------- humanisation or export functions --------------------------------------------------------

/*
	return a nice string from the data.
	NEVER put the usrkey into the string!
*/
func (p *Pledge) To_str( ) ( s string ) {
	var (
		now 	int64; 
		state 	string
		caption string
		diff	int64
	)

	now = time.Now().Unix()
	if now > p.expiry {
		state = "EXPIRED"
		caption = "ago"
		diff = now - p.expiry
	} else {
		if now < p.commence {
			state = "PENDING"
			caption = "from now"
			diff = p.commence - now
		} else {
			state = "ACTIVE"
			caption = "remaining"
			diff = p.expiry -  now
		}
	}

<<<<<<< HEAD
	s = fmt.Sprintf( "%s: togo=%ds %s h1=%s:%d h2=%s:%d proto=%s id=%s qid=%s st=%d ex=%d bwi=%d bwo=%d push=%v ptype=%d", state, diff, caption, 
			*p.host1, p.tpport2, *p.host2, *p.protocol, p.tpport2, *p.id, *p.qid, p.commence, p.expiry, p.bandw_in, p.bandw_out, p.pushed, p.ptype )
=======
	s = fmt.Sprintf( "%s: togo=%ds %s h1=%s:%d h2=%s:%d id=%s qid=%s st=%d ex=%d bwi=%d bwo=%d push=%v dscp=%d koe=%v", state, diff, caption, 
			*p.host1, p.tpport2, *p.host2, p.tpport2, *p.id, *p.qid, p.commence, p.expiry, p.bandw_in, p.bandw_out, p.pushed, p.dscp, p.dscp_koe )
>>>>>>> 5e8deef2
	return
}

/*
	Generate a json representation of a pledge. We do NOT use the json package because we 
	don't put the object directly in; we render useful information, which excludes some of 
	the raw data, and we don't want to have to expose the fields publicly that do go into
	the json output.
*/
func (p *Pledge) To_json( ) ( json string ) {
	var (
		now int64
		state string
		diff int64 = 0
	)

	now = time.Now().Unix()
	if now >= p.expiry {
		state = "EXPIRED"
	} else {
		if now < p.commence {
			state = "PENDING"
			diff = p.commence - now
		} else {
			state = "ACTIVE"
			diff = p.expiry -  now
		}
	}
	
<<<<<<< HEAD
	switch p.ptype {
		case PT_BANDWIDTH:
				json = fmt.Sprintf( `{ "state": %q, "time": %d, "bandwin": %d, "bandwout": %d, "host1": "%s:%d", "host2": "%s:%d", "id": %q, "qid": %q, "ptype": "bandwidth" }`, 
							state, diff, p.bandw_in,  p.bandw_out, *p.host1, p.tpport1, *p.host2, p.tpport2, *p.id, *p.qid )

		case PT_STEERING:
				if p.protocol != nil {
					json = fmt.Sprintf( `{ "state": %q, "time": %d, "bandwin": %d, "bandwout": %d, "host1": "%s:%d", "host2": "%s:%d", "protocol": %q, "id": %q, "qid": %q, "ptype": "steering", "mbox_list": [ `, 
							state, diff, p.bandw_in, p.bandw_out, *p.host1, p.tpport1, *p.host2, p.tpport2, *p.protocol, *p.id, *p.qid )
				} else {
					json = fmt.Sprintf( `{ "state": %q, "time": %d, "bandwin": %d, "bandwout": %d, "host1": "%s:%d", "host2": "%s:%d", "id": %q, "qid": %q, "ptype": "steering", "mbox_list": [ `, 
							state, diff, p.bandw_in, p.bandw_out, *p.host1, p.tpport1, *p.host2, p.tpport2, *p.id, *p.qid )
				}
				sep := ""
				for i := 0; i < p.mbidx; i++ {
					json += fmt.Sprintf( `%s%q`, sep, *p.mbox_list[i].Get_id() )
					sep = ","			
				}
				json += " ] }"
	}
=======
	json = fmt.Sprintf( `{ "state": %q, "time": %d, "bandwin": %d, "bandwout": %d, "host1": "%s:%d", "host2": "%s:%d", "id": %q, "qid": %q, "dscp": %d, "dscp_koe": %v }`, 
			state, diff, p.bandw_in,  p.bandw_out, *p.host1, p.tpport1, *p.host2, p.tpport2, *p.id, *p.qid, p.dscp, p.dscp_koe )
>>>>>>> 5e8deef2

	return
}

/*
	Build a checkpoint string -- probably json, but it will contain everything including the user key.
	We still won't use the json package because that means making all of the fileds available to outside
	users.

	There is no path information saved in the checkpt. If a reload from ckpt is needed, then we assume
	that the network information was completely reset and the paths will be rebult using the host, 
	commence, expiry and bandwidth information that was saved.

	If the pledge is expired, the string "expired" is returned which seems a bit better than just returning
	an empty string, or "{ }" which is meaningless. 
*/
func (p *Pledge) To_chkpt( ) ( chkpt string ) {

	if p.Is_expired( ) {			// will show expired if p is nill, so safe without check
		chkpt = "expired"
		return
	}
	
<<<<<<< HEAD
	switch p.ptype {
		case PT_BANDWIDTH:
				chkpt = fmt.Sprintf( `{ "host1": "%s:%d", "host2": "%s:%d", "commence": %d, "expiry": %d, "bandwin": %d, "bandwout": %d, "id": %q, "qid": %q, "usrkey": %q, "ptype": %d }`, 
						*p.host1, p.tpport1, *p.host2, p.tpport2, p.commence, p.expiry, p.bandw_in, p.bandw_out, *p.id, *p.qid, *p.usrkey, p.ptype )

		case PT_STEERING:
				if p.protocol != nil {
					chkpt = fmt.Sprintf( `{ "host1": "%s:%d", "host2": "%s:%d", "protocol": %q, "commence": %d, "expiry": %d, "bandwin": %d, "bandwout": %d, "id": %q, "qid": %q, "usrkey": %q, "ptype": %d, "mbox_list": [ `, 
						*p.host1, p.tpport1, *p.host2, p.tpport2, *p.protocol, p.commence, p.expiry, p.bandw_in, p.bandw_out, *p.id, *p.qid, *p.usrkey, p.ptype )
				} else {
					chkpt = fmt.Sprintf( `{ "host1": "%s:%d", "host2": "%s:%d", "commence": %d, "expiry": %d, "bandwin": %d, "bandwout": %d, "id": %q, "qid": %q, "usrkey": %q, "ptype": %d, "mbox_list": [ `, 
						*p.host1, p.tpport1, *p.host2, p.tpport2,  p.commence, p.expiry, p.bandw_in, p.bandw_out, *p.id, *p.qid, *p.usrkey, p.ptype )
				}
				sep := ""
				for i := 0; i < p.mbidx; i++ {
					chkpt += fmt.Sprintf( `%s %s`, sep, *p.mbox_list[i].To_json() )
					sep = ","			
				}
				chkpt += " ] }"
	}
=======
	chkpt = fmt.Sprintf( `{ "host1": "%s:%d", "host2": "%s:%d", "commence": %d, "expiry": %d, "bandwin": %d, "bandwout": %d, "id": %q, "qid": %q, "usrkey": %q, "dscp": %d, "dscp_koe": %v }`, 
			*p.host1, p.tpport1, *p.host2, p.tpport2, p.commence, p.expiry, p.bandw_in, p.bandw_out, *p.id, *p.qid, *p.usrkey, p.dscp, p.dscp_koe )
>>>>>>> 5e8deef2

	return
}

/*
	Sets the pushed flag to true. 
*/
func (p *Pledge) Set_pushed( ) {
	if p != nil {
		p.pushed = true
	}
}

/*
	Resets the pushed flag to false.
*/
func (p *Pledge) Reset_pushed( ) {
	if p != nil {
		p.pushed = false
	}
}

/*
	Returns true if the pushed flag has been set to true.
*/
func (p *Pledge) Is_pushed( ) (bool) {
	if p == nil {
		return false
	}

	return p.pushed
}

/*
	Returns true if the reservation is paused.
*/
func (p *Pledge) Is_paused( ) ( bool ) {
	if p == nil {
		return false
	}

	return p.paused
}

/*
	Returns true if type is steering.
*/
func (p *Pledge) Is_steering( ) ( bool ) {
	return p.ptype == PT_STEERING
}

/*
	Returns true if type is bandwidth.
*/
func (p *Pledge) Is_bandwidth( ) ( bool ) {
	return p.ptype == PT_BANDWIDTH
}

/*
	Returns true if the pledge has expired (the current time is greather than 
	the expiry time in the pledge).
*/
func (p *Pledge) Is_expired( ) ( bool ) {
	if p == nil {
		return true
	}

	return time.Now().Unix( ) >= p.expiry
}

/*
	Returns true if the pledge has not become active (the commence time is >= the current time).
*/
func (p *Pledge) Is_pending( ) ( bool ) {
	if p == nil {
		return false
	}
	return time.Now().Unix( ) < p.commence
}

/*
	Returns true if the pledge is currently active (the commence time is <= than the current time
	and the expiry time is > the current time. 
*/
func (p *Pledge) Is_active( ) ( bool ) {
	if p == nil {
		return false
	}

	now := time.Now().Unix()
	return p.commence < now  && p.expiry > now
}

/*
	Returns true if pledge is active now, or will be active before elapsed seconds have passed.
*/
func (p *Pledge) Is_active_soon( window int64 ) ( bool ) {
	if p == nil {
		return false
	}

	now := time.Now().Unix()
	return (p.commence >= now) && p.commence <= (now + window)
}

/*
	Check the cookie passed in and return true if it matches the cookie on the 
	pledge.
*/
func (p *Pledge) Is_valid_cookie( c *string ) ( bool ) {
	//fmt.Fprintf( os.Stderr, "pledge:>>>> checking: %s == %s  %v\n", *c, *p.usrkey, bool( *c == *p.usrkey) )
	return *c == *p.usrkey 
}

/*
	Returns true if pledge concluded between (now - window) and now-1. 
*/
func (p *Pledge) Concluded_recently( window int64 ) ( bool ) {
	if p == nil {
		return false
	}

	now := time.Now().Unix()
	return (p.expiry < now)  && (p.expiry >= now - window)
}

/*
	Returns true if pledge expired long enough ago that it can safely be discarded.
	The window is the number of seconds that the pledge must have been expired to 
	be considered extinct. 
*/
func (p *Pledge) Is_extinct( window int64 ) ( bool ) {
	if p == nil {
		return false
	}

	now := time.Now().Unix()
	return p.expiry <= now - window
}

/*
	Returns true if pledge started recently (between now and now - window seconds) and
	has not expired yet. If the pledge started within the window, but expired before
	the call to this function false is returned. 
*/
func (p *Pledge) Commenced_recently( window int64 ) ( bool ) {
	if p == nil {
		return false
	}

	now := time.Now().Unix() 
	return (p.commence >= (now - window)) && (p.commence <= now ) && (p.expiry > now)
}

/*
	Return the type of pledge; one of the PT_ constants.
*/
func (p *Pledge) Get_ptype( ) ( int ) {
	return p.ptype
}

/*
	Returns a pointer to the ID string of the pledge. 
*/
func (p *Pledge) Get_id( ) ( *string ) {
	if p == nil {
		return nil
	}

	return p.id
}

/*
	Returns a pointer to the queue ID
*/
func (p *Pledge) Get_qid( ) ( *string ) {
	if p == nil {
		return nil
	}

	return p.qid
}

/*
	Returns the current total amount of bandwidth that has been assigned to the pledge.
*/
func (p *Pledge) Get_bandw( ) ( int64 ) {
	if p == nil {
		return 0
	}

	return p.bandw_in + p.bandw_out
}

/*
	Returns the current amount of bandwidth that has been assigned to the pledge for traffic outbound from host1.
*/
func (p *Pledge) Get_bandw_out( ) ( int64 ) {
	if p == nil {
		return 0
	}

	return p.bandw_out
}

/*
	Returns the current amount of bandwidth that has been assigned to the pledge for traffic inbound to hsot1.
*/
func (p *Pledge) Get_bandw_in( ) ( int64 ) {
	if p == nil {
		return 0
	}

	return p.bandw_in
}

/*
	Returns pointers to both host strings that comprise the pledge.
*/
func (p *Pledge) Get_hosts( ) ( *string, *string ) {
	if p == nil {
		return &empty_str, &empty_str
	}

	return p.host1, p.host2
}

/*
	Returns the set of values that are needed to create a pledge in the network:
		pointer to host1 name,
		pointer to host2 name,
		the h1 transport port number or 0
		the h2 transport port number or 0
		the commence time,
		the expiry time,
		the inbound bandwidth,
		the outbound bandwidth
*/
func (p *Pledge) Get_values( ) ( *string, *string, int, int, int64, int64, int64, int64 ) {
	if p == nil {
		return &empty_str, &empty_str, 0, 0, 0, 0, 0, 0
	}

	return p.host1, p.host2, p.tpport1, p.tpport2, p.commence, p.expiry, p.bandw_in, p.bandw_out 
}

/*
	Return the dscp that was submitted with the resrrvation, and the state of the keep on 
	exit flag.
*/
func (p *Pledge) Get_dscp( ) ( int, bool ) {
	if p == nil {
		return 0, false
	}

	return p.dscp, p.dscp_koe
}

/*
	Returns the list of path objects that are needed to fulfill the pledge. Mulitple
	paths occur if the network is split. 
*/
func (p *Pledge) Get_path_list( ) ( []*Path ) {
	if p == nil {
		return nil
	}
	return p.path_list
}

/*
	Return the commence and expriy times.
*/
func (p *Pledge) Get_window( ) ( int64, int64 ) {
	return p.commence, p.expiry
}<|MERGE_RESOLUTION|>--- conflicted
+++ resolved
@@ -38,25 +38,11 @@
 type Pledge struct {
 	host1		*string
 	host2		*string
-	tpport1		int				// transport port number or 0 if not defined
-	tpport2		int				// thee match h1/h2 respectively
-	protocol	*string			// tcp/udp:port (for steering)
+	tpport1		int			// transport port number or 0 if not defined
+	tpport2		int			// thee match h1/h2 respectively
+	protocol	*string		// tcp/udp:port (for steering)
 	commence	int64
 	expiry		int64
-<<<<<<< HEAD
-	bandw_in	int64			// bandwidth to reserve inbound to host1
-	bandw_out	int64			// bandwidth to reserve outbound from host1
-	dscp		int				// dscp value that should be propigated
-	id			*string			// name that the client can use to manage (modify/delete)
-	qid			*string			// name that we'll assign to the queue which allows us to look up the pledge's queues
-	usrkey		*string			// a 'cookie' supplied by the user to prevent any other user from modifying
-	path_list	[]*Path			// list of paths that represent the bandwith and can be used to send flowmods etc.
-	mbox_list	[]*Mbox			// list of middleboxes if the pledge is a steering pledge
-	mbidx		int				// insertion point into mblist
-	pushed		bool			// set when pledge has been pushed into the openflow environment (skoogi)
-	paused		bool			// set if reservation has been paused
-	ptype		int				// pledge type from gizmos PT_ constants. 
-=======
 	bandw_in	int64		// bandwidth to reserve inbound to host1
 	bandw_out	int64		// bandwidth to reserve outbound from host1
 	dscp		int			// dscp value that should be propigated
@@ -67,7 +53,10 @@
 	path_list	[]*Path		// list of paths that represent the bandwith and can be used to send flowmods etc.
 	pushed		bool		// set when pledge has been pushed into the openflow environment (skoogi)
 	paused		bool		// set if reservation has been paused
->>>>>>> 5e8deef2
+
+	mbox_list	[]*Mbox		// list of middleboxes if the pledge is a steering pledge
+	mbidx		int			// insertion point into mblist
+	ptype		int			// pledge type from gizmos PT_ constants. 
 }
 
 /*
@@ -128,12 +117,7 @@
 	A nil pointer is returned if the expiry time is in the past and the comence time is adjusted forward 
 	(to the current time) if it is less than the current time.
 */
-<<<<<<< HEAD
-func Mk_pledge( host1 *string, host2 *string, p1 int, p2 int, commence int64, expiry int64, bandw_in int64, bandw_out int64, id *string, usrkey *string, dscp int ) ( p *Pledge, err error ) {
-=======
 func Mk_pledge( host1 *string, host2 *string, p1 int, p2 int, commence int64, expiry int64, bandw_in int64, bandw_out int64, id *string, usrkey *string, dscp int, dscp_koe bool ) ( p *Pledge, err error ) {
-	now := time.Now().Unix()
->>>>>>> 5e8deef2
 
 	err = nil
 	p = nil
@@ -164,12 +148,9 @@
 		bandw_out:	bandw_out,
 		id: id,
 		dscp: dscp,
-<<<<<<< HEAD
 		ptype:	PT_BANDWIDTH,
 		protocol:	&empty_str,
-=======
 		dscp_koe: dscp_koe,
->>>>>>> 5e8deef2
 	}
 
 	if *usrkey != "" {
@@ -472,13 +453,8 @@
 		}
 	}
 
-<<<<<<< HEAD
-	s = fmt.Sprintf( "%s: togo=%ds %s h1=%s:%d h2=%s:%d proto=%s id=%s qid=%s st=%d ex=%d bwi=%d bwo=%d push=%v ptype=%d", state, diff, caption, 
-			*p.host1, p.tpport2, *p.host2, *p.protocol, p.tpport2, *p.id, *p.qid, p.commence, p.expiry, p.bandw_in, p.bandw_out, p.pushed, p.ptype )
-=======
-	s = fmt.Sprintf( "%s: togo=%ds %s h1=%s:%d h2=%s:%d id=%s qid=%s st=%d ex=%d bwi=%d bwo=%d push=%v dscp=%d koe=%v", state, diff, caption, 
-			*p.host1, p.tpport2, *p.host2, p.tpport2, *p.id, *p.qid, p.commence, p.expiry, p.bandw_in, p.bandw_out, p.pushed, p.dscp, p.dscp_koe )
->>>>>>> 5e8deef2
+	s = fmt.Sprintf( "%s: togo=%ds %s h1=%s:%d h2=%s:%d id=%s qid=%s st=%d ex=%d bwi=%d bwo=%d push=%v dscp=%d ptype=%d koe=%v", state, diff, caption, 
+			*p.host1, p.tpport2, *p.host2, p.tpport2, *p.id, *p.qid, p.commence, p.expiry, p.bandw_in, p.bandw_out, p.pushed, p.dscp, p.ptype, p.dscp_koe )
 	return
 }
 
@@ -508,11 +484,10 @@
 		}
 	}
 	
-<<<<<<< HEAD
 	switch p.ptype {
 		case PT_BANDWIDTH:
-				json = fmt.Sprintf( `{ "state": %q, "time": %d, "bandwin": %d, "bandwout": %d, "host1": "%s:%d", "host2": "%s:%d", "id": %q, "qid": %q, "ptype": "bandwidth" }`, 
-							state, diff, p.bandw_in,  p.bandw_out, *p.host1, p.tpport1, *p.host2, p.tpport2, *p.id, *p.qid )
+				json = fmt.Sprintf( `{ "state": %q, "time": %d, "bandwin": %d, "bandwout": %d, "host1": "%s:%d", "host2": "%s:%d", "id": %q, "qid": %q, "ptype": "bandwidth", "dscp_koe": %v }`, 
+							state, diff, p.bandw_in,  p.bandw_out, *p.host1, p.tpport1, *p.host2, p.tpport2, *p.id, *p.qid, p.dscp_koe )
 
 		case PT_STEERING:
 				if p.protocol != nil {
@@ -529,10 +504,6 @@
 				}
 				json += " ] }"
 	}
-=======
-	json = fmt.Sprintf( `{ "state": %q, "time": %d, "bandwin": %d, "bandwout": %d, "host1": "%s:%d", "host2": "%s:%d", "id": %q, "qid": %q, "dscp": %d, "dscp_koe": %v }`, 
-			state, diff, p.bandw_in,  p.bandw_out, *p.host1, p.tpport1, *p.host2, p.tpport2, *p.id, *p.qid, p.dscp, p.dscp_koe )
->>>>>>> 5e8deef2
 
 	return
 }
@@ -556,11 +527,10 @@
 		return
 	}
 	
-<<<<<<< HEAD
 	switch p.ptype {
 		case PT_BANDWIDTH:
-				chkpt = fmt.Sprintf( `{ "host1": "%s:%d", "host2": "%s:%d", "commence": %d, "expiry": %d, "bandwin": %d, "bandwout": %d, "id": %q, "qid": %q, "usrkey": %q, "ptype": %d }`, 
-						*p.host1, p.tpport1, *p.host2, p.tpport2, p.commence, p.expiry, p.bandw_in, p.bandw_out, *p.id, *p.qid, *p.usrkey, p.ptype )
+				chkpt = fmt.Sprintf( `{ "host1": "%s:%d", "host2": "%s:%d", "commence": %d, "expiry": %d, "bandwin": %d, "bandwout": %d, "id": %q, "qid": %q, "usrkey": %q, "dscp": %d, "dscp_koe": %v, "ptype": %d }`, 
+						*p.host1, p.tpport1, *p.host2, p.tpport2, p.commence, p.expiry, p.bandw_in, p.bandw_out, *p.id, *p.qid, *p.usrkey, p.dscp, p.dscp_koe, p.ptype )
 
 		case PT_STEERING:
 				if p.protocol != nil {
@@ -577,10 +547,6 @@
 				}
 				chkpt += " ] }"
 	}
-=======
-	chkpt = fmt.Sprintf( `{ "host1": "%s:%d", "host2": "%s:%d", "commence": %d, "expiry": %d, "bandwin": %d, "bandwout": %d, "id": %q, "qid": %q, "usrkey": %q, "dscp": %d, "dscp_koe": %v }`, 
-			*p.host1, p.tpport1, *p.host2, p.tpport2, p.commence, p.expiry, p.bandw_in, p.bandw_out, *p.id, *p.qid, *p.usrkey, p.dscp, p.dscp_koe )
->>>>>>> 5e8deef2
 
 	return
 }
