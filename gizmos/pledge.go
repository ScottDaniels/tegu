--- conflicted
+++ resolved
@@ -56,12 +56,9 @@
 	path_list	[]*Path		// list of paths that represent the bandwith and can be used to send flowmods etc.
 	pushed		bool		// set when pledge has been pushed into the openflow environment (skoogi)
 	paused		bool		// set if reservation has been paused
-<<<<<<< HEAD
 
 	mbox_list	[]*Mbox		// list of middleboxes if the pledge is a steering pledge
 	mbidx		int			// insertion point into mblist
-=======
->>>>>>> a0ccdcba
 	ptype		int			// pledge type from gizmos PT_ constants.
 }
 
@@ -89,18 +86,10 @@
 }
 
 // ---- private -------------------------------------------------------------------
-/*
-<<<<<<< HEAD
+
+/*
 	Adjust window. Returns a valid commence time (if earlier than now) or 0 if the
 	time window is not valid.
-=======
-	Constructor; creates a pledge.
-	Creates a pledge of bandwidth between two hosts, allowing host2 to be nil which indicates that the
-	pledge exists between host1 and any other host. If commence is 0, then the current time (now) is used.
-
-	A nil pointer is returned if the expiry time is in the past and the comence time is adjusted forward
-	(to the current time) if it is less than the current time.
->>>>>>> a0ccdcba
 */
 func adjust_window( commence int64, conclude int64 ) ( adj_start int64, err error ) {
 
@@ -163,10 +152,7 @@
 		id: id,
 		dscp: dscp,
 		ptype:	PT_BANDWIDTH,
-<<<<<<< HEAD
 		protocol:	&empty_str,
-=======
->>>>>>> a0ccdcba
 		dscp_koe: dscp_koe,
 	}
 
@@ -513,7 +499,6 @@
 		}
 	}
 
-<<<<<<< HEAD
 	if p.ptype == PT_MIRRORING {
 		s = fmt.Sprintf( "%s: togo=%ds %s ports=%s output=%s id=%s st=%d ex=%d push=%v ptype=%d", state, diff, caption,
 			*p.host1, *p.host2, *p.id, p.commence, p.expiry, p.pushed, p.ptype )
@@ -521,10 +506,6 @@
 		s = fmt.Sprintf( "%s: togo=%ds %s h1=%s:%d h2=%s:%d id=%s qid=%s st=%d ex=%d bwi=%d bwo=%d push=%v dscp=%d ptype=%d koe=%v", state, diff, caption,
 			*p.host1, p.tpport2, *p.host2, p.tpport2, *p.id, *p.qid, p.commence, p.expiry, p.bandw_in, p.bandw_out, p.pushed, p.dscp, p.ptype, p.dscp_koe )
 	}
-=======
-	s = fmt.Sprintf( "%s: togo=%ds %s h1=%s:%d h2=%s:%d id=%s qid=%s st=%d ex=%d bwi=%d bwo=%d push=%v dscp=%d koe=%v", state, diff, caption,
-			*p.host1, p.tpport2, *p.host2, p.tpport2, *p.id, *p.qid, p.commence, p.expiry, p.bandw_in, p.bandw_out, p.pushed, p.dscp, p.dscp_koe )
->>>>>>> a0ccdcba
 	return
 }
 
@@ -554,7 +535,6 @@
 		}
 	}
 	
-<<<<<<< HEAD
 	switch p.ptype {
 		case PT_BANDWIDTH:
 				json = fmt.Sprintf( `{ "state": %q, "time": %d, "bandwin": %d, "bandwout": %d, "host1": "%s:%s", "host2": "%s:%s", "id": %q, "qid": %q, "dscp": %d, "dscp_koe": %v, "ptype": "bandwidth" }`,
@@ -579,10 +559,6 @@
 				json = fmt.Sprintf( `{ "state": %q, "time": %d, "host1": "%s", "host2": "%s", "id": %q, "ptype": "mirroring" }`,
 					state, diff, *p.host1, *p.host2, *p.id )
 	}
-=======
-	json = fmt.Sprintf( `{ "state": %q, "time": %d, "bandwin": %d, "bandwout": %d, "host1": "%s:%s", "host2": "%s:%s", "id": %q, "qid": %q, "dscp": %d, "dscp_koe": %v }`,
-			state, diff, p.bandw_in,  p.bandw_out, *p.host1, *p.tpport1, *p.host2, *p.tpport2, *p.id, *p.qid, p.dscp, p.dscp_koe )
->>>>>>> a0ccdcba
 
 	return
 }
@@ -606,7 +582,6 @@
 		return
 	}
 	
-<<<<<<< HEAD
 	switch p.ptype {
 		case PT_BANDWIDTH:
 				chkpt = fmt.Sprintf( `{ "host1": "%s:%s", "host2": "%s:%s", "commence": %d, "expiry": %d, "bandwin": %d, "bandwout": %d, "id": %q, "qid": %q, "usrkey": %q, "dscp": %d, "dscp_koe": %v, "ptype": %d }`, 
@@ -631,10 +606,6 @@
 				chkpt = fmt.Sprintf( `{ "host1": "%s", "host2": "%s", "commence": %d, "expiry": %d, "id": %q, "usrkey": %q, "ptype": "mirroring" }`,
 					*p.host1, *p.host2, p.commence, p.expiry, *p.id, *p.usrkey )
 	}
-=======
-	chkpt = fmt.Sprintf( `{ "host1": "%s:%s", "host2": "%s:%s", "commence": %d, "expiry": %d, "bandwin": %d, "bandwout": %d, "id": %q, "qid": %q, "usrkey": %q, "dscp": %d, "dscp_koe": %v }`,
-			*p.host1, *p.tpport1, *p.host2, *p.tpport2, p.commence, p.expiry, p.bandw_in, p.bandw_out, *p.id, *p.qid, *p.usrkey, p.dscp, p.dscp_koe )
->>>>>>> a0ccdcba
 
 	return
 }
@@ -680,7 +651,6 @@
 }
 
 /*
-<<<<<<< HEAD
 	Returns true if type is steering.
 */
 func (p *Pledge) Is_steering( ) ( bool ) {
@@ -702,8 +672,6 @@
 }
 
 /*
-=======
->>>>>>> a0ccdcba
 	Returns true if the pledge has expired (the current time is greather than
 	the expiry time in the pledge).
 */
@@ -892,11 +860,7 @@
 }
 
 /*
-<<<<<<< HEAD
 	Return the dscp that was submitted with the reservation, and the state of the keep on
-=======
-	Return the dscp that was submitted with the resrrvation, and the state of the keep on
->>>>>>> a0ccdcba
 	exit flag.
 */
 func (p *Pledge) Get_dscp( ) ( int, bool ) {
