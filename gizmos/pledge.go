--- conflicted
+++ resolved
@@ -34,12 +34,7 @@
 
 				There are also some generic functions such as json2pledge().
 	Date:		21 May 2015
-<<<<<<< HEAD
-	Author:		E.
-Scott Daniels
-=======
 	Author:		E. Scott Daniels
->>>>>>> 0454e7a5
 
 	Mods:		16 Aug 2015 - listed funcs provided by Pledge_base, and those that must be written per Pledge type
 */
