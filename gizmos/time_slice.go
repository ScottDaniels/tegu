// vi: sw=4 ts=4:
/*
 ---------------------------------------------------------------------------
   Copyright (c) 2013-2015 AT&T Intellectual Property

   Licensed under the Apache License, Version 2.0 (the "License");
   you may not use this file except in compliance with the License.
   You may obtain a copy of the License at:

       http://www.apache.org/licenses/LICENSE-2.0

   Unless required by applicable law or agreed to in writing, software
   distributed under the License is distributed on an "AS IS" BASIS,
   WITHOUT WARRANTIES OR CONDITIONS OF ANY KIND, either express or implied.
   See the License for the specific language governing permissions and
   limitations under the License.
 ---------------------------------------------------------------------------
*/


/*

	Mnemonic:	time_slice
	Abstract:	Represents a slice in time with for which a single value (amt)
				is known.   The amount is subdivided into queues which represent
				a fraction of the total amount that has been pledged to a particular
				host's traffic.

				The object is designed to be managed as a link list member. The
				'owner' of the object may arrange the list as needed and methods like
				split() will automatically insert new time_slice objects into the list
				when needed. Similarly, Amt is exported so that the object owner may
				easily manipulate it without a method call.

				The timeslice may optionally be given queue information.  Adding a
				queue to the set will increase the timeslice's amount used (amt). Removing
				a queue will decrement the amount used.  Queue numbering is tricky because
				it is desired to keep the same queue number for a port/host from the
				start until the end of the reservation for the host which may span more
				than one timeslice.

	Date:		23 November 2013
	Author:		E. Scott Daniels

	Mods:		29 Jun 2014 - Changes to support user link limits.
				07 Jul 2014 - Now generates queue strings if the bandwidth amount is
					greater than zero.
				18 Jun 2015 - Allow a queue to be added only if the amount is positive.
				22 Jun 2015 - Added check for nil qid pointer on add.
*/

package gizmos

import (
	"fmt"
	"time"
<<<<<<< HEAD
=======

	//"github.com/att/gopkgs/clike"
>>>>>>> 0454e7a5
)

/*
	defines a time window for which an amount of has been pledged.
*/
type Time_slice struct {
	Next		*Time_slice	// next/prev must be exported to allow wrapper the ability to adjust
	Prev		*Time_slice
	Amt			int64			// amount promissed for this time period	
	commence	int64			// start timestamp (UNIX) of the time period
	conclude	int64			// ending timestamp
	queues		map[string]*Queue			// list of queues that further define the slice
	limits		map[string]*Fence			// user fences that limit their capacity on the link
}

/*
	constructor
*/
func Mk_time_slice( commence int64, conclude int64, amt int64 ) ( ts *Time_slice ) {
	ts = &Time_slice {
		commence:	commence,
		conclude:	conclude,
		Amt:		amt,
		Next:		nil,
		Prev:		nil,
	}

	ts.queues = make( map[string]*Queue, 10 )	// default values are suggestions, not hard limits
	ts.limits = make( map[string]*Fence, 10 )
	return
}

/*
	Destruction.
*/
func (ts *Time_slice) Nuke( ) {
	ts.Next = nil
	ts.Prev = nil
	ts.queues = nil
}


/*
	Split a time slice on a given time boundary. The new object is inserted
	into the list. The return values are ts1 and ts2 where ts1 is the timeslice
	occuring chronologicly before ts2. The queues will be shared between the
	two slices. The split point becomes the commence time for the inserted
	block. For example, if the slice spans time 100 to 500 and the split at
	200 is requested, the existing block will span 100 to 199, and the inserted
	block will span 200 to 500.

	If the split point is exactly equal to the start/end timestamp for to, then
	no action is taken and only ts1 is returned (ts2 will be nil).

	If the split point is not inside of the timeslice referenced then two
	nil pointers are returned.
*/
func (ts *Time_slice) Split( split_pt int64 ) ( ts1, ts2 *Time_slice ) {
	ts1 = nil
	ts2 = nil

	if split_pt < ts.commence || split_pt > ts.conclude {
		return
	}

	ts1 = ts
	if ts.commence == split_pt  || ts.conclude == split_pt {
		return;	
	}

	ts2 = Mk_time_slice( split_pt, ts.conclude, ts.Amt )

	ts2.commence = split_pt			// adjust the time window of each
	ts1.conclude = split_pt - 1

	ts2.Next = ts1.Next				// add new block to the list
	if ts2.Next != nil {
		ts2.Next.Prev = ts2
	}
	ts2.Prev = ts1
	ts1.Next = ts2

	// it is NOT ok to share queues or limits across time slices, so copy them.
	ts2.queues = make( map[string]*Queue, len( ts1.queues ) )
	for i := range ts1.queues {
		ts2.queues[i] = ts1.queues[i].Clone( )
	}

	ts2.limits = make( map[string]*Fence, len( ts1.limits ) )
	for k :=range ts1.limits {
		ts2.limits[k] = ts1.limits[k].Clone( 0 )		// fences already in limits have been adjusted, so no need to pass capacity
	}

	return
}

/*
	change the concluding time. we will vet it to ensure that it's not
	before the commence time and is the last block as that is the only
	one allowed to have it's time extended.
*/
func (ts *Time_slice) Extend( timestamp int64 ) {
	if( timestamp > ts.commence && ts.Next == nil ) {
		ts.conclude = timestamp
	}
}

/*
	Check a timestamp against this timeslice true if the timestamp is contained within the timeslice.
*/
func (ts *Time_slice) Includes( timestamp int64 ) ( bool ) {
	//fmt.Fprintf( os.Stderr, "start=%d timestamp=%d end=%d   %v\n",  ts.commence, timestamp,  ts.conclude, ts.commence <= timestamp  &&  ts.conclude >= timestamp )
	return ts.commence <= timestamp  &&  ts.conclude >= timestamp
}

/*
	Return true if the slice is completely before the given timestamp.
*/
func (ts *Time_slice) Is_before( timestamp int64 ) (  bool ) {
	return  ts.conclude < timestamp
}

/*
	Return true if the slice is completely after the given timestamp.
*/
func (ts *Time_slice) Is_after( timestamp int64 ) (  bool ) {
	return  ts.commence > timestamp
}

/*
	Return true if the time window passed in overlaps with this slice.
*/
func (ts *Time_slice) Overlaps( wstart int64, wend int64 ) ( bool ) {
	return ts.Includes( wstart ) || ts.Includes( wend )	
}

/*
	Extracts the queue numbers from each queue in the list and builds an
	array with the numbers. Returns the list and the number of queues
	that were present.
*/
func (ts *Time_slice) Get_qnums( ) ( nqueues int, list []int ) {

	nqueues = 0

	list = make( []int, len( ts.queues ) )
	for i := range ts.queues {
		if n := ts.queues[i].Get_num(); n > 0 {
			list[nqueues] = n
			nqueues++
		}	
	}

	return
}

/*
	Check to see if the capacity provided for the named user would bust the user's limit.
	Returns true if the capacity can be added without going over the fence.

	If the user is not in the set of users which have a reservation over this time_slice,
	then we return true with the assumption that some earlier process has checked the
	user's request against either the default cap, or the user's cap; this saves us from
	having to install every user into the has everytime a timeslice is created.
*/
func (ts *Time_slice) Has_usr_capacity( usr *string, cap int64 ) ( result bool, err error ) {
	if ts.limits != nil  &&  usr != nil {
		if f, ok := ts.limits[*usr]; ok {
			if ! f.Has_capacity( cap ) {
				have, need := f.Get_have_need( cap )		// what do we have and what would be needed
				err = fmt.Errorf( "user exceeds limit: need %d have %d", have, need )
				return false, err
			}
		}
	}

	return true, nil
}

/*
	Return queue info for the queue matching the ID passed in.
*/
func (ts *Time_slice) Get_queue_info( id *string ) ( qnum int, swdata *string ) {
	qnum = -1
	swdata = nil

	q := ts.queues[*id]
	if q != nil {
		qnum = q.Get_num( )
		swdata = q.Get_eref()			// get the switch data (external reference in queue terms)
	}

	return
}

/*
	Add a queue to the slice. If the queue id exsits, then we'll inc the amount already set
	by amt rather than creating a new one.
*/
func (ts *Time_slice) Add_queue( qnum int, id *string, swdata *string, amt int64 ) {
	if ts == nil {
		return
	}

	if id == nil {
		obj_sheep.Baa( 1, "timeslice/add_queue: internal mishap: nil qid for q=%d amt=%d", qnum, amt )
		return
	}

	if q := ts.queues[*id]; q != nil {
		q.Inc( amt )
	} else {
		if amt > 0 {							// allow it to be adjusted by negative amount, but don't create this way
			if qnum > 0 {						// we allow a queue num of zero as the means to incr an existing queue, but we never create one with 0
				ts.queues[*id] = Mk_queue( amt, id, qnum, 200, swdata )
			}
		}
	}
}

/*
	Increases the amount consumed by the user during this timeslice. The usr in this
	case is a fence containing default values should we need to create a new fence for
	the user in this slice.  This function does NOT check to see if the increase would
	bust the limit, but the underlying fence might chop the requested capacity at the limit.
*/
func (ts *Time_slice) Inc_usr(	usr *Fence, amt int64, cap int64  ) {
	if usr == nil {
		return
	}

	f := ts.limits[*usr.Name]
	if f == nil {
		f = usr.Clone( cap )
		ts.limits[*f.Name] = f
	}

	f.Inc_used( amt )
}

// --------------- string and json support ---------------------------------------------------------

func (ts *Time_slice) To_str( ) ( string ) {
	s := time.Unix( ts.commence, 0 )
	e := time.Unix( ts.conclude, 0 )
	return fmt.Sprintf( "from %s to %s: %d", s.Format( time.RFC822Z ), e.Format( time.RFC822Z ), ts.Amt )
}

/*
	Generates a string of json information that describes each queue in the timeslice.
*/
func ( ts *Time_slice ) Queues2json( ) ( string ) {
	s := ""
	sep := ""

	for i := range ts.queues {
		s += fmt.Sprintf( `%s%s`, sep, ts.queues[i].To_json() )
		sep = ","
	}

	return s
}

/*
	Generates a set of newline separated information about each queue in the timeslice.
*/
func ( ts *Time_slice ) Queues2str( ) ( string ) {
	s := ""
	sep := ""

	for i := range ts.queues {
		qs := ts.queues[i].To_str_pos( ) 				// queue string only if it's a positive value (allow queues with zero size to drop off)
		if qs != "" {
			s += fmt.Sprintf( `%s%s`, sep, qs )
			sep = " "
		}
	}

	return s
}

func (ts *Time_slice) To_json( ) ( string ) {
	jstr := fmt.Sprintf( `{ "commence": %d, "conclude": %d, "amt": %d, "fences": [`, ts.commence, ts.conclude, ts.Amt )
	sep := " "
	for _, v := range ts.limits {
		jstr += fmt.Sprintf( `%s%s`, sep, v.To_json( ) )
		sep = ","
	}

	jstr += fmt.Sprintf( `], "queues": [ %s ] }`, ts.Queues2json() )

	return jstr
}<|MERGE_RESOLUTION|>--- conflicted
+++ resolved
@@ -54,11 +54,8 @@
 import (
 	"fmt"
 	"time"
-<<<<<<< HEAD
-=======
 
 	//"github.com/att/gopkgs/clike"
->>>>>>> 0454e7a5
 )
 
 /*
