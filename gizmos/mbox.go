--- conflicted
+++ resolved
@@ -32,8 +32,6 @@
 
 import (
 	"fmt"
-<<<<<<< HEAD
-=======
 	//"io/ioutil"
 	//"html"
 	//"net/http"
@@ -42,7 +40,6 @@
 	//"time"
 
 	//"github.com/att/gopkgs/clike"
->>>>>>> 0454e7a5
 )
 
 type Mbox struct {
