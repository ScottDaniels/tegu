--- conflicted
+++ resolved
@@ -409,11 +409,7 @@
 		the commence time,
 		the expiry time
 
-<<<<<<< HEAD
-		bwin/out are always returned as 0, but are given so that there is a consitent
-=======
 		bwin/out are always returned as 0, but are given so that there is a consistent
->>>>>>> 0454e7a5
 		interface for network values.
 */
 func (p *Pledge_steer) Get_values( ) ( h1 *string, h2 *string, p1 *string, p2 *string, commence int64, expiry int64, bw_in int64, bw_out int64 ) {
