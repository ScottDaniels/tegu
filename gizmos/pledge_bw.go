--- conflicted
+++ resolved
@@ -327,11 +327,7 @@
 }
 
 /*
-<<<<<<< HEAD
-	Accepts another pledge (op) and compairs the two returning true if the following values are
-=======
 	Accepts another pledge (op) and compares the two returning true if the following values are
->>>>>>> 0454e7a5
 	the same:
 		hosts, protocol, transport ports, vlan match value, window
 
