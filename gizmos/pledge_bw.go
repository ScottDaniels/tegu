--- conflicted
+++ resolved
@@ -513,11 +513,7 @@
 
 	//NEVER put the usrkey into the string!
 	s = fmt.Sprintf( "%s: togo=%ds %s h1=%s:%s%s h2=%s:%s%s id=%s qid=%s st=%d ex=%d bwi=%d bwo=%d push=%v dscp=%d ptype=bandwidth koe=%v", state, diff, caption,
-<<<<<<< HEAD
-		*p.host1, *p.tpport2, v1, *p.host2, *p.tpport2, v2, *p.id, *p.qid, commence, expiry, p.bandw_in, p.bandw_out, p.pushed, p.dscp, p.dscp_koe )
-=======
 		*p.Host1, *p.Tpport2, v1, *p.Host2, *p.Tpport2, v2, *p.Id, *p.Qid, commence, expiry, p.Bandw_in, p.Bandw_out, p.Pushed, p.Dscp, p.Dscp_koe )
->>>>>>> d7841387
 	return
 }
 
