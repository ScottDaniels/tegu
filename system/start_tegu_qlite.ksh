#!/usr/bin/env ksh
# vi: sw=4 ts=4:
#
# ---------------------------------------------------------------------------
#   Copyright (c) 2013-2015 AT&T Intellectual Property
#
#   Licensed under the Apache License, Version 2.0 (the "License");
#   you may not use this file except in compliance with the License.
#   You may obtain a copy of the License at:
#
#       http://www.apache.org/licenses/LICENSE-2.0
#
#   Unless required by applicable law or agreed to in writing, software
#   distributed under the License is distributed on an "AS IS" BASIS,
#   WITHOUT WARRANTIES OR CONDITIONS OF ANY KIND, either express or implied.
#   See the License for the specific language governing permissions and
#   limitations under the License.
# ---------------------------------------------------------------------------
#
<<<<<<< HEAD

#!/usr/bin/env ksh
# vi: ts=4 sw=4:
=======
>>>>>>> 0454e7a5

#	Mnemonic:	start_tegu_qlite.ksh
#	Abstract:	Start tegu and reload from the last checkpoint. We will try to discover where the tegu binary lives
#				and assume that from it's bin directory there is a ../lib directory which might contain the associated
#				config file if one is not given on the command line with the -c option.
#
#				By default, we assume that the log directory is /var/log/tegu and the lib directory is /var/lib/tegu
#				and that /etc/tegu exists and has the crontab, .cfg file and a static network map (though that is in the
#				config file not here). These each/all can be overriden with environment variables: TEGU_LIBD, TEGU_LOGD and
#				TEGU_ETCD.
#
# 	Date:		1 January 2014
#	Author:		E. Scott Daniels
#	Mod:		2014 05 May - This revision supports Q-lite
#				2014 23 May - Added changes to support using /var and /etc
#				2014 24 Jul - Added support for running as a stand-by node.
#				2014 11 Aug - Added ping check that allows a proxy to be involved (always connects).
#				2014 14 Aug - Added checking to ensure tegu not running on a stand-by host.
#				2014 03 Sep - Changed empty checkpoint message to a verbose only message to be less confusing.
#				2015 19 Mar - Moved crontable setup after ID validation. Corrected bug in -f parsing.
# -----------------------------------------------------------------------------------------------------------------------------

function bleat
{
	if (( verbose ))
	then
		echo "$@  [VERB]" >&2
	fi
}

# send a ping to tegu on the indicated host and return true if it responded
function ping_tegu
{
	curl --connect-timeout 3 $ignore_cert -s -d "ping" $proto://${1:-localhost}:${tegu_port}/tegu/api | grep -q -i pong
	if (( $? == 0 ))			# 0 indicates that grep found a pong from the ping and thus it's running
	then
		bleat "seems that tegu is already running on ${1:-localhost} and listening to port: $tegu_port"
		return 0
	fi

	bleat "tegu is not running on ${1:-localhost}"
	return 1
}

# walk the stand-by list and check to see if tegu is running on any of those hosts. If there are NOT any
# other Tegu processes, the function will return good (0); we are alone in the world and it is assumed
# to be safe to contiue.
function ensure_alone
{
	if [[ ! -e $standby_list ]]
	then
		bleat "no standby_list ($standby_list) to check; checking only the localhost"
		if ping_tegu localhost
		then
			echo "there is a running tegu on this host   [WARN]" >&2
			return 1
		fi
		
		return 0
	fi

	while read h
	do
		if ping_tegu $h
		then
			echo "there is a tegu running on $h   [WARN]" >&2
			return 1					# we've got company, return bad
		fi
	done <$etcd/standby_list
}


# -----------------------------------------------------------------------------------------------------------
export TEGU_ROOT=${TEGU_ROOT:-/var}
export TMP=/tmp			#$TEGU_ROOT/tmp

skoogi_host=""						# default to no host in lite version; localhost:8080"

libd=${TEGU_LIBD:-$TEGU_ROOT/lib/tegu}
logd=${TEGU_LOGD:-$TEGU_ROOT/log/tegu}
etcd=${TEGU_ETCD:-/etc/tegu}
ckpt_dir=$libd/chkpt				# we really should pull this from the config file
log_file=$logd/tegu.std				# log file for this script and standard error from tegu

tegu_port="${TEGU_PORT:-29444}"		# tegu's api listen port
forreal=1
async=1
tegu_user="tegu"					# by default we run only under tegu user
standby_file=$etcd/standby			# if present then this is a standby machine and we don't start
standby_list=$etcd/stadby_list		# list of other hosts that might run tegu
verbose=0
proto=http							# -S will set to https
ignore_cert=""						# -i will set this to -k for curl


### we assume that everything we need is in the path
#if [[ $PATH != *"$TEGU_ROOT/bin"* ]]
#then
#	PATH=$TEGU_ROOT/bin:$PATH
#fi

while [[ $1 == -* ]]
do
	case $1 in
		-a)	async=0;;
		-C)	config=$2; shift;;
		-f)	tegu_user=$LOGNAME;;
		-i)	ignore_cert="-k";;				# curl option to ignore selfsigned cert
		-l)	log_file=$2; shift;;
		-n)	verbose=1; forreal=0;;
		-p)	tegu_port=$2 shift;;
		-s)	skoogi_host="-f $2"; shift;;
		-S)	proto="https";;
		-v)	verbose=1;;

		*)	echo "unrecognised option: $1"
			echo ""
			echo "usage: $0 [-a] [-C config-file] [-f] [-i] [-l logfile] [-n] [-p api-port] [-S] [-s skoogi-host[:port]] [-v]"
			cat <<-endKat
				-a disables asynch mode (tegu does not detach from the tty)
				-f allows tegu to be run using the current user
				-i ignore selfsigned cert when checking for running tegu processes
				-l supplies the standard out/err device target (TEGU_ROOT/log/tegu.std is default)
				-n does not start tegu, but runs the script in no-execute mode to announce what it would do
				-p supplies the port that the API interface listens on; the agent interface is supplied in the config.
   				   defaults to value of TEGU_PORT from environment, or 29444 if not supplied by either means.
				-S set protocol to https when checking for other tegu instances
				-v be chatty while working
			endKat
			exit 1
			;;
	esac

	shift
done

if [[ $tegu_user == "root" ]]				# don't ever allow root to run this
then
	echo "start tegu as another user (tegu perhaps); don't start as root   [FAIL]" >&2
	exit 2
fi

my_id=$( id|sed 's/ .*//;' )
if [[ $my_id != *"($tegu_user)" ]]
then
	echo "you ($my_id) are not the tegu user ($tegu_user) and thust cannot start tegu   [FAIL]" >&2
	exit 2
fi

if [[ ! -d $etcd ]]
then
	echo "cannot find tegu 'etc' directory: $etcd  [FAIL]"
	exit 1
fi

if [[ -r $etcd/crontab ]]		# ensure the crontab is cleaning things up
then
	crontab $etcd/crontab
fi

if [[ -f $standby_file ]]
then
	echo "tegu not started -- this is a standby machine   [WARN]" >&2
	echo "execute 'tegu_standby off' to turn stand-by mode off and then attempt to start with $0" >&2
	exit 0
fi

whoiam=$( id -n -u )
if [[ $whoiam != $tegu_user ]]
then
	echo "cannot start tegu under any user name other than tegu unless -f option is given on the command line (you are $(whoami))     [FAIL]" >&2
	echo '`sudo su tegu` and rerun this script' >&2
	echo "" >&2
	exit 1
fi

if [[ ! -d $ckpt_dir ]]					# ensure checkpoint spot
then
	if ! mkdir -p $ckpt_dir
	then
		echo "CRI: unable to make the checkpoint directory: $ckpt_dir   [FAIL]" >&2 >&2
		exit 1
	fi
	ckpt=""								# no chkpt file if we had to mk directory
else
	cf=$(ls -t $ckpt_dir/resmgr*ckpt 2>/dev/null | grep -v resmgr.ckpt | head -1)
	if [[ -s $cf ]]
	then
		ckpt="-c $cf"
	else
		if (( verbose ))
		then
			echo "latest checkpoint was empty; no need to give it to tegu   [OK]" >&2
		fi
	fi
fi

if ! cd $logd						# get us to some place we can scribble if needed
then
	echo "CRI: unable to switch to working directory $logd  [FAIL]"  >&2
	exit 1
fi

if [[ ! -d $logd ]]
then
	if ! mkdir -p $logd
	then
		echo "CRI: unable to create $logd directory   [FAIL]" >&2
		exit 1
	fi
fi

if [[ -n $config ]]					# use the config file supplied if it exsits, else suss one out if we can
then
	if [[ -e $config ]]
	then
		config="-C $config"
	else
		echo "CRI: unable to find config file: $config    [FAIL]" >&2
		exit 1
	fi
else
	if [[ -e $etcd/tegu.cfg ]]
	then
		config="-C $etcd/tegu.cfg"
	else
		if [[ -e $libd/tegu.cfg ]]
		then
			config="-C $libd/tegu.cfg"
		else
			cfile=$( ls -t $libd/tegu*.cfg 2>/dev/null| head -1 )
			if [[ -n $cfile ]]
			then
				config="-C $cfile"
			fi
		fi
	fi

	if [[ -z $config ]]
	then
		echo "CRI: unable to find a configuration file   [FAIL]" >&2
		exit 1
	fi
fi

if [[ $ckpt == "-c" ]]
then
	echo "CRI: bad checkpoint file?   [FAIL]" >&2
	exit 1
fi

if ! ensure_alone			# must not find any other instances; abort if we do
then
	echo "WRN: not started: there is another tegu runing   [FAIL]" >&2
	exit 1
else
	bleat "could not find any other tegu; we are alone in the world, start may continue"
fi


if [[ -n $tegu_port ]]
then
	tegu_port="-p $tegu_port"
fi

if (( forreal ))
then
	if [[ -f $log_file ]]
	then
		mv $log_file $log_file-
	fi

	if (( async ))
	then
		echo "starting tegu..." >&2
		nohup ${1:-tegu} -v $skoogi_host $tegu_port $config $ckpt  >$log_file 2>&1 &
		#sleep 2			# let initial shakeout messages come to tty before issuing propt
	else
		${1:-tegu} -v $tegu_port $config $ckpt
	fi
else
	echo "no-exec mode: nohup ${1:-tegu} -v $tegu_port $config $ckpt >$log_file 2>&1" >&2
fi

exit 0<|MERGE_RESOLUTION|>--- conflicted
+++ resolved
@@ -17,12 +17,6 @@
 #   limitations under the License.
 # ---------------------------------------------------------------------------
 #
-<<<<<<< HEAD
-
-#!/usr/bin/env ksh
-# vi: ts=4 sw=4:
-=======
->>>>>>> 0454e7a5
 
 #	Mnemonic:	start_tegu_qlite.ksh
 #	Abstract:	Start tegu and reload from the last checkpoint. We will try to discover where the tegu binary lives
