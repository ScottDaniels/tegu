#!/usr/bin/env ksh
# vi: ts=4 sw=4:
#
#	Mnemonic:	tegu_req.ksh
#	Abstract: 	Request interface to tegu. This is a convenience and scripts can just use
#				a direct curl if need be.  This script uses rjprt to make the request and
#				then to print the resulting json in a more human friendly manner.  Using the
#				-j optin causes the raw json returned by Tegu to be spilled to standard
#				out.
#
#				Looking at the code and wondering what `rjprt` is?  Well it's short for
#				request and json print. It acts (somewhat) like curl in as much as it
#				makes a GET/PUT/POST/DELETE request supplying the body of data to be worked
#				on. Then, unlike curl, formats the resulting json output before writing it
#				to the tty device. The -j and -d options control the format of the output.
#
#				NOTE: this script was dumbed down to work with bash; it may still not 
#					function correctly with bash and before complaining just install ksh
#					and use that. 
#
#	Date:		01 Jan 2014
#	Author:		E. Scott Daniels
#
#	Mods:		05 Jan 2014 - Added listres and cancel support.
#				08 Jan 2014 - Changed the order of parms on the reservation command so
#					that they match the order on the HTTP interface. This was purely
#					to avoid confusion.  Added a bit better error checking to reserve
#					and consistenly routing error messages to stderr.
#				03 Mar 2014 - Added error checking based on host pair syntax.
#				31 Mar 2014 - Allows for queue dump/list command.
#				13 May 2014 - Added support to provide dscp value on a reservation req.
#				09 Jun 2014 - Added https proto support.
#				17 Jun 2014 - Added token authorisation support for privileged commands.
#				22 Jul 2014 - Added support for listulcap request.
#				09 Nov 2014 - change <<- here doc command to << -- seems some flavours of
#					kshell don't handle this?  Also removed support for keystone cli
#					and substituted a curl command since it seems keystone isn't installed
#					everyplace (sigh).
<<<<<<< HEAD
#				25 Feb 2015 - Added mirror commands
#				31 Mar 2015 - Added support for sending key-value pairs to listhosts and 
#					graph commands.
#				01 Apr 2015 - Corrected bug with token passed on steering request.
=======
#				01 Apr 2015 - Corrected bug with token passed on steering request.
#				18 May 2015 - Dumbed down so that bash could run the script.
>>>>>>> 45371220
# ----------------------------------------------------------------------------------------

function usage {
	cat <<endKat

	usage: $argv0 [-d] [-h tegu-host[:port] [-j] [-K] [-k key=value] [-r rname] [-s] [-t token|-T] command parms

	  -d causes json output from tegu to be formatted in a dotted hierarch style
	  -f force propting for user and password if -T is used even if a user name or password is
	     currrently set in the environment.
	  -h is needed when tegu is running on a different host than is being used to run tegu_req
	     and/or when tegu is listening on a port that isn't the default
	  -j causes raw json to be spilled to the standard out device
	  -k k=v Supplies a key/value pair that is necessary on some requests. Multiple -k options
	     can be supplied when needed.
      -K Use keystone command line interface, rather than direct API, to generate a token
         (ignored unless -T is used)
	  -r allows a 'root' name to be supplied for the json output when humanised
	  -s enables secure TLS (https://) protocol for requests to Tegu.
	  -t allows a keystone token to be supplied for privileged commands; -T causes a token to
	     be generated using the various OS_ environment variables. If a needed variable is
	     not in the environment, then a prompt will be issued. When either -t or -T is given
	     a %t can be used on the commandline in place of the token and the toekn will
	     substituted. For example: %t/cloudqos/daniels8  would substitute the generated
	     token into the host name specification.

	commands and parms are one of the following:
	  $argv0 reserve [bandwidth_in,]bandwidth_out [start-]expiry host1-host2 cookie [dscp]
	  $argv0 cancel reservation-id [cookie]
	  $argv0 listconns {name[ name]... | <file}
	  $argv0 add-mirror [start-]end port1[,port2...] output [cookie] [vlan]
	  $argv0 del-mirror name [cookie]
	  $argv0 list-mirrors
	  $argv0 show-mirror name [cookie]

	Privledged commands (admin token must be supplied)
	  $argv0 graph
	  $argv0 listhosts
	  $argv0 listulcap
	  $argv0 listres
	  $argv0 listqueue
      $argv0 setdiscount value
	  $argv0 setulcap tenant percentage
	  $argv0 refresh hostname
	  $argv0 steer  {[start-]end|+seconds} tenant src-host dest-host mbox-list cookie
	  $argv0 verbose level [subsystem]

	  If only bandwidth_out is supplied, then that amount of bandwidth is reserved
	  in each direction. Otherwise, the bandwidth out value is used to reserve
	  bandwidth from host1 (out) to host2 and the bandwidth in is used to reserve
	  bandwidth from host2 (in) to host1. Both values may be specified with trailing
	  G/M/K suffixes (e.g. 10M,20M).

	  The dscp value is the desired value that should be left tagging the data as it
	  reaches the egress point.  This allows applications to have their data tagged
	  in cases when the applicaton does not, or cannot, tag it's own data.

	  For the listconns command, "name" may be a VM name, VM ID, or IP address. If
	  a file is supplied on stdin, then it is assumed to consist of one name per
	  line.

	  For the cancel command the reservation ID is the ID returned when the reservation
	  was accepted.  The cookie must be the same cookie used to create the reservation
	  or must be omitted if the reservation was not created with a cookie.

	  For verbose, this controls the amount of information that is written to the log
	  (stderr) by Tegu.  Values may range from 0 to 9. Supplying the subsystem causes
	  the verbosity level to be applied just to the named subsystem.  Subsystems are:
	  net, resmgr, fqmgr, http, agent, fqmgr, or tegu

	Admin Token
	  The admin token can be supplied using the -t parameter and is required for all
	  privileged commands. The token can be generated by invoking the keystone token-get
	  command for the user that is defined as the admin in the Tegu configuration file.
	  The admin token is NOT the token that is defined in the Openstack configuration.
	  If the -T option is used, $argv0 will prompt for username and password and then
	  will generate the admin token to use.   Tokens may be needed on host names
	  and those must be generated independently.

endKat
}

function str2expiry
{
	typeset expiry
	if [[ $1 == "+"* ]]
	then
		expiry=$(( $(date +%s) $1 ))
	else
		if [[ $1 == -* ]]
		then
			echo "start-end timestamp seems wrong: $2  [FAIL]" >&2
			usage >&2
			exit 1
		fi

		expiry=$1
	fi

	echo $expiry
}


function gen_token
{
	typeset token_value=""
	typeset xOS_PASSWORD=""
	typeset xOS_USERNAME=""
	typeset xOS_TENANT_NAME=""

	trap 'stty echo; exit 2' 1 2 3 15
	if [[ -z $OS_USERNAME ]]
	then
		printf "Token generation:\n\tEnter user name: " >/dev/tty
		read xOS_USERNAME
		OS_USERNAME="${xOS_USERNAME:-nonegiven}"
	fi

	if [[ -z $OS_PASSWORD ]]
	then
		default="no-default"

		printf "\tEnter password for $OS_USERNAME: " >/dev/tty
		stty -echo
		read xOS_PASSWORD
		stty echo
		printf "\n" >/dev/tty

		OS_PASSWORD=${xOS_PASSWORD:-nonegiven999}
	fi
	trap - 1 2 3 15

	if [[ -z $OS_TENANT_NAME ]]
	then
		printf "\tEnter tenant: " >/dev/tty
		read OS_TENANT_NAME
	fi

	if [[ -z $OS_AUTH_URL ]]
	then
		printf "\tEnter keystone url: " >/dev/tty
		read OS_AUTH_URL
	fi

	export OS_TENANT_NAME
	export OS_PASSWORD
	export OS_USERNAME
	export OS_AUTH_URL

	if (( use_keystone ))			# -K used on the command line
	then
		token_value=$( keystone token-get | awk -F \| '{gsub( "[ \t]", "", $2 ) } $2 == "id" {print $3 }' )	# now bash compatable
	else
		url="$OS_AUTH_URL/tokens"
<<<<<<< HEAD
		content_type="Content-type: application/json"
		curl -s -d "{\"auth\":{ \"tenantName\": \"$OS_TENANT_NAME\", \"passwordCredentials\":{\"username\": \"$OS_USERNAME\", \"password\": \"$OS_PASSWORD\"}}}" -H "$content_type" $url  | awk '{ print $0 "},"} ' RS="," | awk '1' RS="{" | awk '
=======
		content_type="Content-type: application/json" 
		token_value=$( curl -s -d "{\"auth\":{ \"tenantName\": \"$OS_TENANT_NAME\", \"passwordCredentials\":{\"username\": \"$OS_USERNAME\", \"password\": \"$OS_PASSWORD\"}}}" -H "$content_type" $url  | awk '{ print $0 "},"} ' RS="," | awk '1' RS="{" | awk '
>>>>>>> 45371220

		/"access":/ { snarf = 1; next }				# we want the id that is a part of the access struct
		/"id":/ && snarf == 1  {					# so only chase id if we have seen access tag
			gsub( "\"", "", $0 );					# drop annoying bits of json
			gsub( "}", "", $0 );
			gsub( ",", "", $0 );
			print $NF
			exit ( 0 );								# stop short; only need one
		}
		' )											# now bash compatable
	fi

	if [[ -z $token_value ]]
	then
		echo "unable to generate a token for $OS_USERNAME    [FAIL]" >&2
		return 1
	fi

	echo ${token_value%% *}					# ensure any trailing junk is gone
	return 0
}

# ------------------------------------------------------------------------------------------------------------

argv0="${0##*/}"
port=29444
host=localhost:$port
opts=""
root=""
proto="http"
prompt4token=0
force=0
use_keystone=0

while [[ $1 == -* ]]
do
	case $1 in
		-d)		opts+=" -d";;
		-f)		force=1;;
		-h) 	host=$2; shift;;
		-j)		opts+=" -j";;
		-k)		kv_pairs+="$2 "; shift;;
		-K)		use_keyston=1;;
		-r)		root="$2"; shift;;
		-s)		proto="https";;
		-t)		raw_token="$2"; token=$"auth=$2"; shift;;
		-T)		prompt4token=1;;
		-\?)	usage
				exit 1
	esac

	shift
done

opts+=" -r ${root:-$1}"

if (( force > 0 ))							# force username and password prompts; other OS vars default if set
then
	OS_USERNAME=""
	OS_PASSWORD=""
fi

if [[ $host != *":"* ]]
then
	host+=":$port"
fi


if (( prompt4token ))						# if -T given, prompt for information needed to generate a token
then
	raw_token="$( gen_token )"
	if [[ -z $raw_token ]]
	then
		exit 1
	fi
	token="auth=$raw_token"
fi


case $1 in
	ping)
		rjprt  $opts -m POST -t "$proto://$host/tegu/api" -D "$token ping"
		;;

	listq*|qdump|dumpqueue*)
		rjprt  $opts -m POST -t "$proto://$host/tegu/api" -D "$token qdump"
		;;

	listr*)						# list reservations
		rjprt  $opts -m POST -t "$proto://$host/tegu/api" -D "$token listres $kv_pairs"
		;;

	listh*)						# list hosts
		rjprt  $opts -m POST -t "$proto://$host/tegu/api" -D "$token listhosts $kv_pairs"
		;;

	listul*)						# list user link caps
		rjprt  $opts -m POST -t "$proto://$host/tegu/api" -D "$token listulcaps"
		;;

	listc*)						# list connections
		if (( $# < 2 ))			# assume it's on stdin
		then
			sed 's/^/listconns /' >/tmp/PID$$.data
		else
			shift
			for x in "$@"
			do
				echo "listconns $x"
			done >/tmp/PID$$.data
		fi

		rjprt  $opts -m POST -t "$proto://$host/tegu/api" </tmp/PID$$.data
		rm -f /tmp/PID$$.data
		;;

	graph)
		rjprt  $opts -m POST -D "$token graph $kv_pairs" -t "$proto://$host/tegu/api"
		;;


	cancel)
		shift
		case $# in
			1|2) ;;
			*)	echo "bad number of positional parameters for cancel [FAIL]" >&2
				usage >&2
				exit 1
				;;
		esac

		rjprt $opts -m DELETE -D "reservation $1 $2" -t "$proto://$host/tegu/api"
		;;

	pause)
		rjprt $opts -m POST -D "$token pause" -t "$proto://$host/tegu/api"
		;;

	refresh)
		rjprt  $opts -m POST -D "$token refresh $2" -t "$proto://$host/tegu/api"
		;;

	resume)
		rjprt $opts -m POST -D "$token resume" -t "$proto://$host/tegu/api"
		;;

	reserve)
		shift
			#teg command is: reserve <bandwidth>[K|M|G] [<start>-]<end>  <host1-host2> [cookie [dscp]]
		if (( $# < 4 ))
		then
			echo "bad number of positional parms for reserve  [FAIL]" >&2
			usage >&2
			exit 1
		fi
		if [[ $2 == "+"* ]]
		then
			expiry=$(( $(date +%s) $2 ))
		else
			if [[ $2 == -* ]]
			then
				echo "start-end timestamp seems wrong: $2  [FAIL]" >&2
				usage >&2
				exit 1
			fi
			expiry=$2
		fi
		if [[ $3 != *"-"* ]] && [[ $3 != *","* ]]
		then
			echo "host pair must be specified as host1-host2 OR host1,host2   [FAIL]" >&2
			exit 1
		fi
		if [[ $3 == *"-any" ]] || [[ $3 == *",any" ]]
		then
			echo "second host in the pair must NOT be 'any'   [FAIL]" >&2
			exit 1
		fi
		if [[ -n $5 ]]
		then
			if (( $5 < 0 || $5 > 64 ))
			then
				echo "dscp value ($5) must be between 0 and 64  [FAIL]" >&2
				exit 1
			fi
		fi
		rjprt  $opts -m POST -D "reserve $kv_pairs $1 $expiry ${3//%t/$raw_token} $4 $5" -t "$proto://$host/tegu/api"
		;;

	setdiscount)
		rjprt  $opts -m POST -D "$token setdiscount $2" -t "$proto://$host/tegu/api"
		;;

	setulcap)
		rjprt  $opts -m POST -D "$token setulcap $2 $3" -t "$proto://$host/tegu/api"
		;;

	steer)
		expiry=$( str2expiry $2 )
		rjprt  $opts -m POST -D "steer $kv_pairs $expiry ${3//%t/$raw_token} $4 $5 $6 $7" -t "$proto://$host/tegu/api"
		;;

	verbose)
		case $2 in
			[0-9]*) rjprt  $opts -m POST -D "$token verbose $2 $3" -t "$proto://$host/tegu/api";;		# assume tegu way: level subsystem
			*) 		rjprt  $opts -m POST -D "$token verbose $3 $2" -t "$proto://$host/tegu/api";;		# assume entered backwards: subsystem level
		esac
		;;

	add-mirror)
		shift
		if (( $# < 3 ))
		then
			echo "bad number of positional parms for add-mirror  [FAIL]" >&2
			usage >&2
			exit 1
		fi
		json="{"
		if [[ $1 == *"-"* ]]
		then
			s=$( echo $1 | sed 's/-.*//' )
			e=$( echo $1 | sed 's/.*-//' )
			json="$json \"start_time\": \"$s\", \"end_time\": \"$e\","
		else
			e=$1
			json="$json \"end_time\": \"$e\","
		fi
		json="$json \"output\": \"$3\", \"port\": [ "
		sep=""
		for p in $( echo $2 | tr , ' ' )
		do
			json="$json$sep\"$p\""
			sep=", "
		done
		json="$json ]"
		if (( $# >= 4 ))
		then
			json="$json, \"cookie\": \"$4\""
		fi
		if (( $# >= 5 ))
		then
			json="$json, \"vlan\": \"$5\""
		fi
		json="$json }"
		rjprt $opts -m POST -D "$json" -t "$proto://$host/tegu/mirrors/"
		;;

	del-mirror)
		shift
		case $# in
			1)
				rjprt $opts -m DELETE -t "$proto://$host/tegu/mirrors/$1/" </dev/null
				;;
			2)
				rjprt $opts -m DELETE -t "$proto://$host/tegu/mirrors/$1/?cookie=$2" </dev/null
				;;
			*)
				echo "bad number of positional parameters for del-mirror [FAIL]" >&2
				usage >&2
				exit 1
				;;
		esac
		;;

	list-mirrors)
		rjprt $opts -m GET -t "$proto://$host/tegu/mirrors/"
		;;

	show-mirror)
		shift
		case $# in
			1)
				rjprt $opts -m GET -t "$proto://$host/tegu/mirrors/$1/"
				;;
			2)
				rjprt $opts -m GET -t "$proto://$host/tegu/mirrors/$1/?cookie=$2"
				;;
			*)
				echo "bad number of positional parameters for show-mirror [FAIL]" >&2
				usage >&2
				exit 1
				;;
		esac
		;;

	*)
		echo ""
		echo "unrecognised action: $1  [FAIL]" >&2
		echo ""
		usage >&2
		;;
esac<|MERGE_RESOLUTION|>--- conflicted
+++ resolved
@@ -36,15 +36,11 @@
 #					kshell don't handle this?  Also removed support for keystone cli
 #					and substituted a curl command since it seems keystone isn't installed
 #					everyplace (sigh).
-<<<<<<< HEAD
 #				25 Feb 2015 - Added mirror commands
 #				31 Mar 2015 - Added support for sending key-value pairs to listhosts and 
 #					graph commands.
 #				01 Apr 2015 - Corrected bug with token passed on steering request.
-=======
-#				01 Apr 2015 - Corrected bug with token passed on steering request.
 #				18 May 2015 - Dumbed down so that bash could run the script.
->>>>>>> 45371220
 # ----------------------------------------------------------------------------------------
 
 function usage {
@@ -199,13 +195,8 @@
 		token_value=$( keystone token-get | awk -F \| '{gsub( "[ \t]", "", $2 ) } $2 == "id" {print $3 }' )	# now bash compatable
 	else
 		url="$OS_AUTH_URL/tokens"
-<<<<<<< HEAD
-		content_type="Content-type: application/json"
-		curl -s -d "{\"auth\":{ \"tenantName\": \"$OS_TENANT_NAME\", \"passwordCredentials\":{\"username\": \"$OS_USERNAME\", \"password\": \"$OS_PASSWORD\"}}}" -H "$content_type" $url  | awk '{ print $0 "},"} ' RS="," | awk '1' RS="{" | awk '
-=======
 		content_type="Content-type: application/json" 
 		token_value=$( curl -s -d "{\"auth\":{ \"tenantName\": \"$OS_TENANT_NAME\", \"passwordCredentials\":{\"username\": \"$OS_USERNAME\", \"password\": \"$OS_PASSWORD\"}}}" -H "$content_type" $url  | awk '{ print $0 "},"} ' RS="," | awk '1' RS="{" | awk '
->>>>>>> 45371220
 
 		/"access":/ { snarf = 1; next }				# we want the id that is a part of the access struct
 		/"id":/ && snarf == 1  {					# so only chase id if we have seen access tag
