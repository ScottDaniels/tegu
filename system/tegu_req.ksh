--- conflicted
+++ resolved
@@ -70,12 +70,9 @@
 #				22 Sep 2015 - Added support to suss out our URL from the keystaone catalogue 
 #					and use that if it's there. Corrected dscp value check (was numeric).
 #					Added ability to use %p in endpoint name for project (pulls from OS_ var).
-<<<<<<< HEAD
 #				15 Oct 2015 - Changes to support endpoint uuid requirement as a part of the hostname.
-=======
 #				28 Oct 2015 - X-Auth-Tegu token now has /project appended in order to make
 #					verification quicker. 
->>>>>>> d912e4af
 # ----------------------------------------------------------------------------------------
 
 function usage {
