--- conflicted
+++ resolved
@@ -18,11 +18,6 @@
 # ---------------------------------------------------------------------------
 #
 
-<<<<<<< HEAD
-#!/usr/bin/env ksh
-# vi: ts=4 sw=4:
-=======
->>>>>>> 0454e7a5
 #
 #	Mnemonic:	tegu_req.ksh
 #	Abstract: 	Request interface to tegu. This is a convenience and scripts can just use
