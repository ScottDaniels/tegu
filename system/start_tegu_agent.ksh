--- conflicted
+++ resolved
@@ -18,10 +18,6 @@
 # ---------------------------------------------------------------------------
 #
 
-<<<<<<< HEAD
-#!/usr/bin/env ksh
-=======
->>>>>>> 0454e7a5
 #
 #	Mnemonic:	start_agent
 #	Abstract:	Simple diddy to start the tegu_agent pointing at the proper spots for log and such.
