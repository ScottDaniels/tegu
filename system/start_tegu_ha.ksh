--- conflicted
+++ resolved
@@ -18,10 +18,6 @@
 # ---------------------------------------------------------------------------
 #
 
-<<<<<<< HEAD
-#!/usr/bin/env ksh
-=======
->>>>>>> 0454e7a5
 #
 #	Mnemonic:	start_tegu_ha
 #	Abstract:	Simple wrapper script to start the tegu_ha daemon and to ensure that
