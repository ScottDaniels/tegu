--- conflicted
+++ resolved
@@ -18,10 +18,6 @@
 # ---------------------------------------------------------------------------
 #
 
-<<<<<<< HEAD
-#! /bin/sh
-=======
->>>>>>> 0454e7a5
 # Mnemonic:	tegu.rc.ksh
 # Abstract: This script is installed (copied) to /etc/init.d/tegu and then the command
 #			'insserv /etc/init.d/tegu' is run to add it to the list of things that are
