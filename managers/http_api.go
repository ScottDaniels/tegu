// vi: sw=4 ts=4:

/*

	Mnemonic:	http_api
	Abstract:	This provides an api interface based on http (shudders) RESTish.
				The main method here is expected to be driven as a go routine from
				the main tegu function.

				The main work functions (parse_get, parse_post, parse_delete) all generate
				json formatted data to the output device (we assume back to the requesting
				browser/user-agent).  The output should be an array (reqstate) with one "object" describing
				the result of each request, and a final object (endstate) describing the overall state.

				These requests are supported:
					POST:
						chkpt	(limited)
						graph	(limited)
						listconns
						listhosts	(limited)
						listres
						pause (limited)
						reserve
						resume (limited)
						verbose (limited)

					DELETE:
						reservation


					limited commands must be submitted from the host that Tegu is running on using the
					IPV4 localhost address -- this assumes that only admins will have access to the
					host and thus can issue the administrative commands.

	Date:		20 November 2013 (broken out of initial test on 2 Dec)
	Author:		E. Scott Daniels

	Mods:		05 May 2014 : Added agent manager to the verbose change list.
				13 May 2014 : Added support for exit-dscp value in reservation.
				22 May 2014 : Now forces a checkpoint after a successful reservation.
				06 Jun 2014 : Added support to listen on https rather than http
				10 Jun 2014 : Added requirement that certain admin commands be issued from localhost.
				16 Jun 2014 : Added token validation for priv requests and added listhosts and graph to
					the set of priv commands.
				18 Jun 2014 : Corrected bug that was causing incorrect json goo when generating an error.
				20 Jun 2014 : Corrected bug that allowed a reservation between the same host (VM) name.
				29 Jun 2014 : Changes to support user link limits.
				07 Jul 2014 : Change to drop the request to network manager on delete; reservation manager
					now sends that request to tighten up the timing between the two.
					Added support for reservation refresh.
				17 Jul 2014 : Corrected typo in localhost validation check.
				18 Jul 2014 : Added better error messaging when unable to open a listening port.
				15 Aug 2014 : Corrected bug (201) -- refresh not giving rejection message when rejecting.
				24 Sep 2014 : Added support for ITONS traffic class demands.
				09 Oct 2014 : Allow verbose even if network not initialised correctly.
				18 Nov 2014 : Changes to support lazy osif data fetching
				24 Nov 2014 : Corrected early return in update graph (preventing !//ipaddress from causing
					an ip2mac map to be forced out to fqmgr.
<<<<<<< HEAD
				05 Jan 2015 : Added support for wide area rest interface calls.
				16 Jan 2014 : Support port masks in flow-mods.
				27 Jan 2014 : Allow bandwidth specification to be decimal value (e.g. 155.2M)
=======
				16 Jan 2015 : Support port masks in flow-mods.
				27 Jan 2015 : Allow bandwidth specification to be decimal value (e.g. 155.2M)
				17 Feb 2015 : Added mirroring
				24 Feb 2015 : prevent interface issue in steer parsing and adjust to work with lazy update.
				30 Mar 2015 : Added support to force a project's VMs into the current graph.
				01 Apr 2015 : Corrected cause of nil ptr exception in steering reqest parsing.
				08 Apr 2015 : Corrected slice bounds error if input record was empty (e.g. '', no newline)
				10 Apr 2015 : Seems some HTTP clients refuse or are unable to send a body on a DELETE.
					Extended the POST function to include a "cancelres" request. Sheesh.  It would be
					much simpler to listen on a socket and accept newline terminated messages; rest sucks.
				18 May 2015 : Added discount support.
				20 May 2015 : Added ability to specific VLAN as a match on bandwidth reservations.
				26 May 2015 : Conversion to support pledge as an interface.
				01 Jun 2015 : Added duplicate reservation checking.
				05 Jun 2015 : Minor typo fixes.
				19 Jun 2015 : Added better debug to token_has_osroles().
				25 Jun 2015 : Corrected bug: no longer announces a verbose change if it didn't make it.
				29 Jun 2015 : Now checkpoints after a delete reservation (tracker 272).
								Fixed mirroring references from config.
				16 Jul 2015 : Correct typo in the default admin role string.
>>>>>>> 34a64c94
*/

package managers

import (
	//"bufio"
	//"encoding/json"
	//"flag"
	"fmt"
	"io/ioutil"
	//"html"
	"net/http"
	"os"
	"strings"
	"syscall"
	"time"

	"codecloud.web.att.com/gopkgs/bleater"
	"codecloud.web.att.com/gopkgs/clike"
	"codecloud.web.att.com/gopkgs/token"
	"codecloud.web.att.com/gopkgs/ipc"
	"codecloud.web.att.com/gopkgs/ostack"
	"codecloud.web.att.com/gopkgs/security"

	"codecloud.web.att.com/tegu/gizmos"
)


/* ---- validation and authorisation functions ---------------------------------------------------------- */

/*
	Make a reservation name that should be unique across invocations of tegu.
*/
func mk_resname( ) ( string ) {
	r := res_nmseed
	res_nmseed++
	return fmt.Sprintf( "res%x_%05d", pid, r );
}

/*
	Validate the h1 and h2 strings translating the project name to a tenant ID if present.
	The translated names are returned if _both_ are valid; error is set otherwise.
	In addition, if a port number is added to a host name it is stripped and returned.

	For IPv6 addresses, in order to be backwards compatable with the IPv4 notation of
	address:port, we'll require the syntax [address]:port if a port is to be supplied
	with an IPv6 address.

	We now support the suffix of {n} to indiate a VLAN id that is to be associated
	with the host and port.  If not there -1 is returned.

	If the resulting host names match (project/host[:port]) then we return an error
	as this isn't allowed.
*/
func validate_hosts( h1 string, h2 string ) ( h1x string, h2x string, p1 *string, p2 *string, v1 *string, v2 *string, err error ) {
	var ht *string
	
	my_ch := make( chan *ipc.Chmsg )							// allocate channel for responses to our requests
	defer close( my_ch )									// close it on return
	p1 = &zero_string
	p2 = &zero_string

	if h1[0:1] == "!" {										// the external host needs to be h2 for flow-mod generation
		hx := h1											// so switch them if !address is first.
		h1 = h2
		h2 = hx
	}
	
	req := ipc.Mk_chmsg( )
	req.Send_req( osif_ch, my_ch, REQ_VALIDATE_HOST, &h1, nil )		// request to openstack interface to validate this token/project pair for host
	req = <- my_ch													// hard wait for response

	if req.State != nil {
		err = fmt.Errorf( "h1 validation failed: %s", req.State )
		return
	}

	ht, p1, v1 = gizmos.Split_hpv( req.Response_data.( *string ) ) 	// split off :port from token/project/name where name is name or address
	h1x = *ht

	req = ipc.Mk_chmsg( )											// probably don't need a new one, but it should be safe
	req.Send_req( osif_ch, my_ch, REQ_VALIDATE_HOST, &h2, nil )		// request to openstack interface to validate this host
	req = <- my_ch													// hard wait for response

	if req.State != nil {
		err = fmt.Errorf( "h2 validation failed: %s", req.State )
		return
	}

	ht, p2, v2 = gizmos.Split_hpv( req.Response_data.( *string ) ) 	// split off :port from token/project/name where name is name or address
	h2x = *ht
	if h1x == h2x {
		err = fmt.Errorf( "host names are the same" )
		return
	}

	return
}


/*
	Return true if the sender string is the localhost (127.0.0.1).
*/
func is_localhost( a *string ) ( bool ) {
	tokens := strings.Split( *a, ":" )
	if tokens[0] == "127.0.0.1" {
		return true
	}

	return false
}

/*
	Given what is assumed to be an admin token, verify it. The admin ID is assumed to be the
	ID defined as the default user in the config file.

	Returns true if the token could be authorised.
*/
func is_admin_token( token *string ) ( bool ) {

	my_ch := make( chan *ipc.Chmsg )							// allocate channel for responses to our requests
	defer close( my_ch )									// close it on return

	req := ipc.Mk_chmsg( )
	req.Send_req( osif_ch, my_ch, REQ_VALIDATE_TEGU_ADMIN, token, nil )		// verify that the token is good for the admin (default) user given in the config file
	req = <- my_ch														// hard wait for response

	if req.State == nil {
		return true
	}

	http_sheep.Baa( 1, "admin token auth failed: %s", req.State )
	return false
}

/*
	Given a token test to see if any of the roles in the list are listed as roles by openstack.
	Returns true if one or more are listed.
*/
func token_has_osroles( token *string, roles string ) ( bool ) {
	dstr := *token + " " + roles					// osif expects single string, space separated token and list
	
	my_ch := make( chan *ipc.Chmsg )						// allocate channel for responses to our requests
	defer close( my_ch )									// close it on return
	
	req := ipc.Mk_chmsg( )
	req.Send_req( osif_ch, my_ch, REQ_HAS_ANY_ROLE, &dstr, nil )		// go check it out
	req = <- my_ch														// hard wait for response

	if req.State == nil {
		return true
	} else {
		http_sheep.Baa( 2, "token didn't have any acceptable role: %s %s", *token, roles )
	}

	return false
}

/*
	This function will validate the requestor is authorised to make the request based on the setting
	of priv_auth. When localhost, the request must have originated from the localhost or have a
	valid token. When token the user _must_ have sent a valid token (regardless of where the 
	request originated). A valid token is a token which contains a role name that is listed
	in the for the roles string passed in. The valid_roles string is a comma separated list
	(e.g. admin,tegu_admin).  If 'none' is inicated in the config file, then we always return
	true without doing any validation.

	Returns true if the command can be allowed; false if not.
*/
func validate_auth( data *string, is_token bool, valid_roles *string ) ( allowed bool ) {
	if priv_auth == nil {
		return true
	}

	switch *priv_auth {
		case "none":
			return true

		case "local":
			fallthrough
		case "localhost":
			if ! is_token {
				return is_localhost( data )
			}
			fallthrough

		case "token":
			if valid_roles == nil {
				http_sheep.Baa( 1, "internal mishap: validate auth called with nil role list" )
				return false
			}
			return token_has_osroles( data, *valid_roles ) 
			//return is_admin_token( data )
	}

	return false
}

// --- generic utility ----------------------------------------------------------------------------------

/*
	Given something like project/E* translate to a real name or IP address.
	The name MUST have a leading project (tenant or what ever the virtulisation manager
	calls it these days).
*/
func wc2name( raw string ) ( string ) {
	var (
		lch	chan *ipc.Chmsg				// local channel for responses
	)

	lch = make( chan *ipc.Chmsg )
	toks := strings.Split( raw, "/" )
	if len( toks ) < 2 {				// must have <project>/<name> to do this
		return raw
	}

	switch toks[1] {
		case "E*", "e*":					// look up gateway for project
			req := ipc.Mk_chmsg( )

	//		req.Send_req( nw_ch, lch, REQ_GETGW, &toks[0], nil )	// request to net thread; it will create a json blob and attach to the request which it sends back
			req.Send_req( osif_ch, lch, REQ_GET_DEFGW, &toks[0], nil )	// ask osif to fetch info and dig out the default (first in list) gw ip address
			req = <- lch											// hard wait for network thread response
			if req.Response_data.(*string) != nil {
				http_sheep.Baa(	1, "E* converted to gw: %s", *(req.Response_data.( *string ) ) )
				return *(req.Response_data.( *string ))
			} else {
				http_sheep.Baa( 1, "E* wasn't translated to name" )
			}

		case "L*", "l*":
			break

		default:
			return raw
	}

	return ""
}

// ------------------------------------------------------------------------------------------------------

/*
	pull the data from the request (the -d stuff from churl -d)
*/
func dig_data( resp *http.Request ) ( data []byte ) {
	data, err := ioutil.ReadAll( resp.Body )
	resp.Body.Close( )
	if( err != nil ) {
		http_sheep.Baa( 1, "unable to dig data from the request: %s", err )
		data = nil
	}

	return
}


/*
	Given a reservation (pledge) ask network manager to reserve the bandwidth and set queues. If net mgr
	is successful, then we'll send the reservation off to reservation manager to do the rest (push flow-mods
	etc.)  The return values may seem odd, but are a result of breaking this out of the main parser which
	wants two reason strings and a count of errors in order to report an overall status and a status of
	each request that was received from the outside world.

	This function will also check for a duplicate pledge aloready in the inventory and reject it 
	if a dup is found.
*/
func finalise_bw_res( res *gizmos.Pledge_bw, res_paused bool ) ( reason string, jreason string, nerrors int ) {

	nerrors = 0
	jreason = ""
	reason = ""

	my_ch := make( chan *ipc.Chmsg )						// allocate channel for responses to our requests
	defer close( my_ch )									// close it on return

	req := ipc.Mk_chmsg( )
	gp := gizmos.Pledge( res )								// convert to generic pledge to pass
	req.Send_req( rmgr_ch, my_ch, REQ_DUPCHECK, &gp, nil )	// see if we have a duplicate in the cache
	req = <- my_ch											// get response from the network thread
	if req.Response_data != nil {							// response is a pointer to string, if the pointer isn't nil it's a dup
		rp := req.Response_data.( *string )
		if rp != nil {
			nerrors = 1
			reason = fmt.Sprintf( "reservation duplicates existing reservation: %s",  *rp )
			return
		}
	}

	req = ipc.Mk_chmsg( )
	req.Send_req( nw_ch, my_ch, REQ_BW_RESERVE, res, nil )	// send to network to verify a path and reserve bw on the link(s)
	req = <- my_ch											// get response from the network thread

	if req.Response_data != nil {
		path_list := req.Response_data.( []*gizmos.Path )			// path(s) that were found to be suitable for the reservation
		res.Set_path_list( path_list )

		//ip := gizmos.Pledge( res )							// must pass an interface to resmgr
		req.Send_req( rmgr_ch, my_ch, REQ_ADD, res, nil )	// network OK'd it, so add it to the inventory
		req = <- my_ch										// wait for completion

		if req.State == nil {
			ckptreq := ipc.Mk_chmsg( )
			ckptreq.Send_req( rmgr_ch, nil, REQ_CHKPT, nil, nil )	// request a chkpt now, but don't wait on it
			reason = fmt.Sprintf( "reservation accepted; reservation path has %d entries", len( path_list ) )
			jreason =  res.To_json()
		} else {
			nerrors++
			reason = fmt.Sprintf( "%s", req.State )
		}

		if res_paused {
			rm_sheep.Baa( 1, "reservations are paused, accepted reservation will not be pushed until resumed" )
			res.Pause( false )								// when paused we must mark the reservation as paused and pushed so it doesn't push until resume received
			res.Set_pushed( )
		}
	} else {
		reason = fmt.Sprintf( "reservation rejected: %s", req.State )
		nerrors++
	}

	return
}

/*
	Complete a one-way bandwdith reservation.
*/
func finalise_bwow_res( res *gizmos.Pledge_bwow, res_paused bool ) ( reason string, jreason string, nerrors int ) {

	nerrors = 0
	jreason = ""
	reason = ""

	my_ch := make( chan *ipc.Chmsg )						// allocate channel for responses to our requests
	defer close( my_ch )									// close it on return

	req := ipc.Mk_chmsg( )
	gp := gizmos.Pledge( res )								// convert to generic pledge to pass
	req.Send_req( rmgr_ch, my_ch, REQ_DUPCHECK, &gp, nil )	// see if we have a duplicate in the cache
	req = <- my_ch											// get response from the network thread
	if req.Response_data != nil {							// response is a pointer to string, if the pointer isn't nil it's a dup
		rp := req.Response_data.( *string )
		if rp != nil {
			nerrors = 1
			reason = fmt.Sprintf( "oneway reservation duplicates existing reservation: %s",  *rp )
			return
		}
	}

	req = ipc.Mk_chmsg( )
	req.Send_req( nw_ch, my_ch, REQ_BWOW_RESERVE, res, nil )	// validate and approve from a network perspective
	req = <- my_ch											// get response from the network thread

	if req.Response_data != nil {
		gate := req.Response_data.( *gizmos.Gate  )			// expect that network sent us a gate
		res.Set_gate( gate )

		req.Send_req( rmgr_ch, my_ch, REQ_ADD, res, nil )	// network OK'd it, so add it to the inventory
		req = <- my_ch										// wait for completion

		if req.State == nil {
			ckptreq := ipc.Mk_chmsg( )
			ckptreq.Send_req( rmgr_ch, nil, REQ_CHKPT, nil, nil )	// request a chkpt now, but don't wait on it
			reason = fmt.Sprintf( "one way reservation accepted" )
			jreason =  res.To_json()
		} else {
			nerrors++
			reason = fmt.Sprintf( "%s", req.State )
		}

		if res_paused {
			rm_sheep.Baa( 1, "reservations are paused, accepted one way reservation will not be pushed until resumed" )
			res.Pause( false )								// when paused we must mark the reservation as paused and pushed so it doesn't push until resume received
			res.Set_pushed( )
		}
	} else {
		reason = fmt.Sprintf( "one way reservation rejected: %s", req.State )
		nerrors++
	}

	return
}




// ---- main parsers ------------------------------------------------------------------------------------
/*
	parse and react to a POST request. we expect multiple, newline separated, requests
	to be sent in the body. Supported requests:

		ckpt
		listhosts
		listulcaps
		listres
		listconns
		reserve <bandwidth[K|M|G][,outbandwidth[K|M|G]> [<start>-]<end> <host1>[-<host2] [cookie]
		graph
		ping
		listconns <hostname|hostip>


	Because this is drien from within the go http support library, we expect a few globals
	to be in our envronment to make things easier.
		accept_requests	bool	set to true if we can accept and process requests. if false any
								request is failed.
*/
func parse_post( out http.ResponseWriter, recs []string, sender string ) (state string, msg string) {
	var (
		//res_name	string = "undefined"
		tokens		[]string
		ntokens		int
		nerrors 	int = 0
		reason		string					// reason for the current status
		jreason		string					// json details from the pledge
		startt		int64
		endt		int64
		bandw_in	int64
		bandw_out	int64
		req_count	int = 0;				// number of requests attempted
		sep			string = ""				// json object separator
		req			*ipc.Chmsg
		my_ch		chan *ipc.Chmsg
		auth_data	string					// data (token or sending address) sent for authorisation
		is_token	bool					// flag when auth data is a token
		ecount		int						// number of errors reported by function
	)


	my_ch = make( chan *ipc.Chmsg )							// allocate channel for responses to our requests
	defer close( my_ch )

	fmt.Fprintf( out,  "\"reqstate\": [ " )				// wrap request output into an array

	state = "OK"
	for i := 0; i < len( recs ); i++ {
		ntokens, tokens = token.Tokenise_qpopulated( recs[i], " " )		// split and keep populated tokens (treats successive sep chrs as one), preserves spaces in "s

		if ntokens < 1 || len( tokens[0] ) < 2 || tokens[0][0:1] == "#" {		// prevent issues if empty line, skip comment.
			continue
		}

		if len( tokens[0] ) > 5  && tokens[0][0:5] == "auth="	{
			auth_data = tokens[0][5:]
			tokens = tokens[1:]				// reslice to skip the jibberish
			ntokens--
			is_token = true
		} else {
			auth_data = sender
			is_token = false
		}

		req_count++
		state = "ERROR"				// default for each loop; final set based on error count following loop
		jreason = ""
		if accept_requests  ||  tokens[0] == "ping"  || tokens[0] == "verbose" {			// always allow ping/verbose if we are up
			reason = fmt.Sprintf( "you are not authorised to submit a %s command", tokens[0] )

			http_sheep.Baa( 3, "processing request: %s %d tokens", tokens[0], ntokens )
			switch tokens[0] {

				case "cancelres":												// cancel reservation
					err := delete_reservation( tokens )
					if err != nil {
						reason = fmt.Sprintf( "%s", err )
					} else {
						jreason = fmt.Sprintf( "reservation was cancelled (deleted): %s", tokens[1] )
						state = "OK"
						reason = ""
					}

				case "chkpt":
					if validate_auth( &auth_data, is_token, admin_roles ) {
						req = ipc.Mk_chmsg( )
						req.Send_req( rmgr_ch, nil, REQ_CHKPT, nil, nil )
						state = "OK"
						reason = "checkpoint was requested"
					}

				case "graph":
					if validate_auth( &auth_data, is_token, sysproc_roles ) {
						tmap := gizmos.Mixtoks2map( tokens[1:], "" )			// look for project=pname[,pname] on the request
						if tmap["project"] != nil {
							http_sheep.Baa( 1, "graph is forcing update of all VMs for the project: %s", *tmap["project"] )
							req = ipc.Mk_chmsg( )
							req.Send_req( osif_ch, my_ch, REQ_GET_PROJ_HOSTS, tmap["project"], nil )	// get a list of network vm insertion structs and push into the network
							req = <- my_ch
							if req.Response_data == nil {
								http_sheep.Baa( 1, "failed to load all vm data: %s: %s", *tmap["project"], req.State )
								jreason = fmt.Sprintf( "unable to load project data: %s", req.State )	
							} else {
								req.Send_req( nw_ch, my_ch, REQ_ADD, req.Response_data, nil )	// send list to network to insert; must block until done so graph reqeust gets update
								req = <- my_ch
							}
						}

						req = ipc.Mk_chmsg( )

						req.Send_req( nw_ch, my_ch, REQ_NETGRAPH, nil, nil )	// request to net thread; it will create a json blob and attach to the request which it sends back
						req = <- my_ch											// hard wait for network thread response
						if req.Response_data != nil {
							state = "OK"
							jreason = string( req.Response_data.(string) )
							reason = ""
						} else {
							reason = "no output from network thread"
						}
					}

				case "listulcaps":											// list user link capacities known to network manager
					if validate_auth( &auth_data, is_token, admin_roles ) {
						req = ipc.Mk_chmsg( )
						req.Send_req( nw_ch, my_ch, REQ_LISTULCAP, nil, nil )
						req = <- my_ch
						if req.State == nil {
							state = "OK"
							jreason = string( req.Response_data.(string) )
							reason = ""
						} else {
							reason = fmt.Sprintf( "%s", req.State )
						}
					}

				case "listhosts":											// list known host information
					if validate_auth( &auth_data, is_token, sysproc_roles ) {
						tmap := gizmos.Mixtoks2map( tokens[1:], "" )			// look for project=pname[,pname] on the request
						if tmap["project"] != nil {
							http_sheep.Baa( 1, "listhosts is forcing update of all VMs for the project: %s", *tmap["project"] )
							req = ipc.Mk_chmsg( )
							req.Send_req( osif_ch, my_ch, REQ_GET_PROJ_HOSTS, tmap["project"], nil )	// get a list of network vm insertion structs and push into the network
							req = <- my_ch
							if req.Response_data == nil {
								http_sheep.Baa( 1, "failed to load all vm data: %s: %s", *tmap["project"], req.State )
								jreason = fmt.Sprintf( "unable to load project data: %s", req.State )	
							} else {
								req.Send_req( nw_ch, my_ch, REQ_ADD, req.Response_data, nil )	// send list to network to insert; must block until done so listhosts reqeust gets update
								req = <- my_ch
							}
						}

						req = ipc.Mk_chmsg( )
						req.Send_req( nw_ch, my_ch, REQ_LISTHOSTS, nil, nil )
						req = <- my_ch
						if req.State == nil {
							state = "OK"
							jreason = string( req.Response_data.(string) )
							reason = ""
						} else {
							reason = fmt.Sprintf( "%s", req.State )
						}
					}

				case "listres":											// list reservations
					req = ipc.Mk_chmsg( )
					req.Send_req( rmgr_ch, my_ch, REQ_LIST, nil, nil )
					req = <- my_ch
					if req.State == nil {
						state = "OK"
						jreason = string( req.Response_data.(string) )
						reason = ""
					} else {
						reason = fmt.Sprintf( "%s", req.State )
					}


				case "listconns":								// generate json describing where the named host is attached (switch/port)
					if ntokens < 2 {
						nerrors++
						reason = fmt.Sprintf( "incorrect number of parameters supplied (%d) 1 expected: usage: attached2 hostname", ntokens-1 );
					} else {
						req = ipc.Mk_chmsg( )
						req.Send_req( nw_ch, my_ch, REQ_LISTCONNS, &tokens[1], nil )
						req = <- my_ch
						if req.State == nil {
							state = "OK"
							jreason = string( req.Response_data.(string) )
							reason = ""
						} else {
							reason = fmt.Sprintf( "%s", req.State )
						}
					}

				case "pause":
					if validate_auth( &auth_data, is_token, admin_roles ) {
						if res_paused {							// already in a paused state, just say so and go on
							jreason = fmt.Sprintf( `"reservations already in a paused state; use resume to return to normal operation"` )
							state = "WARN"
						} else {
							req = ipc.Mk_chmsg( )
							req.Send_req( rmgr_ch, my_ch, REQ_PAUSE, nil, nil )
							req = <- my_ch
							if req.State == nil {
								http_sheep.Baa( 1, "reservations are now paused" )
								state = "OK"
								jreason = string( req.Response_data.( string ) )
								reason = ""
								res_paused = true
							} else {
								reason = fmt.Sprintf( "%s", req.State )
							}
						}
					}

				case "ping":
					reason = ""
					jreason = fmt.Sprintf( "\"pong: %s\"", version )
					state = "OK"

				case "qdump":					// dumps a list of currently active queues from network and writes them out to requestor (debugging mostly)
					if validate_auth( &auth_data, is_token, admin_roles ) {
						req = ipc.Mk_chmsg( )
						req.Send_req( nw_ch, my_ch, REQ_GEN_QMAP, time.Now().Unix(), nil )		// send to network to verify a path
						req = <- my_ch															// get response from the network thread
						state = "OK"
						m :=  req.Response_data.( []string )
						jreason = `{ "queues": [ `
						sep := ""						// local scope not to trash the global var
						for i := range m {
							jreason += fmt.Sprintf( "%s%q", sep, m[i] )
							sep = ","
						}
						jreason += " ] }"
						reason = "active queues"
					}
					
				case "refresh":								// refresh reservations for named VM(s)
					if validate_auth( &auth_data, is_token, admin_roles ) {
						state = "OK"
						reason = ""
						rcount := 0
						for i := 1; i < ntokens; i++ {
							req = ipc.Mk_chmsg( )
							req.Send_req( osif_ch, my_ch, REQ_XLATE_HOST, &tokens[i], nil )		// translate [token/][project/]host-name into ID/hostname
							req = <- my_ch														// wait for response
							if req.Response_data != nil {
								hname := req.Response_data.( *string )
								req.Send_req( rmgr_ch, my_ch, REQ_PLEDGE_LIST, hname, nil )		// get a list of pledges that are associated with the hostname
								req = <- my_ch
								if req.Response_data != nil {
									plist := req.Response_data.( []*gizmos.Pledge )				// list of all pledges that touch the VM
									http_sheep.Baa( 1, "refreshing reservations for %s, %d pledge(s)", *hname, len( plist ) )

									for i := range plist {
										p := *plist[i]
										req.Send_req( rmgr_ch, my_ch, REQ_YANK_RES, p.Get_id(), nil )		// yank the reservation for this pledge
										req = <- my_ch

										if req.State == nil {
											switch sp := p.(type) {
												case *gizmos.Pledge_bw:
													rcount++
													h1, h2 := sp.Get_hosts( ) 							// get the pldege hosts so we can update the graph
													update_graph( h1, false, false )						// pull all of the VM information from osif then send to netmgr
													update_graph( h2, true, true )							// this call will block until netmgr has updated the graph and osif has pushed updates into fqmgr

													sp.Reset_pushed()													// it's not pushed at this point
													reason, jreason, ecount = finalise_bw_res( sp, res_paused )	// allocate in network and add to res manager inventory
													if ecount == 0 {
														http_sheep.Baa( 1, "reservation refreshed: %s", *sp.Get_id() )
													} else {
														http_sheep.Baa( 1, "unable to finalise refresh for pledge: %s", reason )
														state = "ERROR"
														nerrors += ecount - 1
													}

												// refresh not supported for other types
											}
										} else {
											http_sheep.Baa( 1, "unable to yank reservation for refresh: %s", req.State )
										}
									}

								} else {
									http_sheep.Baa( 1, "refreshing reservations for %s, no pledges", tokens[i] )
								}
							}
						}

						reason = fmt.Sprintf( "%d reservations were refreshed", rcount )
					}

				case "reserve":
					var res *gizmos.Pledge_bw

						key_list := "bandw window hosts cookie dscp"			// positional parameters supplied after any key/value pairs
						tmap := gizmos.Mixtoks2map( tokens[1:], key_list )		// map tokens in order key list names allowing key=value pairs to precede them and define optional things
						ok, mlist := gizmos.Map_has_all( tmap, key_list )		// check to ensure all expected parms were supplied
						if !ok {
							nerrors++
							reason = fmt.Sprintf( "missing parameters: (%s); usage: reserve <bandwidth[K|M|G][,<outbandw[K|M|G]> {[<start>-]<end-time>|+sec} <host1>[,<host2>] cookie dscp; received: %s", mlist, recs[i] );
							break
						}

						if strings.Index( *tmap["bandw"], "," ) >= 0 {				// look for inputbandwidth,outputbandwidth
							subtokens := strings.Split( *tmap["bandw"], "," )
							bandw_in = int64( clike.Atof( subtokens[0] ) )
							bandw_out = int64( clike.Atof( subtokens[1] ) )
						} else {
							bandw_in = int64( clike.Atof( *tmap["bandw"] ) )		// no comma, so single value applied to each
							bandw_out = bandw_in
						}

						startt, endt = gizmos.Str2start_end( *tmap["window"] )		// split time token into start/end timestamps
						h1, h2 := gizmos.Str2host1_host2( *tmap["hosts"] )			// split h1-h2 or h1,h2 into separate strings

						res = nil
						h1, h2, p1, p2, v1, v2, err := validate_hosts( h1, h2 )		// translate project/host[:port][{vlan}] into pieces parts and validates token/project

						if err == nil {
							update_graph( &h1, false, false )						// pull all of the VM information from osif then send to netmgr
							update_graph( &h2, true, true )							// this call will block until netmgr has updated the graph and osif has pushed updates into fqmgr

							dscp := tclass2dscp["voice"]							// default to using voice traffic class
							dscp_koe := false										// we do not keep it as the packet exits the environment

							if tmap["dscp"] != nil && *tmap["dscp"] != "0" {				// 0 is the old default from tegu_req (back compat)
								if strings.HasPrefix( *tmap["dscp"], "global_" ) {
									dscp_koe = true											// global_* causes the value to be retained when packets exit the environment
									dscp = tclass2dscp[(*tmap["dscp"])[7:] ]				// pull the value based on the trailing string
								} else {
									dscp = tclass2dscp[*tmap["dscp"]]
								}
								if dscp <= 0 {
									err = fmt.Errorf( "traffic classifcation string is not valid: %s", *tmap["dscp"] )
								}
							}

							if err == nil {
								res_name := mk_resname( )					// name used to track the reservation in the cache and given to queue setting commands for visual debugging
								res, err = gizmos.Mk_bw_pledge( &h1, &h2, p1, p2, startt, endt, bandw_in, bandw_out, &res_name, tmap["cookie"], dscp, dscp_koe )
							}
						}

						if res != nil {															// able to make the reservation, continue and try to find a path with bandwidth
							res.Set_vlan( v1, v2 )							// augment the rest of the reservation
							if tmap["ipv6"] != nil {
								res.Set_matchv6( *tmap["ipv6"] == "true" )
							}
							
							reason, jreason, ecount = finalise_bw_res( res, res_paused )	// check for dup, allocate in network, and add to res manager inventory
							if ecount == 0 {
								state = "OK"
							} else {
								nerrors += ecount - 1 												// number of errors added to the pile by the call
							}
						} else {
							if err == nil {
								err = fmt.Errorf( "specific reason unknown" )						// ensure we have something for message
							}
							reason = fmt.Sprintf( "reservation rejected: %s", err )
						}

				case "ow_reserve":												// one way (outbound) reservation (marking and maybe rate limiting)
					var res *gizmos.Pledge_bwow

					key_list := "bandw window hosts cookie dscp"			// positional parameters supplied after any key/value pairs
					tmap := gizmos.Mixtoks2map( tokens[1:], key_list )		// map tokens in order key list names allowing key=value pairs to precede them and define optional things
					ok, mlist := gizmos.Map_has_all( tmap, key_list )		// check to ensure all expected parms were supplied
					if !ok {
						nerrors++
						reason = fmt.Sprintf( "missing parameters: (%s); usage: ow_reserve <bandwidth[K|M|G][,<outbandw[K|M|G]> {[<start>-]<end-time>|+sec} <host1>[,<host2>] cookie dscp; received: %s", mlist, recs[i] );
						break
					}

					if strings.Index( *tmap["bandw"], "," ) >= 0 {				// look for inputbandwidth,outputbandwidth	(we'll sliently ignore inbound)
						subtokens := strings.Split( *tmap["bandw"], "," )
						bandw_out = int64( clike.Atof( subtokens[1] ) )
					} else {
						bandw_out = int64( clike.Atof( *tmap["bandw"] ) )		// no comma, so single value applied to each
					}

					startt, endt = gizmos.Str2start_end( *tmap["window"] )		// split time token into start/end timestamps
					h1, h2 := gizmos.Str2host1_host2( *tmap["hosts"] )			// split h1-h2 or h1,h2 into separate strings

					res = nil
					h1, h2, p1, p2, v1, _, err := validate_hosts( h1, h2 )		// translate project/host[:port][{vlan}] into pieces parts and validates token/project

					if err == nil {
						update_graph( &h1, false, false )						// pull all of the VM information from osif then send to netmgr
						update_graph( &h2, true, true )							// this call will block until netmgr has updated the graph and osif has pushed updates into fqmgr

						dscp := tclass2dscp["voice"]							// default to using voice traffic class

						if tmap["dscp"] != nil && *tmap["dscp"] != "0" {				// 0 is the old default from tegu_req (back compat)
							if strings.HasPrefix( *tmap["dscp"], "global_" ) {			// for a one way, we don't set a keep on exit flag, but allow global_* markings
								dscp = tclass2dscp[(*tmap["dscp"])[7:] ]				// pull the value based on the trailing string
							} else {
								dscp = tclass2dscp[*tmap["dscp"]]
							}
							if dscp <= 0 {
								err = fmt.Errorf( "traffic classifcation string is not valid: %s", *tmap["dscp"] )
							}
						}

						if err == nil {
							res_name := mk_resname( )					// name used to track the reservation in the cache and given to queue setting commands for visual debugging
							res, err = gizmos.Mk_bwow_pledge( &h1, &h2, p1, p2, startt, endt, bandw_out, &res_name, tmap["cookie"], dscp )
						}
					}

					if res != nil {															// able to make the reservation, continue and try to find a path with bandwidth
						res.Set_vlan( v1 )													// augment the rest of the reservation
						if tmap["ipv6"] != nil {
							res.Set_matchv6( *tmap["ipv6"] == "true" )
						}
						
						reason, jreason, ecount = finalise_bwow_res( res, res_paused )		// check for dup, allocate in network, and add to res manager inventory
						if ecount == 0 {
							state = "OK"
						} else {
							nerrors += ecount - 1 												// number of errors added to the pile by the call
						}
					} else {
						if err == nil {
							err = fmt.Errorf( "specific reason unknown" )						// ensure we have something for message
						}
						reason = fmt.Sprintf( "reservation rejected: %s", err )
					}

				case "resume":
					if validate_auth( &auth_data, is_token, admin_roles ) {
						if ! res_paused {							// not in a paused state, just say so and go on
							jreason = fmt.Sprintf( `"reservation processing already in a normal state"` )
							state = "WARN"
						} else {
							req = ipc.Mk_chmsg( )
							req.Send_req( rmgr_ch, my_ch, REQ_RESUME, nil, nil )
							req = <- my_ch
							if req.State == nil {
								http_sheep.Baa( 1, "reservations are now resumed" )
								state = "OK"
								jreason = string( req.Response_data.( string ) )
								reason = ""
								res_paused = false
							} else {
								reason = fmt.Sprintf( "%s", req.State )
<<<<<<< HEAD
=======
							}
						}
					}

			case "steer":								// parse a steering request and make it happen
					var res *gizmos.Pledge_steer

					if ntokens < 5  {
						nerrors++
						reason = fmt.Sprintf( "incorrect number of parameters supplied: usage: steer [start-]end [token/]tenant ep1 ep2 mblist [cookie]; received: %s", recs[i] )
						break
					}

					tmap := gizmos.Mixtoks2map( tokens[1:], "window usrsp ep1 ep2 mblist cookie" )		// map tokens in order to these names	(not as efficient, but makes code easier to read below)

					h1, h2, p1, p2, _, _, err := validate_hosts( *tmap["usrsp"] + "/" + *tmap["ep1"], *tmap["usrsp"] + "/" + *tmap["ep2"] )		// translate project/host[port] into tenantID/host and if token/project/name rquired validates token.
					if err != nil {
						reason = fmt.Sprintf( "invalid endpoints:  %s", err )
						http_sheep.Baa( 1, "steering reservation rejected: %s", reason )
						nerrors++
						break
					}

					h1 = wc2name( h1 )							// resolve E* or L* wild cards
					h2 = wc2name( h2 )

					if h1 != "" {
						update_graph( &h1, false, h2 == "" )					// pull all of the VM information from osif then send to netmgr (block if h2 is empty)
					}
					if h2 != "" {
						update_graph( &h2, true, true )							// this call will block until netmgr has updated the graph and osif has pushed updates into fqmgr
					}

					req := ipc.Mk_chmsg( )
					req.Send_req( osif_ch, my_ch, REQ_VALIDATE_TOKEN, tmap["usrsp"], nil )		// validate token and convert user space to ID if name given
					req = <- my_ch
					if req.Response_data != nil {
						if  req.Response_data.( *string ) != nil {
							tmap["usrsp"] = req.Response_data.( *string )
						} else {
							nerrors++
							reason = fmt.Sprintf( "unable to create steering reservation: %s", req.State )
							break;
						}
					}

					if tmap["proto"] != nil { // DEBUG
						http_sheep.Baa( 1, "steering using  proto: %s", *tmap["proto"] )
					}

					startt, endt = gizmos.Str2start_end( *tmap["window"] )		// split time token into start/end timestamps
					res_name := mk_resname( )									// name used to track the reservation in the cache and given to queue setting commands for visual debugging

					res, err = gizmos.Mk_steer_pledge( &h1, &h2, p1, p2, startt, endt, &res_name, tmap["cookie"], tmap["proto"] )
					if err != nil {
						reason = fmt.Sprintf( "unable to create a steering reservation  %s", err )
						nerrors++
						break
					}

					mbnames := strings.Split( *tmap["mblist"], "," )
					for i := range mbnames {									// generate a mbox object for each
						mbn := ""
						if strings.Index( mbnames[i], "/" ) < 0 {				// add user space info out front
							if tmap["usrsp"] != nil {
								mbn = *tmap["usrsp"] + mbnames[i] 					// validation/translation adds a trailing /, so not needed here
>>>>>>> 34a64c94
							}
						} else {
							mbn = mbnames[i]
						}

						update_graph( &mbn, true, true )							// this call will block until netmgr has updated the graph and osif has pushed updates into fqmgr
						req.Send_req( nw_ch, my_ch, REQ_HOSTINFO, &mbn, nil )		// get host info string (mac, ip, switch)
						req = <- my_ch
						if req.State != nil {
							break
						} else {
							htoks := strings.Split( req.Response_data.( string ), "," )					// results are: ip, mac, switch-id, switch-port; all strings
							res.Add_mbox( gizmos.Mk_mbox( &mbnames[i], &htoks[1], &htoks[2], clike.Atoi( htoks[3] ) ) )
						}
					}

					if req.State == nil {											// all middle boxes were validated
						//ip := gizmos.Pledge( res )									// must pass an interface to resmgr
						req.Send_req( rmgr_ch, my_ch, REQ_ADD, res, nil )			// push it into the reservation manager which will drive flow-mods etc
						req = <- my_ch										
					} else {
						http_sheep.Baa( 1, "unable to validate all middle boxes" )
					}

					if req.State == nil {
						ckptreq := ipc.Mk_chmsg( )								// must have new message since we don't wait on a response
						ckptreq.Send_req( rmgr_ch, nil, REQ_CHKPT, nil, nil )
						state = "OK"
						reason = fmt.Sprintf( "steering reservation accepted; reservation has %d middleboxes", len( mbnames ) )
						jreason =  res.To_json()
					} else {
						nerrors++
						reason = fmt.Sprintf( "%s", req.State )
					}
					http_sheep.Baa( 1, "steering reservation %s; errors: %s", state, reason )

				case "setulcap":									// set a user link cap; expect user-name limit
					if validate_auth( &auth_data, is_token, admin_roles ) {
						if ntokens == 3 {
							req = ipc.Mk_chmsg( )
							req.Send_req( osif_ch, my_ch, REQ_PNAME2ID, &tokens[1], nil )		// translate the name to virtulisation assigned ID
							req = <- my_ch

							pdata := make( []*string, 2 )
							if req.Response_data != nil {					// good *string came back
								pdata[0] = req.Response_data.( *string )
								pdata[1] = &tokens[2]

								reason = fmt.Sprintf( "user link cap set for %s (%s): %s", tokens[1], *pdata[0], tokens[2] )
								req.Send_req( rmgr_ch, nil, REQ_SETULCAP, pdata, nil ) 				// dont wait for a reply
								state = "OK"
							} else {
								reason = fmt.Sprintf( "unable to translate name: %s", tokens[1] )
								state = "ERROR"
								nerrors++
							}
						} else {
							state = "ERROR"
							nerrors++
							reason = fmt.Sprintf( "incorrect number of parameters received (%d); expected tenant-name limit", ntokens )
						}
					}

				case "setdiscount":
					if validate_auth( &auth_data, is_token, admin_roles ) {
						if ntokens == 2 {						// expect discount amount or percentage
							req = ipc.Mk_chmsg( )
							req.Send_req( nw_ch, nil, REQ_SETDISC, &tokens[1], nil )		// set the discount value
							reason = fmt.Sprintf( "discount amount set to %s", tokens[1] )
							state = "OK"
						} else {
							reason = fmt.Sprintf( "incorrect number of parameters received (%d); amount|percentage", ntokens )
							nerrors++
							state = "ERROR"
						}
					} 

				case "verbose":									// verbose n [child-bleater]
					if validate_auth( &auth_data, is_token, admin_roles ) {
						if ntokens > 1 {
							state = "OK"
							reason = ""
							nv := clike.Atou( tokens[1] )
							if nv < 0 {
								nv = 0
							}
							if ntokens > 2 {
								jreason = fmt.Sprintf( "\"verbose set: %s now %d\"",  tokens[2], nv )
								switch( tokens[2] ) {
									case "osif", "ostack", "osif_mgr":
										osif_sheep.Set_level( nv )

									case "resmgr", "res_mgr":
										rm_sheep.Set_level( nv )

									case "fq", "fq_mgr", "fqmgr":
										fq_sheep.Set_level( nv )

									case "http", "http_api":
										http_sheep.Set_level( nv )

									case "net", "network":
										net_sheep.Set_level( nv )
										
									case "agent":
										am_sheep.Set_level( nv )

									case "tegu", "master":
										tegu_sheep.Set_level( nv )

									case "lib", "gizmos":
										gizmos.Set_bleat_level( nv )

									case "ostack_json":
										ostack.Set_debugging( int( nv ) )			// this works backwards (setting 0 turns on for a short while)

									default:
										state = "ERROR"
										http_sheep.Baa( 1, "unrecognised subsystem name given with verbose level: %s", tokens[2] )
										jreason = fmt.Sprintf( `"unrecognsed subsystem name given; must be one of: agent, osif, resmgr, http, fqmgr, or net"` )
								}

								if state == "OK" {
									http_sheep.Baa( 1, "verbose level set: %s %d", tokens[2], nv )
								}
							} else {
								jreason = fmt.Sprintf( "\"verbose set: master level to %d\"",   nv )
								http_sheep.Baa( 1, "verbose level set: master %d", nv )
								tegu_sheep.Set_level( nv )
							}
						} else {
							state = "ERROR"
							reason = fmt.Sprintf( "missing parameters on verbose command" )
						}
					}

				default:
					reason = fmt.Sprintf( "unrecognised put and/or post action: reqest %d, %s: whole req=(%s)", i, tokens[0], recs[i] )
					http_sheep.Baa( 1, "unrecognised action: %s in %s", tokens[0], recs[i] )
			}
		} else {
			reason = fmt.Sprintf( "tegu is running, but is not accepting requests; try again later" )
		}

		if state == "ERROR" {
			nerrors++
		}

		if jreason != "" {
			fmt.Fprintf( out, `%s{ "status": %q, "request": %d, "comment": %q, "details": %s }`, sep, state, req_count, reason, jreason )
		} else {
			fmt.Fprintf( out, `%s{ "status": %q, "request": %d, "comment": %q }`, sep, state, req_count, reason )
		}

		sep = ","		// after the first the separator is now a comma
	}

	fmt.Fprintf( out,  "]," )				// close the request output array (adding the comma here might be dodgy, but we'll assume the caller is sending one last object)

	if nerrors > 0 {
		state = "ERROR"		// must set on the off chance that last request was ok
	}

	if req_count <= 0 {
		msg = fmt.Sprintf( "no requests found in input" )
		state = "ERROR"
	} else {
		msg = fmt.Sprintf( "%d errors processing requests", nerrors )
	}

	return
}

func parse_put( out http.ResponseWriter, recs []string, sender string ) (state string, msg string) {

	state, msg = parse_post( out, recs, sender )
	return
}


/*  Actually delete a reservation based on tokens passed in. Called from either the delete parser or from
	the post parser so we can support broken http clients.

	Tokens are the tokens from the request. token[0] is assumed to be the request name and is ignored
	as it could be different depending on the source of the call (POST vs DELETE).

	err will be nil on success.
*/
func delete_reservation( tokens []string ) ( err error ) {

	var (
		my_ch		chan *ipc.Chmsg
	)

	my_ch = make( chan *ipc.Chmsg )							// allocate channel for responses to our requests
	defer close( my_ch )

	ntokens := len( tokens )
	if ntokens < 2 || ntokens > 3  {
		err = fmt.Errorf( "bad delete reservation command: wanted 'reservation res-ID [cookie]' received %d tokens", len( tokens ) - 1 )
	} else {
		del_data := make( []*string, 2, 2 )			// delete data is the reservation name and the cookie if supplied
		del_data[0] = &tokens[1]
		if ntokens < 3 {
			del_data[1] = &empty_str

		} else {
			del_data[1] = &tokens[2]
		}

		req := ipc.Mk_chmsg( )
		req.Send_req( rmgr_ch, my_ch, REQ_DEL, del_data, nil )	// delete from the resmgr point of view		// res mgr sends delete on to network mgr (2014.07.07)
		req = <- my_ch										// wait for delete response
	
		if req.State == nil {
			err = nil
			ckptreq := ipc.Mk_chmsg( )								// request checkpoint but no need to wait on it
			ckptreq.Send_req( rmgr_ch, nil, REQ_CHKPT, nil, nil )
		} else {
			err = req.State
		}
	}

	return
}

/*
	Delete something. Currently only reservation is supported, but there might be other
	things in future to delete, so we require a token 0 that indiccates what.

	Supported delete actions:
		reservation <name> [<cookie>]

	Seems that some HTTP clients cannot send, or refuse to send, a body on a DELETE making deletes
	impossible from those environments.  So this is just a wrapper that invokes yet another layer
	to actually process the request. Gotta love REST.
*/
func parse_delete( out http.ResponseWriter, recs []string, sender string ) ( state string, msg string ) {
	var (
		sep			string = ""							// json output list separator
		req_count	int = 0								// requests processed this batch
		tokens		[]string								// parsed tokens from the http data
		ntokens		int
		nerrors		int = 0								// overall error count -- final status is error if non-zero
		jdetails	string = ""							// result details in json
		comment		string = ""							// comment about the state
	)

	fmt.Fprintf( out,  "\"reqstate\":[ " )				// wrap request output into an array
	state = "OK"
	for i := 0; i < len( recs ); i++ {
		http_sheep.Baa( 3, "delete received buffer (%s)", recs[i] )

		ntokens, tokens = token.Tokenise_qpopulated( recs[i], " " )		// split and keep populated tokens (treats successive sep chrs as one), preserves spaces in "s

		if ntokens < 1 || len( tokens[0] ) < 2 || tokens[0][0:1] == "#" {		// prevent issues if empty line, skip comment.
			continue
		}

		req_count++
		state = "ERROR"
		jdetails = ""

		http_sheep.Baa( 2, "parse_delete for %s", tokens[0] )
		switch tokens[0] {
			case "reservation":									// expect:  reservation name(id) [cookie]
				err := delete_reservation( tokens )
				if err == nil {
					comment = "reservation successfully deleted"
					state = "OK"
				} else {
					nerrors++
					comment = fmt.Sprintf( "reservation delete failed: %s", err )
				}

			default:
				nerrors++
				comment = fmt.Sprintf( "unknown delete command: %s", tokens[0] )

		}

		if jdetails != "" {
			fmt.Fprintf( out, "%s{ \"status\": \"%s\", \"request\": \"%d\", \"comment\": \"%s\", \"details\": %s }", sep, state, req_count, comment, jdetails )
		} else {
			fmt.Fprintf( out, "%s{ \"status\": \"%s\", \"request\": \"%d\", \"comment\": \"%s\" }", sep, state, req_count, comment )
		}

		sep = ","
	}

	fmt.Fprintf( out,  "]," )				// close the request output array (adding the comma here might be dodgy, but we'll assume the caller is sending one last object)

	if nerrors > 0 {
		state = "ERROR"		// must set on the off chance that last request was ok
	}

	if req_count <= 0 {
		msg = fmt.Sprintf( "no requests found in input" )
		state = "ERROR"
	} else {
		msg = fmt.Sprintf( "%d errors processing requests in %d requests", nerrors, req_count )
	}

	return 
} 

func parse_get( out http.ResponseWriter, recs []string, sender string ) (state string, msg string) {
	http_sheep.Baa( 1, "get received and ignored -- GET is not supported" )
	state = "ERROR"
	msg = "GET requests are unsupported"
	return
}

/*
	Deal with input from the other side sent to tegu/api. See http_mirror_api.go for
	the mirror api handler and related functions.
	this is invoked directly by the http listener.
	Because we are driven as a callback, and cannot controll the parameters passed in, we
	must (sadly) rely on globals for some information; sigh. (There might be a way to deal
	with this using a closure, but I'm not taking the time to go down that path until
	other more important things are implemented.)

	This function splits input, on either newlines or semicolons, into records. The array
	of records is then passed to the appropriate parse function based on the http method
	(PUT, GET, etc) that was used by the user-agent.

	Output to the client process is a bunch of {...} "objects", one per record,
	plus a final overall status; all are collected in square brackets and thus
	should be parsable as json.
*/
func api_deal_with( out http.ResponseWriter, in *http.Request ) {
	var (
		data 	[]byte
		recs	[]string
		state	string
		msg		string
	)

	data = dig_data( in )
	if( data == nil ) {						// missing data -- punt early
		http_sheep.Baa( 1, "http: api_deal_with called without data: %s", in.Method )
		fmt.Fprintf( out, `{ "status": "ERROR", "comment": "missing command" }` )	// error stuff back to user
		return
	} else {
		_, recs = token.Tokenise_drop( string( data ), ";\n" )		// split based on ; or newline
		fmt.Fprintf( out, "{ " )									// open the overall object for output
	}

	/*
	auth := ""
	if in.Header != nil && in.Header["X-Auth-Tegu"] != nil {
		auth = in.Header["X-Auth-Tegu"][0]
	} 
	*/

	switch in.Method {
		case "PUT":
			state, msg = parse_put( out, recs, in.RemoteAddr )

		case "POST":
			state, msg = parse_post( out, recs, in.RemoteAddr )

		case "DELETE":
			state, msg = parse_delete( out, recs, in.RemoteAddr )

		case "GET":
			state, msg = parse_get( out, recs, in.RemoteAddr )

		default:
			http_sheep.Baa( 1, "api_deal_with called for unrecognised method: %s", in.Method )
			state = "ERROR"
			msg = fmt.Sprintf( "unrecognised method: %s", in.Method )
	}

	fmt.Fprintf( out, fmt.Sprintf( ` "endstate": { "status": %q, "comment": %q } }`, state, msg ) )		// final, overall status and close bracket

}

/*
	start an http listener. we expect channels and the port to be in globals.
*/
func Http_api( api_port *string, nwch chan *ipc.Chmsg, rmch chan *ipc.Chmsg ) {
	var (
		ssl_key	*string = nil
		ssl_cert *string = nil
		create_cert bool = false
		err	error
	)

	http_sheep = bleater.Mk_bleater( 0, os.Stderr )		// allocate our bleater and attach it to the master
	http_sheep.Set_prefix( "http_api" )
	tegu_sheep.Add_child( http_sheep )					// we become a child so that if the master vol is adjusted we'll react too

	dup_str := "localhost"
	priv_auth = &dup_str

	ar_str := "admin,tegu_admin"						// default roles which are allowed to run privledged requests (ulcap etc)
	admin_roles = &ar_str
	sp_str := ",tegu_sysproc"							// default roles which for system processes (limited set of privledged requests, e.g. listhosts)
	sysproc_roles = &ar_str
	mr_str := "tegu_mirror"
	mirror_roles =  &mr_str

	tclass2dscp = make( map[string]int, 5 )			// TODO: these need to come from the config file
	tclass2dscp["voice"] = 46
	tclass2dscp["control"] = 26
	tclass2dscp["data"] = 18

	if cfg_data["httpmgr"] != nil {
		if p := cfg_data["httpmgr"]["verbose"]; p != nil {
			http_sheep.Set_level(  uint( clike.Atoi( *p ) ) )
		}

		p := cfg_data["httpmgr"]["cert"]
		if p != nil {
			ssl_cert = p
		}

		p = cfg_data["httpmgr"]["key"]
		if p != nil {
			ssl_key = p
		}

		p = cfg_data["httpmgr"]["create_cert"]
		if p != nil  && *p == "true" {
			create_cert = true
		}

		p = cfg_data["httpmgr"]["priv_auth"]
		if p != nil {
			switch *p {
				case "none":
					priv_auth = p

				case "local":
					priv_auth = p

				case "localhost":
					priv_auth = p

				case "token":
					priv_auth = p

				default:
					http_sheep.Baa( 0, `WRN: invalid local authorisation type (%s), defaulting to "localhost"  [TGUHTP000]`, *p )
			}
		}

		p = cfg_data["httpmgr"]["admin_roles"]
		if p != nil {
			admin_roles = p;
		}

		p = cfg_data["httpmgr"]["sysproc_roles"]
		if p != nil {
			sysproc_roles = p
		}
	}

	enable_mirroring := false										// off if section is missing all together
	if cfg_data["mirror"] != nil {									// yes, mirror, not mirroring
		enable_mirroring = true										// on by default if section is presernt
		if p := cfg_data["mirror"]["enable"]; p != nil {			// allow explicit disable with enable=no
			if *p == "no" || *p == "No" || *p == "false" || *p == "False" {
				enable_mirroring = false
			}
		}
		if p := cfg_data["mirror"]["mirror_roles"]; p != nil {
			mirror_roles = p
		} 
	} 

	sp_str = *sysproc_roles + "," + *admin_roles					// add admin roles to sysproc and mirror role lists
	sysproc_roles = &sp_str
	mr_str = *mirror_roles + "," + *admin_roles
	mirror_roles = &mr_str

	http_sheep.Baa( 1, "admin roles: %s", *admin_roles )
	http_sheep.Baa( 1, "sysproc roles: %s", *sysproc_roles )
	http_sheep.Baa( 1, "mirror roles: %s", *mirror_roles )

	http.HandleFunc( "/tegu/api", api_deal_with )					// reserve/delete etc should eventually be removed from this
	http.HandleFunc( "/tegu/bandwidth", api_deal_with )				// define bandwidth callback TODO: add a callback specifically for bandwidth things

	if enable_mirroring {
		http.HandleFunc( "/tegu/mirrors/", mirror_handler )
		http_sheep.Baa( 1, "mirroring URLs are ENABLED" )
	} else {
		http_sheep.Baa( 1, "mirroring is disabled" )
	}

<<<<<<< HEAD
	//  define callbacks that are driven when various http requests are received
	http.HandleFunc( "/tegu/api", deal_with )				// generic (original) api handler
	http.HandleFunc( "/tegu/rest/ports", http_wa_ports )	// wide area rest api handlers
	http.HandleFunc( "/tegu/rest/tunnels", http_wa_tunnel )
	http.HandleFunc( "/tegu/rest/routes", http_wa_route )
	http.HandleFunc( "/tegu/rest/connections", http_wa_conn )

	if ssl_cert != nil && *ssl_cert != "" && ssl_key != nil && *ssl_key != "" {
=======
	isSSL = (ssl_cert != nil && *ssl_cert != "" && ssl_key != nil && *ssl_key != "")
	if isSSL {
>>>>>>> 34a64c94
		if  create_cert {
			http_sheep.Baa( 1, "creating SSL certificate and key: %s %s", *ssl_cert, *ssl_key )
			dns_list := make( []string, 3 )
			dns_list[0] = "localhost"
			this_host, _ := os.Hostname( )
			tokens := strings.Split( this_host, "." )
			dns_list[1] = this_host
			dns_list[2] = tokens[0]
			cert_name := "tegu_cert"
			err = security.Mk_cert( 1024, &cert_name, dns_list, ssl_cert, ssl_key )
    		if err != nil {
				http_sheep.Baa( 0, "ERR: unable to create a certificate: %s %s: %s  [TGUHTP001]", ssl_cert, ssl_key, err )
			}
		}

		http_sheep.Baa( 1, "http interface running and listening for TLS connections on %s", *api_port )
		err = http.ListenAndServeTLS( ":" + *api_port, *ssl_cert, *ssl_key,  nil )		// drive the bus
	} else {
		http_sheep.Baa( 1, "http interface running and listening for connections on %s", *api_port )
		err = http.ListenAndServe( ":" + *api_port, nil )		// drive the bus
	}

	if err != nil {
		http_sheep.Baa( 1, "ERR: unable to start http listener: %s  [TGUHTP002]", err )
		syscall.Exit( 1 )								// bring the giant down hard if we cannot listen
	} else {
		http_sheep.Baa( 0, "http listener is done" )
	}
}<|MERGE_RESOLUTION|>--- conflicted
+++ resolved
@@ -56,11 +56,7 @@
 				18 Nov 2014 : Changes to support lazy osif data fetching
 				24 Nov 2014 : Corrected early return in update graph (preventing !//ipaddress from causing
 					an ip2mac map to be forced out to fqmgr.
-<<<<<<< HEAD
 				05 Jan 2015 : Added support for wide area rest interface calls.
-				16 Jan 2014 : Support port masks in flow-mods.
-				27 Jan 2014 : Allow bandwidth specification to be decimal value (e.g. 155.2M)
-=======
 				16 Jan 2015 : Support port masks in flow-mods.
 				27 Jan 2015 : Allow bandwidth specification to be decimal value (e.g. 155.2M)
 				17 Feb 2015 : Added mirroring
@@ -81,7 +77,6 @@
 				29 Jun 2015 : Now checkpoints after a delete reservation (tracker 272).
 								Fixed mirroring references from config.
 				16 Jul 2015 : Correct typo in the default admin role string.
->>>>>>> 34a64c94
 */
 
 package managers
@@ -918,8 +913,6 @@
 								res_paused = false
 							} else {
 								reason = fmt.Sprintf( "%s", req.State )
-<<<<<<< HEAD
-=======
 							}
 						}
 					}
@@ -986,7 +979,6 @@
 						if strings.Index( mbnames[i], "/" ) < 0 {				// add user space info out front
 							if tmap["usrsp"] != nil {
 								mbn = *tmap["usrsp"] + mbnames[i] 					// validation/translation adds a trailing /, so not needed here
->>>>>>> 34a64c94
 							}
 						} else {
 							mbn = mbnames[i]
@@ -1468,6 +1460,7 @@
 	http_sheep.Baa( 1, "sysproc roles: %s", *sysproc_roles )
 	http_sheep.Baa( 1, "mirror roles: %s", *mirror_roles )
 
+																	//  define callbacks that are driven when various http requests are received
 	http.HandleFunc( "/tegu/api", api_deal_with )					// reserve/delete etc should eventually be removed from this
 	http.HandleFunc( "/tegu/bandwidth", api_deal_with )				// define bandwidth callback TODO: add a callback specifically for bandwidth things
 
@@ -1478,19 +1471,13 @@
 		http_sheep.Baa( 1, "mirroring is disabled" )
 	}
 
-<<<<<<< HEAD
-	//  define callbacks that are driven when various http requests are received
-	http.HandleFunc( "/tegu/api", deal_with )				// generic (original) api handler
 	http.HandleFunc( "/tegu/rest/ports", http_wa_ports )	// wide area rest api handlers
 	http.HandleFunc( "/tegu/rest/tunnels", http_wa_tunnel )
 	http.HandleFunc( "/tegu/rest/routes", http_wa_route )
 	http.HandleFunc( "/tegu/rest/connections", http_wa_conn )
 
-	if ssl_cert != nil && *ssl_cert != "" && ssl_key != nil && *ssl_key != "" {
-=======
-	isSSL = (ssl_cert != nil && *ssl_cert != "" && ssl_key != nil && *ssl_key != "")
+	isSSL = (ssl_cert != nil && *ssl_cert != "" && ssl_key != nil && *ssl_key != "")			// global needed by mirroring
 	if isSSL {
->>>>>>> 34a64c94
 		if  create_cert {
 			http_sheep.Baa( 1, "creating SSL certificate and key: %s %s", *ssl_cert, *ssl_key )
 			dns_list := make( []string, 3 )
