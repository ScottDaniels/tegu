// vi: sw=4 ts=4:

/*

	Mnemonic:	http_api
	Abstract:	This provides an api interface based on http (shudders) RESTish. 
				The main method here is expected to be driven as a go routine from 
				the main tegu function.

				The main work functions (parse_get, parse_post, parse_delete) all generate
				json formatted data to the output device (we assume back to the requesting
				browser/user-agent).  The output should be an array (reqstate) with one "object" describing 
				the result of each request, and a final object (endstate) describing the overall state. 

				These requests are supported:
					POST:
						chkpt	(limited)
						graph	(limited)
						listconns
						listhosts	(limited)
						listres
						pause (limited)
						reserve
						resume (limited)
						verbose (limited)

					DELETE:
						reservation


					limited commands must be submitted from the host that Tegu is running on using the 
					IPV4 localhost address -- this assumes that only admins will have access to the 
					host and thus can issue the administrative commands.

	Date:		20 November 2013 (broken out of initial test on 2 Dec)
	Author:		E. Scott Daniels

	Mods:		05 May 2014 : Added agent manager to the verbose change list.
				13 May 2014 : Added support for exit-dscp value in reservation.
				22 May 2014 : Now forces a checkpoint after a successful reservation.
				06 Jun 2014 : Added support to listen on https rather than http
				10 Jun 2014 : Added requirement that certain admin commands be issued from localhost.
				16 Jun 2014 : Added token validation for priv requests and added listhosts and graph to 
					the set of priv commands.
				18 Jun 2014 : Corrected bug that was causing incorrect json goo when generating an error.
				20 Jun 2014 : Corrected bug that allowed a reservation between the same host (VM) name. 
				29 Jun 2014 : Changes to support user link limits.
				07 Jul 2014 : Change to drop the request to network manager on delete; reservation manager
					now sends that request to tighten up the timing between the two. 
					Added support for reservation refresh.
				17 Jul 2014 : Corrected typo in localhost validation check.
				18 Jul 2014 : Added better error messaging when unable to open a listening port.
				15 Aug 2014 : Corrected bug (201) -- refresh not giving rejection message when rejecting.
				24 Sep 2014 : Added support for ITONS traffic class demands. 
				09 Oct 2014 : Allow verbose even if network not initialised correctly.
*/

package managers

import (
	//"bufio"
	//"encoding/json"
	//"flag"
	"fmt"
	"io/ioutil"
	//"html"
	"net/http"
	"os"
	"strings"
	"syscall"
	"time"

	"forge.research.att.com/gopkgs/bleater"
	"forge.research.att.com/gopkgs/clike"
	"forge.research.att.com/gopkgs/token"
	"forge.research.att.com/gopkgs/ipc"
	"forge.research.att.com/gopkgs/security"

	"forge.research.att.com/tegu/gizmos"
)

/* ---- validation and authorisation functions ---------------------------------------------------------- */

/*
	Make a reservation name that should be unique across invocations of tegu.
*/
func mk_resname( ) ( string ) {
	r := res_nmseed
	res_nmseed++
	return fmt.Sprintf( "res%x_%05d", pid, r ); 
}

/*
	Validate the h1 and h2 strings translating the project name to a tenant ID if present. 
	The translated names are returned if _both_ are valid; error is set otherwise.
	In addition, if a port number is added to a host name it is stripped and returned.

	If the resulting host names match (project/host[:port]) then we return an error
	as this isn't allowed. 
*/
func validate_hosts( h1 string, h2 string ) ( h1x string, h2x string, p1 int, p2 int, err error ) {
	
	my_ch := make( chan *ipc.Chmsg )							// allocate channel for responses to our requests
	defer close( my_ch )									// close it on return
	p1 = 0
	p2 = 0
	
	req := ipc.Mk_chmsg( )
	req.Send_req( osif_ch, my_ch, REQ_VALIDATE_HOST, &h1, nil )		// request to openstack interface to validate this host
	req = <- my_ch													// hard wait for response

	if req.State != nil {
		err = fmt.Errorf( "h1 validation failed: %s", req.State )
		return
	}

	h1x = *( req.Response_data.( *string ) )
	tokens := strings.Split( h1x, ":" )
	if len( tokens ) > 1 {
		h1x = tokens[0]
		p1 = clike.Atoi( tokens[1] )
	}
	
	req = ipc.Mk_chmsg( )											// probably don't need a new one, but it should be safe
	req.Send_req( osif_ch, my_ch, REQ_VALIDATE_HOST, &h2, nil )		// request to openstack interface to validate this host
	req = <- my_ch													// hard wait for response

	if req.State != nil {
		err = fmt.Errorf( "h2 validation failed: %s", req.State )
		return
	}

	h2x = *( req.Response_data.( *string ) )
	if h1 == h2 {
		err = fmt.Errorf( "host names are the same" )
		return
	}

	tokens = strings.Split( h2x, ":" )
	if len( tokens ) > 1 {
		h2x = tokens[0]
		p2 = clike.Atoi( tokens[1] )
	}

	return
}


/*
	Return true if the sender string is the localhost (127.0.0.1).
*/
func is_localhost( a *string ) ( bool ) {
	tokens := strings.Split( *a, ":" )
	if tokens[0] == "127.0.0.1" {
		return true
	}

	return false
}

/*
	Given what is assumed to be an admin token, verify it. The admin ID is assumed to be the 
	ID defined as the default user in the config file. 

	Returns true if the token could be authorised. 
*/
func is_admin_token( token *string ) ( bool ) {

	my_ch := make( chan *ipc.Chmsg )							// allocate channel for responses to our requests
	defer close( my_ch )									// close it on return
	
	req := ipc.Mk_chmsg( )
	req.Send_req( osif_ch, my_ch, REQ_VALIDATE_ADMIN, token, nil )		// verify that the token is good for the admin (default) user given in the config file
	req = <- my_ch														// hard wait for response

	if req.State == nil {
		return true
	}

	http_sheep.Baa( 1, "admin token auth failed: %s", req.State )
	return false
}

/*
	This function will validate the requestor is authorised to make the request based on the setting 
	of priv_auth. When localhost, the request must have originated from the localhost. When token
	the user must have sent a valid token for the admin user defined in the config file. When none, 
	we just return true. 

	Returns true if the command can be allowed; false if not. 
*/
func validate_auth( data *string, is_token bool ) ( allowed bool ) {
	if priv_auth == nil {
		return true
	}

	switch *priv_auth {
		case "none":
			return true

		case "local":
			fallthrough
		case "localhost":
			if ! is_token {
				return is_localhost( data )
			}
			fallthrough

		case "token":
			return is_admin_token( data )
	}

	return false
}

// --- generic utility ---------------------------------------------------------------------------------- 

/*
	Given something like project/E* translate to a real name or IP address.
	The name MUST have a leading project (tenant or what ever the virtulisation manager
	calls it these days).
*/
func wc2name( raw string ) ( string ) {
	var (
		lch	chan *ipc.Chmsg				// local channel for responses
	)

	lch = make( chan *ipc.Chmsg ) 
	toks := strings.Split( raw, "/" )
	if len( toks ) < 2 {				// must have <project>/<name> to do this
		return raw
	}
	
	switch toks[1] {
		case "E*":					// look up gateway for project
			req := ipc.Mk_chmsg( )

			req.Send_req( nw_ch, lch, REQ_GETGW, &toks[0], nil )	// request to net thread; it will create a json blob and attach to the request which it sends back
			req = <- lch											// hard wait for network thread response
			if req.Response_data.(*string) != nil {
				return *(req.Response_data.( *string ))
			}

		case "L*":
			break

		default:
			return raw
	}

	return ""
}

// ------------------------------------------------------------------------------------------------------ 

/*
	pull the data from the request (the -d stuff from churl -d)
*/
func dig_data( resp *http.Request ) ( data []byte ) {
	data, err := ioutil.ReadAll( resp.Body )
	resp.Body.Close( )
	if( err != nil ) {
		http_sheep.Baa( 1, "unable to dig data from the request: %s", err )
		data = nil
	}

	return
}


/*
	Given a reservation (pledge) ask network manager to reserve the bandwidth and set queues. If net mgr
	is successful, then we'll send the reservation off to reservation manager to do the rest (push flow-mods
	etc.)  The return values may seem odd, but are a result of breaking this out of the main parser which
	wants two reason strings and a count of errors in order to report an overall status and a status of
	each request that was received from the outside world. 
*/
func finalise_reservation( res *gizmos.Pledge, res_paused bool ) ( reason string, jreason string, nerrors int ) {

	nerrors = 0
	jreason = ""
	reason = ""

	my_ch := make( chan *ipc.Chmsg )						// allocate channel for responses to our requests
	defer close( my_ch )									// close it on return

	req := ipc.Mk_chmsg( )
	req.Send_req( nw_ch, my_ch, REQ_RESERVE, res, nil )		// send to network to verify a path
	req = <- my_ch											// get response from the network thread

	if req.Response_data != nil {
		path_list := req.Response_data.( []*gizmos.Path )			// path(s) that were found to be suitable for the reservation
		res.Set_path_list( path_list )

		req.Send_req( rmgr_ch, my_ch, REQ_ADD, res, nil )	// network OK'd it, so add it to the inventory
		req = <- my_ch										// wait for completion

		if req.State == nil {
			ckptreq := ipc.Mk_chmsg( )
			ckptreq.Send_req( rmgr_ch, nil, REQ_CHKPT, nil, nil )	// request a chkpt now, but don't wait on it
			reason = fmt.Sprintf( "reservation accepted; reservation path has %d entries", len( path_list ) )
			jreason =  res.To_json()
		} else {
			nerrors++
			reason = fmt.Sprintf( "%s", req.State )
		}

		if res_paused {
			rm_sheep.Baa( 1, "reservations are paused, accepted reservation will not be pushed until resumed" )
			res.Pause( false )				// when paused we must mark the reservation as paused and pushed so it doesn't push until resume received
			res.Set_pushed( )
		}
	} else {
		reason = fmt.Sprintf( "reservation rejected: %s", req.State )
		nerrors++
	}

	return
}



// ---- main parsers ------------------------------------------------------------------------------------ 
/*
	parse and react to a POST request. we expect multiple, newline separated, requests
	to be sent in the body. Supported requests:

		ckpt
		listhosts
		listulcaps
		listres
		listconns
		reserve <bandwidth[K|M|G][,outbandwidth[K|M|G]> [<start>-]<end> <host1>[-<host2] [cookie]
		graph
		ping
		listconns <hostname|hostip>


	Because this is drien from within the go http support library, we expect a few globals 
	to be in our envronment to make things easier.  
		accept_requests	bool	set to true if we can accept and process requests. if false any
								request is failed.
*/
func parse_post( out http.ResponseWriter, recs []string, sender string ) (state string, msg string) {
	var (
		res			*gizmos.Pledge			// reservation that we're working on
		//res_name	string = "undefined"
		tokens		[]string
		ntokens		int
		nerrors 	int = 0
		reason		string					// reason for the current status
		jreason		string					// json details from the pledge
		startt		int64
		endt		int64
		bandw_in	int64
		bandw_out	int64
		req_count	int = 0;				// number of requests attempted
		h1			string
		h2			string
		sep			string = ""				// json object separator
		req			*ipc.Chmsg
		my_ch		chan *ipc.Chmsg
		auth_data	string					// data (token or sending address) sent for authorisation
		is_token	bool					// flag when auth data is a token
		ecount		int						// number of errors reported by function
	)


	my_ch = make( chan *ipc.Chmsg )							// allocate channel for responses to our requests
	defer close( my_ch )

	fmt.Fprintf( out,  "\"reqstate\": [ " )				// wrap request output into an array

	state = "OK"
	for i := 0; i < len( recs ); i++ {
		ntokens, tokens = token.Tokenise_qpopulated( recs[i], " " )		// split and keep populated tokens (treats successive sep chrs as one), preserves spaces in "s

		if ntokens < 1 || tokens[0][0:1] == "#" {
			continue
		}

		if len( tokens[0] ) > 5  && tokens[0][0:5] == "auth="	{
			auth_data = tokens[0][5:]
			tokens = tokens[1:]				// reslice to skip the jibberish
			ntokens--
			is_token = true
		} else {
			auth_data = sender 
			is_token = false
		}

		req_count++
		state = "ERROR"				// default for each loop; final set based on error count following loop
		jreason = ""
		if accept_requests  ||  tokens[0] == "ping"  || tokens[0] == "verbose" {			// always allow ping/verbose if we are up
			reason = fmt.Sprintf( "you are not authorised to submit a %s command", tokens[0] )

			http_sheep.Baa( 3, "processing request: %s", tokens[0] )
			switch tokens[0] {

				case "chkpt":
					if validate_auth( &auth_data, is_token ) {
						req = ipc.Mk_chmsg( )
						req.Send_req( rmgr_ch, nil, REQ_CHKPT, nil, nil )
						state = "OK"
						reason = "checkpoint was requested"
					} 

				case "graph":
					if validate_auth( &auth_data, is_token ) {
						req = ipc.Mk_chmsg( )
		
						req.Send_req( nw_ch, my_ch, REQ_NETGRAPH, nil, nil )	// request to net thread; it will create a json blob and attach to the request which it sends back
						req = <- my_ch											// hard wait for network thread response
						if req.Response_data != nil {
							state = "OK"
							jreason = string( req.Response_data.(string) )
							reason = ""
						} else {
							reason = "no output from network thread"
						}
					} 
		
				case "listulcaps":											// list user link capacities known to network manager
					if validate_auth( &auth_data, is_token ) {
						req = ipc.Mk_chmsg( )
						req.Send_req( nw_ch, my_ch, REQ_LISTULCAP, nil, nil )
						req = <- my_ch
						if req.State == nil {
							state = "OK"
							jreason = string( req.Response_data.(string) )
							reason = ""
						} else {
							reason = fmt.Sprintf( "%s", req.State )
						}
					} 
		
				case "listhosts":											// list known host information
					if validate_auth( &auth_data, is_token ) {
						req = ipc.Mk_chmsg( )
						req.Send_req( nw_ch, my_ch, REQ_LISTHOSTS, nil, nil )
						req = <- my_ch
						if req.State == nil {
							state = "OK"
							jreason = string( req.Response_data.(string) )
							reason = ""
						} else {
							reason = fmt.Sprintf( "%s", req.State )
						}
					} 
				
				case "listres":											// list reservations
					req = ipc.Mk_chmsg( )
					req.Send_req( rmgr_ch, my_ch, REQ_LIST, nil, nil )
					req = <- my_ch
					if req.State == nil {
						state = "OK"
						jreason = string( req.Response_data.(string) )
						reason = ""
					} else {
						reason = fmt.Sprintf( "%s", req.State )
					}
					

				case "listconns":								// generate json describing where the named host is attached (switch/port)
					if ntokens < 2 {
						nerrors++
						reason = fmt.Sprintf( "incorrect number of parameters supplied (%d) 1 expected: usage: attached2 hostname", ntokens-1 ); 
					} else {
						req = ipc.Mk_chmsg( )
						req.Send_req( nw_ch, my_ch, REQ_LISTCONNS, &tokens[1], nil )
						req = <- my_ch
						if req.State == nil {
							state = "OK"
							jreason = string( req.Response_data.(string) )
							reason = ""
						} else {
							reason = fmt.Sprintf( "%s", req.State )
						}
					}

				case "pause":
					if validate_auth( &auth_data, is_token ) {
						if res_paused {							// already in a paused state, just say so and go on
							jreason = fmt.Sprintf( `"reservations already in a paused state; use resume to return to normal operation"` )
							state = "WARN"
						} else {
							req = ipc.Mk_chmsg( )
							req.Send_req( rmgr_ch, my_ch, REQ_PAUSE, nil, nil )
							req = <- my_ch
							if req.State == nil {
								http_sheep.Baa( 1, "reservations are now paused" )	
								state = "OK"
								jreason = string( req.Response_data.( string ) )
								reason = ""
								res_paused = true
							} else {
								reason = fmt.Sprintf( "s", req.State )
							}
						}
					} 

				case "ping":
					reason = ""
					jreason = fmt.Sprintf( "\"pong: %s\"", version )
					state = "OK"

				case "qdump":					// dumps a list of currently active queues from network and writes them out to requestor (debugging mostly)
					if validate_auth( &auth_data, is_token ) {
						req = ipc.Mk_chmsg( )
						req.Send_req( nw_ch, my_ch, REQ_GEN_QMAP, time.Now().Unix(), nil )		// send to network to verify a path
						req = <- my_ch															// get response from the network thread
						state = "OK"
						m :=  req.Response_data.( []string )
						jreason = `{ "queues": [ `
						sep := ""						// local scope not to trash the global var
						for i := range m {
							jreason += fmt.Sprintf( "%s%q", sep, m[i] )
							sep = "," 
						}
						jreason += " ] }"
						reason = "active queues"
					}
					
				case "refresh":								// refresh reservations for named VM(s)
					if validate_auth( &auth_data, is_token ) {
						state = "OK"
						reason = ""
						for i := 1; i < ntokens; i++ {
							req = ipc.Mk_chmsg( )
							req.Send_req( osif_ch, my_ch, REQ_XLATE_HOST, &tokens[i], nil )		// translate [token/][project/]host-name into ID/hostname
							req = <- my_ch														// wait for response
							if req.Response_data != nil {
								hname := req.Response_data.( *string )
								req.Send_req( rmgr_ch, my_ch, REQ_PLEDGE_LIST, hname, nil )		// get a list of pledges that are associated with the hostname
								req = <- my_ch
								if req.Response_data != nil {
									plist := req.Response_data.( []*gizmos.Pledge )
									http_sheep.Baa( 1, "refreshing reservations for %s, %d pledge(s)", *hname, len( plist ) )

									for i := range plist {
										req.Send_req( rmgr_ch, my_ch, REQ_YANK_RES, plist[i].Get_id(), nil )		// yank the reservation for this pledge
										req = <- my_ch

										if req.State == nil {	
											plist[i].Reset_pushed()													// it's not pushed at this point
											reason, jreason, ecount = finalise_reservation( plist[i], res_paused )	// allocate in network and add to res manager inventory
											if ecount == 0 {
												http_sheep.Baa( 1, "reservation refreshed: %s", *plist[i].Get_id() )
											} else {
												http_sheep.Baa( 1, "unable to finalise refresh for pledge: %s", reason )
												state = "ERROR"
												nerrors += ecount - 1
											}
										} else {
											http_sheep.Baa( 1, "unable to yank reservation: %s", req.State )
										}
									}
								} else {
									http_sheep.Baa( 1, "refreshing reservations for %s, no pledges", tokens[i] )
								}
							}
						}
					}

				case "reserve":
						tmap := gizmos.Toks2map( tokens )	// allow cookie=string dscp=n bandw=in[,out] hosts=h1,h2 window=[start-]end 
						if len( tmap ) < 1  {
							if ntokens < 4  {		
								nerrors++
								reason = fmt.Sprintf( "incorrect number of parameters supplied (%d): usage: reserve <bandwidth[K|M|G][,<outbandw[K|M|G]> [<start>-]<end-time> <host1>[,<host2>] cookie dscp; received: %s", ntokens-1, recs[i] ); 
								break
							} 

							tmap["bandw"] = &tokens[1]			// less efficient, but easier to read and we don't do this enough to matter
							tmap["window"] = &tokens[2]
							tmap["hosts"] = &tokens[3]
							tmap["cookie"] = &empty_str
							dup_str := "0"
							tmap["dscp"] = &dup_str
							if ntokens > 4 {					// optional, cookie must be supplied if dscp is supplied
								tmap["cookie"] = &tokens[4]
								if ntokens > 5 {
									tmap["dscp"] = &tokens[5]
								}
							} 
						}

						if strings.Index( *tmap["bandw"], "," ) >= 0 {				// look for inputbandwidth,outputbandwidth
							subtokens := strings.Split( *tmap["bandw"], "," )
							bandw_in = clike.Atoll( subtokens[0] )
							bandw_out = clike.Atoll( subtokens[1] )
						} else {
							bandw_in = clike.Atoll( *tmap["bandw"] )				// no comma, so single value applied to each
							bandw_out = bandw_in
						}


						startt, endt = gizmos.Str2start_end( *tmap["window"] )		// split time token into start/end timestamps
						h1, h2 = gizmos.Str2host1_host2( *tmap["hosts"] )			// split h1-h2 or h1,h2 into separate strings

						res = nil 
						h1, h2, p1, p2, err := validate_hosts( h1, h2 )				// translate project/host[port] into tenantID/host and if token/project/name rquired validates token.
						if err == nil {
							dscp := tclass2dscp["voice"]							// default to using voice traffic class
							dscp_koe := false										// we do not keep it as the packet exits the environment

							if tmap["dscp"] != nil && *tmap["dscp"] != "0" {				// 0 is the old default from tegu_req (back compat)
								if strings.HasPrefix( *tmap["dscp"], "global_" ) {
									dscp_koe = true											// global_* causes the value to be retained when packets exit the environment
									dscp = tclass2dscp[(*tmap["dscp"])[7:] ]				// pull the value based on the trailing string
								} else {
									dscp = tclass2dscp[*tmap["dscp"]]
								}
								if dscp <= 0 {
									err = fmt.Errorf( "traffic classifcation string is not valid: %s", *tmap["dscp"] )
								} 
							}
		
							if err == nil {
								res_name = mk_resname( )					// name used to track the reservation in the cache and given to queue setting commands for visual debugging
								res, err = gizmos.Mk_pledge( &h1, &h2, p1, p2, startt, endt, bandw_in, bandw_out, &res_name, tmap["cookie"], dscp, dscp_koe )
							}
						}
<<<<<<< HEAD
	
						res_name := mk_resname( )					// name used to track the reservation in the cache and given to queue setting commands for visual debugging
						res, err = gizmos.Mk_pledge( &h1, &h2, p1, p2, startt, endt, bandw_in, bandw_out, &res_name, tmap["cookie"], dscp )
					}
=======
>>>>>>> 5e8deef2


						if res != nil {															// able to make the reservation, continue and try to find a path with bandwidth
							reason, jreason, ecount = finalise_reservation( res, res_paused )	// allocate in network and add to res manager inventory
							if ecount == 0 {
								state = "OK"
							} else {
								nerrors += ecount - 1 												// number of errors added to the pile by the call
							}
						} else {
							reason = fmt.Sprintf( "reservation rejected: %s", err )
						}

				case "resume":
					if validate_auth( &auth_data, is_token ) {
						if ! res_paused {							// not in a paused state, just say so and go on
							jreason = fmt.Sprintf( `"reservation processing already in a normal state"` )
							state = "WARN"
						} else {
							req = ipc.Mk_chmsg( )
							req.Send_req( rmgr_ch, my_ch, REQ_RESUME, nil, nil )
							req = <- my_ch
							if req.State == nil {
								http_sheep.Baa( 1, "reservations are now resumed" )	
								state = "OK"
								jreason = string( req.Response_data.( string ) )
								reason = ""
								res_paused = false
							} else {
								reason = fmt.Sprintf( "s", req.State )
							}
						}
					}

<<<<<<< HEAD
			case "steer":								// parse a steering request and make it happen
					if ntokens < 5  {		
						nerrors++
						reason = fmt.Sprintf( "incorrect number of parameters supplied: usage: steer [start-]end [token/]tenant ep1 ep2 mblist [cookie]; received: %s", recs[i] )
						break
					} 

					tmap := gizmos.Mixtoks2map( tokens[1:], "window usrsp ep1 ep2 mblist cookie" )		// map tokens in order to these names	(not as efficient, but makes code easier to read below)

					h1, h2, p1, p2, err := validate_hosts( *tmap["usrsp"] + "/" + *tmap["ep1"], *tmap["usrsp"] + "/" + *tmap["ep2"] )		// translate project/host[port] into tenantID/host and if token/project/name rquired validates token.
					if err != nil {
						reason = fmt.Sprintf( "invalid endpoints:  %s", err )
						nerrors++
						break
					}

					h1 = wc2name( h1 )							// resolve E* or L* wild cards
					h2 = wc2name( h2 )

					req := ipc.Mk_chmsg( )
					req.Send_req( osif_ch, my_ch, REQ_VALIDATE_TOKEN, tmap["usrsp"], nil )		// validate token and convert user space to ID if name given
					req = <- my_ch
					tmap["usrsp"] = req.Response_data.( *string )

					if tmap["proto"] != nil { // DEBUG
						http_sheep.Baa( 1, "steering using  proto: %s", *tmap["proto"] )
					}

					startt, endt = gizmos.Str2start_end( *tmap["window"] )		// split time token into start/end timestamps
					res_name := mk_resname( )									// name used to track the reservation in the cache and given to queue setting commands for visual debugging
					res, err := gizmos.Mk_steer_pledge( &h1, &h2, p1, p2, startt, endt, &res_name, tmap["cookie"], tmap["proto"] )
					if err != nil {
						reason = fmt.Sprintf( "unable to create a steering reservation  %s", err )
						nerrors++
						break
					}

					mbnames := strings.Split( *tmap["mblist"], "," )
					for i := range mbnames {									// generate a mbox object for each
						mbn := ""
						if strings.Index( mbnames[i], "/" ) < 0 {				// add user space info out front
							mbn = *tmap["usrsp"] + mbnames[i] 					// validation/translation adds a trailing /, so not needed here
						} else {
							mbn = mbnames[i] 
						}
						req.Send_req( nw_ch, my_ch, REQ_HOSTINFO, &mbn, nil )		// get host info string (mac, ip, switch)
						req = <- my_ch
						if req.State != nil {
							break
						} else {
							htoks := strings.Split( req.Response_data.( string ), "," )					// results are: ip, mac, switch-id, switch-port; all strings
							res.Add_mbox( gizmos.Mk_mbox( &mbnames[i], &htoks[1], &htoks[2], clike.Atoi( htoks[3] ) ) )
						}
					}

					if req.State == nil {											// all middle boxes were validated
						req.Send_req( rmgr_ch, my_ch, REQ_ADD, res, nil )			// push it into the reservation manager which will drive flow-mods etc
						req = <- my_ch										
					}

					if req.State == nil {
						ckptreq := ipc.Mk_chmsg( )								// must have new message since we don't wait on a response 
						ckptreq.Send_req( rmgr_ch, nil, REQ_CHKPT, nil, nil )
						state = "OK"
						reason = fmt.Sprintf( "steering reservation accepted; reservation has %d middleboxes", len( mbnames ) )
						jreason =  res.To_json()
					} else {
						nerrors++
						reason = fmt.Sprintf( "%s", req.State )
					}

			case "setulcap":									// set a user link cap; expect user-name limit
				if validate_auth( &auth_data, is_token ) {
					if ntokens == 3 {
						req = ipc.Mk_chmsg( )
						req.Send_req( osif_ch, my_ch, REQ_PNAME2ID, &tokens[1], nil )		// translate the name to virtulisation assigned ID
						req = <- my_ch
=======
				case "setulcap":									// set a user link cap; expect user-name limit
					if validate_auth( &auth_data, is_token ) {
						if ntokens == 3 {
							req = ipc.Mk_chmsg( )
							req.Send_req( osif_ch, my_ch, REQ_PNAME2ID, &tokens[1], nil )		// translate the name to virtulisation assigned ID
							req = <- my_ch
>>>>>>> 5e8deef2

							pdata := make( []*string, 2 )
							if req.Response_data != nil {					// good *string came back
								pdata[0] = req.Response_data.( *string )
								pdata[1] = &tokens[2]

								reason = fmt.Sprintf( "user link cap set for %s (%s): %s", tokens[1], *pdata[0], tokens[2] )
								req.Send_req( rmgr_ch, nil, REQ_SETULCAP, pdata, nil ) 				// dont wait for a reply
								state = "OK"
							} else {
								reason = fmt.Sprintf( "unable to translate name: %s", tokens[1] )
								state = "ERROR"
								nerrors++
							}
						} else {
							state = "ERROR"
							nerrors++
							reason = fmt.Sprintf( "incorrect number of parameters received (%d); expected tenant-name limit", ntokens )
						}
					}

				case "verbose":									// verbose n [child-bleater]
					if validate_auth( &auth_data, is_token ) {
						if ntokens > 1 {
							state = "OK"
							reason = ""
							nv := clike.Atou( tokens[1] )
							if nv < 0 {
								nv = 0
							}
							if ntokens > 2 {
								jreason = fmt.Sprintf( "\"verbose set: %s now %d\"",  tokens[2], nv )
								switch( tokens[2] ) {
									case "osif", "ostack", "osif_mgr":
										osif_sheep.Set_level( nv )

									case "resmgr", "res_mgr":
										rm_sheep.Set_level( nv )

									case "fq", "fq_mgr", "fqmgr":
										fq_sheep.Set_level( nv )

									case "http", "http_api":
										http_sheep.Set_level( nv )

									case "net", "network":
										net_sheep.Set_level( nv )
										
									case "agent":
										am_sheep.Set_level( nv )

									case "tegu", "master":
										tegu_sheep.Set_level( nv )

									case "lib", "gizmos":
										gizmos.Set_bleat_level( nv )

									default:
										state = "ERROR"
										http_sheep.Baa( 1, "unrecognised subsystem name given with verbose level: %s", tokens[2], nv )
										jreason = fmt.Sprintf( `"unrecognsed subsystem name given; must be one of: agent, osif, resmgr, http, fqmgr, or net"` )
								}

								http_sheep.Baa( 1, "verbose level set: %s %d", tokens[2], nv )
							} else {
								jreason = fmt.Sprintf( "\"verbose set: master level to %d\"",   nv )
								http_sheep.Baa( 1, "verbose level set: master %d", nv )
								tegu_sheep.Set_level( nv )
							}
						} else {
							state = "ERROR"
							reason = fmt.Sprintf( "missing parameters on verbose command" )
						}
					}

				default:
					reason = fmt.Sprintf( "unrecognised put and/or post action: reqest %d, %s: whole req=(%s)", i, tokens[0], recs[i] )
					http_sheep.Baa( 1, "unrecognised action: %s in %s", tokens[0], recs[i] )
			}
		} else {
			reason = fmt.Sprintf( "tegu is running, but is not accepting requests; try again later" )
		}

		if state == "ERROR" {
			nerrors++
		}

		if jreason != "" {
			fmt.Fprintf( out, `%s{ "status": %q, "request": %d, "comment": %q, "details": %s }`, sep, state, req_count, reason, jreason )
		} else {
			fmt.Fprintf( out, `%s{ "status": %q, "request": %d, "comment": %q }`, sep, state, req_count, reason )
		}

		sep = ","		// after the first the separator is now a comma
	}

	fmt.Fprintf( out,  "]," )				// close the request output array (adding the comma here might be dodgy, but we'll assume the caller is sending one last object)

	if nerrors > 0 {
		state = "ERROR"		// must set on the off chance that last request was ok
	} 

	if req_count <= 0 {
		msg = fmt.Sprintf( "no requests found in input" )
		state = "ERROR"
	} else {
		msg = fmt.Sprintf( "%d errors processing requests", nerrors )
	}
	
	return
}

func parse_put( out http.ResponseWriter, recs []string, sender string ) (state string, msg string) {
	
	state, msg = parse_post( out, recs, sender )
	return
}

/*
	Delete something. Currently only reservation is supported, but there might be other
	things in future to delete, so we require a token 0 that indiccates what.

	Supported delete actions:
		reservation <name> [<cookie>]
*/
func parse_delete( out http.ResponseWriter, recs []string, sender string ) ( state string, msg string ) {
	var (
		sep			string = ""							// json output list separator
		req_count	int = 0								// requests processed this batch
		req			*ipc.Chmsg								// also used to receive a response
		tokens		[]string								// parsed tokens from the http data
		ntokens		int
		nerrors		int = 0								// overall error count -- final status is error if non-zero
		jdetails	string = ""							// result details in json
		comment		string = ""							// comment about the state
		my_ch		chan *ipc.Chmsg
		del_data	[]*string								// data sent on delete
	)

	my_ch = make( chan *ipc.Chmsg )							// allocate channel for responses to our requests
	defer close( my_ch )

	fmt.Fprintf( out,  "\"reqstate\":[ " )				// wrap request output into an array
	state = "OK"
	for i := 0; i < len( recs ); i++ {
		ntokens, tokens = token.Tokenise_qpopulated( recs[i], " " )		// split and keep populated tokens (treats successive sep chrs as one), preserves spaces in "s

		if ntokens < 1 || tokens[0][0:1] == "#" {			// skip comments or blank lines
			continue
		}

		req_count++
		state = "ERROR"
		jdetails = ""

		http_sheep.Baa( 2, "delete command for %s", tokens[0] )
		switch tokens[0] {
			case "reservation":									// expect:  reservation name(id) [cookie]
				if ntokens < 2 || ntokens > 3  {
					nerrors++
					comment = fmt.Sprintf( "bad delete reservation command: wanted 'reservation res-ID [cookie]' received '%s'", recs[i] ); 
				} else {
					del_data = make( []*string, 2, 2 )			// delete data is the reservation name and the cookie if supplied
					del_data[0] = &tokens[1]
					if ntokens < 3 {
						del_data[1] = &empty_str

					} else {
						del_data[1] = &tokens[2]
					}

					req = ipc.Mk_chmsg( )
					req.Send_req( rmgr_ch, my_ch, REQ_DEL, del_data, nil )	// delete from the resmgr point of view		// res mgr sends delete on to network mgr (2014.07.07)
					req = <- my_ch										// wait for delete response 

					if req.State == nil {
						comment = "reservation successfully deleted"
						state = "OK"
					} else {
						nerrors++
						comment = fmt.Sprintf( "reservation delete failed: %s", req.State )
					}
				}

			default:
				nerrors++
				comment = fmt.Sprintf( "unknown delete command: %s", tokens[0] )
				
		}

		if jdetails != "" {
			fmt.Fprintf( out, "%s{ \"status\": \"%s\", \"request\": \"%d\", \"comment\": \"%s\", \"details\": %s }", sep, state, req_count, comment, jdetails )
		} else {
			fmt.Fprintf( out, "%s{ \"status\": \"%s\", \"request\": \"%d\", \"comment\": \"%s\" }", sep, state, req_count, comment )
		}

		sep = ","
	}

	fmt.Fprintf( out,  "]," )				// close the request output array (adding the comma here might be dodgy, but we'll assume the caller is sending one last object)

	if nerrors > 0 {
		state = "ERROR"		// must set on the off chance that last request was ok
	} 

	if req_count <= 0 {
		msg = fmt.Sprintf( "no requests found in input" )
		state = "ERROR"
	} else {
		msg = fmt.Sprintf( "%d errors processing requests in %d requests", nerrors, req_count )
	}

	return
}

func parse_get( out http.ResponseWriter, recs []string, sender string ) (state string, msg string) {
	http_sheep.Baa( 1, "get received and ignored -- GET is not supported" )
	state = "ERROR"
	msg = "GET requests are unsupported"
	return
}

/*
	Deal with input from the other side; this is invoked directly by the http listener.
	Because we are driven as a callback, and cannot controll the parameters passed in, we 
	must (sadly) rely on globals for some information; sigh. (There might be a way to deal
	with this using a closure, but I'm not taking the time to go down that path until 
	other more important things are implemented.)

	This function splits input, on either newlines or semicolons, into records. The array
	of records is then passed to the appropriate parse function based on the http method
	(PUT, GET, etc) that was used by the user-agent. 

	Output to the client process is a bunch of {...} "objects", one per record, 
	plus a final overall status; all are collected in square brackets and thus
	should be parsable as json.
*/
func deal_with( out http.ResponseWriter, in *http.Request ) {
	var (
		data 	[]byte
		recs	[]string
		state	string
		msg		string
	)

	data = dig_data( in )
	if( data == nil ) {						// missing data -- punt early
		http_sheep.Baa( 1, "http: deal_with called without data: %s", in.Method )
		fmt.Fprintf( out, `{ "status": "ERROR", "comment": "missing command" }` )	// error stuff back to user
		return
	} else {
		_, recs = token.Tokenise_drop( string( data ), ";\n" )		// split based on ; or newline
		fmt.Fprintf( out, "{ " )									// open the overall object for output
	}
	
	switch in.Method {
		case "PUT":
			state, msg = parse_put( out, recs, in.RemoteAddr )

		case "POST":
			state, msg = parse_post( out, recs, in.RemoteAddr )

		case "DELETE":
			state, msg = parse_delete( out, recs, in.RemoteAddr )

		case "GET":
			state, msg = parse_get( out, recs, in.RemoteAddr )

		default:
			http_sheep.Baa( 1, "deal_with called for unrecognised method: %s", in.Method )
			state = "ERROR"
			msg = fmt.Sprintf( "unrecognised method: %s", in.Method )
	}

	fmt.Fprintf( out, fmt.Sprintf( ` "endstate": { "status": %q, "comment": %q } }`, state, msg ) )		// final, overall status and close bracket

}

/*
	start an http listener. we expect channels and the port to be in globals.
*/
func Http_api( api_port *string, nwch chan *ipc.Chmsg, rmch chan *ipc.Chmsg ) {
	var (
		ssl_key	*string = nil
		ssl_cert *string = nil
		create_cert bool = false
		err	error
	)

	http_sheep = bleater.Mk_bleater( 0, os.Stderr )		// allocate our bleater and attach it to the master
	http_sheep.Set_prefix( "http_api" )
	tegu_sheep.Add_child( http_sheep )					// we become a child so that if the master vol is adjusted we'll react too

	dup_str := "localhost"
	priv_auth = &dup_str
	
	tclass2dscp = make( map[string]int, 5 )			// TODO: these need to come from the config file
	tclass2dscp["voice"] = 46
	tclass2dscp["control"] = 26
	tclass2dscp["data"] = 18

	if cfg_data["httpmgr"] != nil {
		if p := cfg_data["httpmgr"]["verbose"]; p != nil {
			http_sheep.Set_level(  uint( clike.Atoi( *p ) ) )
		}

		p := cfg_data["httpmgr"]["cert"]
		if p != nil {
			ssl_cert = p
		}

		p = cfg_data["httpmgr"]["key"]
		if p != nil {
			ssl_key = p
		}

		p = cfg_data["httpmgr"]["create_cert"]
		if p != nil  && *p == "true" {	
			create_cert = true
		}
		
		p = cfg_data["httpmgr"]["priv_auth"]
		if p != nil {
			switch *p {
				case "none":
					priv_auth = p

				case "local":
					priv_auth = p

				case "localhost":
					priv_auth = p

				case "token":
					priv_auth = p

				default:
					http_sheep.Baa( 0, `WRN: invalid local authorisation type (%s), defaulting to "localhost"  [TGUHTP000]`, *p )
			}
		}
	}

	http.HandleFunc( "/tegu/api", deal_with )				// define callback 
	if ssl_cert != nil && *ssl_cert != "" && ssl_key != nil && *ssl_key != "" {
		if  create_cert {
			http_sheep.Baa( 1, "creating SSL certificate and key: %s %s", *ssl_cert, *ssl_key )
			dns_list := make( []string, 3 )
			dns_list[0] = "localhost"
			this_host, _ := os.Hostname( )
			tokens := strings.Split( this_host, "." )
			dns_list[1] = this_host
			dns_list[2] = tokens[0]	
			cert_name := "tegu_cert"
			err = security.Mk_cert( 1024, &cert_name, dns_list, ssl_cert, ssl_key )
    		if err != nil {
<<<<<<< HEAD
				http_sheep.Baa( 0, "ERR: unable to create a certificate: %s %s: %s", *ssl_cert, *ssl_key, err )
=======
				http_sheep.Baa( 0, "ERR: unable to create a certificate: %s %s: %s  [TGUHTP001]", ssl_cert, ssl_key, err )
>>>>>>> 5e8deef2
			}
		}

		http_sheep.Baa( 1, "http interface running and listening for TLS connections on %s", *api_port )
		err = http.ListenAndServeTLS( ":" + *api_port, *ssl_cert, *ssl_key,  nil )		// drive the bus
	} else {
		http_sheep.Baa( 1, "http interface running and listening for connections on %s", *api_port )
		err = http.ListenAndServe( ":" + *api_port, nil )		// drive the bus
	}
	
	if err != nil {
		http_sheep.Baa( 1, "ERR: unable to start http listener: %s  [TGUHTP002]", err )
		syscall.Exit( 1 )								// bring the giant down hard if we cannot listen
	} else {
		http_sheep.Baa( 0, "http listener is done" )
	}
}<|MERGE_RESOLUTION|>--- conflicted
+++ resolved
@@ -618,18 +618,10 @@
 							}
 		
 							if err == nil {
-								res_name = mk_resname( )					// name used to track the reservation in the cache and given to queue setting commands for visual debugging
+								res_name := mk_resname( )					// name used to track the reservation in the cache and given to queue setting commands for visual debugging
 								res, err = gizmos.Mk_pledge( &h1, &h2, p1, p2, startt, endt, bandw_in, bandw_out, &res_name, tmap["cookie"], dscp, dscp_koe )
 							}
 						}
-<<<<<<< HEAD
-	
-						res_name := mk_resname( )					// name used to track the reservation in the cache and given to queue setting commands for visual debugging
-						res, err = gizmos.Mk_pledge( &h1, &h2, p1, p2, startt, endt, bandw_in, bandw_out, &res_name, tmap["cookie"], dscp )
-					}
-=======
->>>>>>> 5e8deef2
-
 
 						if res != nil {															// able to make the reservation, continue and try to find a path with bandwidth
 							reason, jreason, ecount = finalise_reservation( res, res_paused )	// allocate in network and add to res manager inventory
@@ -663,7 +655,6 @@
 						}
 					}
 
-<<<<<<< HEAD
 			case "steer":								// parse a steering request and make it happen
 					if ntokens < 5  {		
 						nerrors++
@@ -735,20 +726,12 @@
 						reason = fmt.Sprintf( "%s", req.State )
 					}
 
-			case "setulcap":									// set a user link cap; expect user-name limit
-				if validate_auth( &auth_data, is_token ) {
-					if ntokens == 3 {
-						req = ipc.Mk_chmsg( )
-						req.Send_req( osif_ch, my_ch, REQ_PNAME2ID, &tokens[1], nil )		// translate the name to virtulisation assigned ID
-						req = <- my_ch
-=======
 				case "setulcap":									// set a user link cap; expect user-name limit
 					if validate_auth( &auth_data, is_token ) {
 						if ntokens == 3 {
 							req = ipc.Mk_chmsg( )
 							req.Send_req( osif_ch, my_ch, REQ_PNAME2ID, &tokens[1], nil )		// translate the name to virtulisation assigned ID
 							req = <- my_ch
->>>>>>> 5e8deef2
 
 							pdata := make( []*string, 2 )
 							if req.Response_data != nil {					// good *string came back
@@ -1104,11 +1087,7 @@
 			cert_name := "tegu_cert"
 			err = security.Mk_cert( 1024, &cert_name, dns_list, ssl_cert, ssl_key )
     		if err != nil {
-<<<<<<< HEAD
-				http_sheep.Baa( 0, "ERR: unable to create a certificate: %s %s: %s", *ssl_cert, *ssl_key, err )
-=======
 				http_sheep.Baa( 0, "ERR: unable to create a certificate: %s %s: %s  [TGUHTP001]", ssl_cert, ssl_key, err )
->>>>>>> 5e8deef2
 			}
 		}
 
