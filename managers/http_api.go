// vi: sw=4 ts=4:
/*
 ---------------------------------------------------------------------------
   Copyright (c) 2013-2015 AT&T Intellectual Property

   Licensed under the Apache License, Version 2.0 (the "License");
   you may not use this file except in compliance with the License.
   You may obtain a copy of the License at:

       http://www.apache.org/licenses/LICENSE-2.0

   Unless required by applicable law or agreed to in writing, software
   distributed under the License is distributed on an "AS IS" BASIS,
   WITHOUT WARRANTIES OR CONDITIONS OF ANY KIND, either express or implied.
   See the License for the specific language governing permissions and
   limitations under the License.
 ---------------------------------------------------------------------------
*/


/*

	Mnemonic:	http_api
	Abstract:	This provides an api interface based on http (shudders) RESTish.
				The main method here is expected to be driven as a go routine from
				the main tegu function.

				The main work functions (parse_get, parse_post, parse_delete) all generate
				json formatted data to the output device (we assume back to the requesting
				browser/user-agent).  The output should be an array (reqstate) with one "object" describing
				the result of each request, and a final object (endstate) describing the overall state.

				These requests are supported:
					POST:
						chkpt	(limited)
						graph	(limited)
						listconns
						listhosts	(limited)
						listres
						pause (limited)
						reserve
						resume (limited)
						verbose (limited)

					DELETE:
						reservation


					limited commands must be submitted from the host that Tegu is running on using the
					IPV4 localhost address -- this assumes that only admins will have access to the
					host and thus can issue the administrative commands.

	Date:		20 November 2013 (broken out of initial test on 2 Dec)
	Author:		E. Scott Daniels

	Mods:		05 May 2014 : Added agent manager to the verbose change list.
				13 May 2014 : Added support for exit-dscp value in reservation.
				22 May 2014 : Now forces a checkpoint after a successful reservation.
				06 Jun 2014 : Added support to listen on https rather than http
				10 Jun 2014 : Added requirement that certain admin commands be issued from localhost.
				16 Jun 2014 : Added token validation for priv requests and added listhosts and graph to
					the set of priv commands.
				18 Jun 2014 : Corrected bug that was causing incorrect json goo when generating an error.
				20 Jun 2014 : Corrected bug that allowed a reservation between the same host (VM) name.
				29 Jun 2014 : Changes to support user link limits.
				07 Jul 2014 : Change to drop the request to network manager on delete; reservation manager
					now sends that request to tighten up the timing between the two.
					Added support for reservation refresh.
				17 Jul 2014 : Corrected typo in localhost validation check.
				18 Jul 2014 : Added better error messaging when unable to open a listening port.
				15 Aug 2014 : Corrected bug (201) -- refresh not giving rejection message when rejecting.
				24 Sep 2014 : Added support for ITONS traffic class demands.
				09 Oct 2014 : Allow verbose even if network not initialised correctly.
				18 Nov 2014 : Changes to support lazy osif data fetching
				24 Nov 2014 : Corrected early return in update graph (preventing !//ipaddress from causing
					an ip2mac map to be forced out to fqmgr.
				16 Jan 2015 : Support port masks in flow-mods.
				27 Jan 2015 : Allow bandwidth specification to be decimal value (e.g. 155.2M)
				17 Feb 2015 : Added mirroring
				24 Feb 2015 : prevent interface issue in steer parsing and adjust to work with lazy update.
				30 Mar 2015 : Added support to force a project's VMs into the current graph.
				01 Apr 2015 : Corrected cause of nil ptr exception in steering request parsing.
				08 Apr 2015 : Corrected slice bounds error if input record was empty (e.g. '', no newline)
				10 Apr 2015 : Seems some HTTP clients refuse or are unable to send a body on a DELETE.
					Extended the POST function to include a "cancelres" request. Sheesh.  It would be
					much simpler to listen on a socket and accept newline terminated messages; rest sucks.
				18 May 2015 : Added discount support.
				20 May 2015 : Added ability to specific VLAN as a match on bandwidth reservations.
				26 May 2015 : Conversion to support pledge as an interface.
				01 Jun 2015 : Added duplicate reservation checking.
				05 Jun 2015 : Minor typo fixes.
				19 Jun 2015 : Added better debug to token_has_osroles().
				25 Jun 2015 : Corrected bug: no longer announces a verbose change if it didn't make it.
				29 Jun 2015 : Now checkpoints after a delete reservation (tracker 272).
								Fixed mirroring references from config.
				16 Jul 2015 : Correct typo in the default admin role string.
				12 Aug 2015 : Corrected debug message.
				03 Sep 2015 : Added latency option to verbose.
				12 Nov 2015 : Pulled in httplogger from steering branch.
*/

package managers

import (
	"fmt"
	"io/ioutil"
	"net/http"
	"os"
	"strings"
	"syscall"
	"time"

	"github.com/att/gopkgs/bleater"
	"github.com/att/gopkgs/clike"
	"github.com/att/gopkgs/http_logger"
	"github.com/att/gopkgs/ipc"
	"github.com/att/gopkgs/ostack"
	"github.com/att/gopkgs/security"
	"github.com/att/gopkgs/token"

	"github.com/att/tegu/gizmos"
)

// ---------------- internal http helper data structs -----------------------------------------------------

/*
	Project, endpoint address struct
	Convient thing to manage the now messier than ever endpoint string: project/endpoint/address:port{vlan}
*/
type Pea struct {
	Project	string
	Ep_uuid	string
	Address	string
	Port	string
	Vlan	string
}

func mk_pea( project string, ep_uuid string, addr string, port string, vlan string ) ( *Pea ) {
	p := &Pea {
		Project: project,
		Ep_uuid: ep_uuid,
		Address: addr,
		Port: port,
		Vlan: vlan,
	}

	return p
}

/*
	Generate a string with just pea components (no port/vlan)
*/
func (p *Pea) String( ) ( string ) {
	return fmt.Sprintf( "%s/%s/%s", p.Project, p.Ep_uuid, p.Address )
}

/* ---- validation and authorisation functions ---------------------------------------------------------- */

/*
	Make a reservation name that should be unique across invocations of tegu.
*/
func mk_resname( ) ( string ) {
	r := res_nmseed
	res_nmseed++
	return fmt.Sprintf( "res%x_%05d", pid, r );
}

/*
	Accepts an endpoint uuid and project and returns true if the endpoint is associated with 
	the project; false if not.
*/
func validate_ep_proj( ep_uuid *string, proj *string ) ( bool ) {
	my_ch := make( chan *ipc.Chmsg )							// allocate channel for responses to our requests
	req := ipc.Mk_chmsg( )
	req.Send_req( nw_ch, my_ch, REQ_EP2PROJ, *ep_uuid, nil )	// send to network to verify a path and reserve bw on the link(s)
	req = <- my_ch												// get response from the network thread

	if req.Response_data != nil {
		eproj, ok := req.Response_data.( string ) 
		http_sheep.Baa( 1, "validating project/endpoint for ep=%s target=%s p=%s", *ep_uuid, *proj, eproj )
		if ok {
			return eproj == *proj
		} 
	}

	return false
}

/*
	Validate the h1 and h2 strings translating the project name to a tenant ID if present.
	The translated names are returned if _both_ are valid; error is set otherwise.
	In addition, if a port number is added to a host name it is stripped and returned.

	For IPv6 addresses, in order to be backwards compatible with the IPv4 notation of
	address:port, we'll require the syntax [address]:port if a port is to be supplied
	with an IPv6 address.

	We now support the suffix of {n} to indicate a VLAN id that is to be associated
	with the host and port.  If not there -1 is returned.

	If the resulting host names match (project/host[:port]) then we return an error
	as this isn't allowed.


	New format for endpoint oriented network management is a 'pea' string with a 
	leading token:
		token/project/endpoint/IP:port{vlan}

		!///IP:port  for external addresses
*/
<<<<<<< HEAD
func validate_hosts( h1 string, h2 string ) ( pea1 *Pea, pea2 *Pea, err error ) {
	
	my_ch := make( chan *ipc.Chmsg )						// allocate channel for responses to our requests
=======
func validate_hosts( h1 string, h2 string ) ( h1x string, h2x string, p1 *string, p2 *string, v1 *string, v2 *string, err error ) {
	var ht *string

	my_ch := make( chan *ipc.Chmsg )							// allocate channel for responses to our requests
>>>>>>> f5a2d86f
	defer close( my_ch )									// close it on return
	h2_isreal := true										// set to false if !// found so we don't validate it

	if h1[0:1] == "!" {										// the external host needs to be h2 for flow-mod generation
		hx := h1											// so switch them if !address is first.
		h1 = h2
		h2 = hx
		h2_isreal = false
	} else {
		if h2[:1] == "!" {
			h2_isreal = false
		}
	}
<<<<<<< HEAD
	
	http_sheep.Baa( 1, "validating hosts: (%s) (%s)", h1, h2 )
=======

>>>>>>> f5a2d86f
	req := ipc.Mk_chmsg( )
	req.Send_req( osif_ch, my_ch, REQ_VALIDATE_HOST, &h1, nil )		// request to openstack interface to validate this token/project pair for host
	req = <- my_ch													// hard wait for response (response is token stripped (proj/endpt/ip-stuff

	if req.State != nil {
		err = fmt.Errorf( "h1 validation failed: %s", req.State )
		return
	}

	raw_name := req.Response_data.( *string ) 						// result from validate is proj/endpt/ip-address-goo
	tokens := strings.Split( *raw_name, "/" )
	if len( tokens ) < 3 {
		// FIXME -- handle old style proj/name?
		err = fmt.Errorf( "h1 validation failed: %s is not project/endpoint/ip-address[:port[{vlan}]]", *raw_name )
		http_sheep.Baa( 1, "%s", err )
		return 
	}

	h, p, v := gizmos.Split_hpv( &tokens[2] ) 					// split address:port{vlan} portion of string
	if ! validate_ep_proj( &tokens[1], &tokens[0] ) {
		err = fmt.Errorf( "endpoint 1 (%s %s) not associated with project: %s", tokens[1], tokens[2], *p )
		return nil, nil, err
	}

	pea1 = mk_pea( tokens[0], tokens[1], *h, *p, *v )			// make internal project/endpoint/address struct to return

	req = ipc.Mk_chmsg( )											// probably don't need a new one, but it should be safe
	req.Send_req( osif_ch, my_ch, REQ_VALIDATE_HOST, &h2, nil )		// request to openstack interface to validate this host
	req = <- my_ch													// hard wait for response

	if req.State != nil {
		err = fmt.Errorf( "h2 validation failed: %s", req.State )
		return nil, nil, err
	}

	raw_name = req.Response_data.( *string ) 						// result from validate is proj/endpt/ip-address-goo
	tokens = strings.Split( *raw_name, "/" )
	if len( tokens ) < 3 {
		// FIXME -- handle old style proj/name?
		err = fmt.Errorf( "h2 validation failed: %s is not project/endpoint/ip-address[:port[{vlan}]]", *raw_name )
		http_sheep.Baa( 1, "%s", err )
		pea1 = nil
		return 
	}

	h, p, v = gizmos.Split_hpv( &tokens[2] ) 					// split address:port{vlan} into components

	//http_sheep.Baa( 1, ">>>> hpv = (%s) (%s) (%s)", *h, *p, *v )
	
	if h2_isreal  &&  ! validate_ep_proj( &tokens[1], &tokens[0] ) {
		err = fmt.Errorf( "endpoint 2 (%s) not associated with project: %s", tokens[1], *p )
		return nil, nil, err
	}

	pea2 = mk_pea( tokens[0], tokens[1], *h, *p, *v )			// make internal project/endpoint/address struct to return

	if pea1.Ep_uuid == pea2.Ep_uuid {
		err = fmt.Errorf( "endpoint names are the same h1=%s h2=%s", h1, h2 )
		http_sheep.Baa( 1, "endpoints do not validate: same: h1=%s h2=%s", h1, h2 )
		return nil, nil, err
	}

	http_sheep.Baa( 2, "endpoint validate: %s %s	[OK]", h1, h2 )
	return pea1, pea2, nil
}

/*
	Return true if the sender string is the localhost (127.0.0.1).
*/
func is_localhost( a *string ) ( bool ) {
	tokens := strings.Split( *a, ":" )
	if tokens[0] == "127.0.0.1" {
		return true
	}

	return false
}

/*
	Given what is assumed to be an admin token, verify it. The admin ID is assumed to be the
	ID defined as the default user in the config file.

	Returns true if the token could be authorised.
*/
func is_admin_token( token *string ) ( bool ) {

	my_ch := make( chan *ipc.Chmsg )							// allocate channel for responses to our requests
	defer close( my_ch )									// close it on return

	req := ipc.Mk_chmsg( )
	req.Send_req( osif_ch, my_ch, REQ_VALIDATE_TEGU_ADMIN, token, nil )		// verify that the token is good for the admin (default) user given in the config file
	req = <- my_ch														// hard wait for response

	if req.State == nil {
		return true
	}

	http_sheep.Baa( 1, "admin token auth failed: %s", req.State )
	return false
}

/*
	Given a token test to see if any of the roles in the list are listed as roles by openstack.
	Returns true if one or more are listed.
*/
func token_has_osroles( token *string, roles string ) ( bool ) {
	dstr := *token + " " + roles					// osif expects single string, space separated token and list

	my_ch := make( chan *ipc.Chmsg )						// allocate channel for responses to our requests
	defer close( my_ch )									// close it on return

	req := ipc.Mk_chmsg( )
	req.Send_req( osif_ch, my_ch, REQ_HAS_ANY_ROLE, &dstr, nil )		// go check it out
	req = <- my_ch														// hard wait for response

	if state, ok :=  req.Response_data.( bool ); ok && state == true {			// assert boolean and then test
		http_sheep.Baa( 2, "token successfully validated for a role in list: %s", roles )
		return true
	} else {
		if req.State != nil {
			http_sheep.Baa( 2, "token didn't have any acceptable role: %s %s: %s", *token, roles, req.State )
		} else {
			http_sheep.Baa( 2, "token didn't have any acceptable role: %s %s", *token, roles )
		}
	}

	return false
}

func token_has_osroles_with_UserProject( token *string, roles string ) ( string ) {
	dstr := *token + " " + roles					// osif expects single string, space separated token and list

	my_ch := make( chan *ipc.Chmsg )				// allocate channel for responses to our requests
	defer close( my_ch )							// close it on return

	req := ipc.Mk_chmsg( )
	req.Send_req( osif_ch, my_ch, REQ_HAS_ANY_ROLE2, &dstr, nil )		// go check it out
	req = <- my_ch														// hard wait for response

	state, ok := req.Response_data.( string )
	if ok && state != "" {			// assert boolean and then test
		http_sheep.Baa( 2, "token successfully validated for a role in list: %s", roles )
		return state
	} else {
		if req.State != nil {
			http_sheep.Baa( 2, "token didn't have any acceptable role: %s %s: %s", *token, roles, req.State )
		} else {
			http_sheep.Baa( 2, "token didn't have any acceptable role: %s %s", *token, roles )
		}
	}

	return ""
}

/*
	This function will validate the requester is authorised to make the request based on the setting
	of priv_auth. When localhost, the request must have originated from the localhost or have a
	valid token. When token the user _must_ have sent a valid token (regardless of where the
	request originated). A valid token is a token which contains a role name that is listed
	in the for the roles string passed in. The valid_roles string is a comma separated list
	(e.g. admin,tegu_admin).  If 'none' is indicated in the config file, then we always return
	true without doing any validation.

	Returns true if the command can be allowed; false if not.
*/
func validate_auth( data *string, is_token bool, valid_roles *string ) ( allowed bool ) {
	if priv_auth == nil {
		return true
	}

	switch *priv_auth {
		case "none":
			http_sheep.Baa( 2, "priv_auth set to none, request always allowed" )
			return true

		//case "local":
			//fallthrough
		case "local", "localhost":
			if ! is_token {
				http_sheep.Baa( 2, "priv_auth set to localhost, validating local address %s", *data )
				return is_localhost( data )
			}
			fallthrough

		case "token":
			if valid_roles == nil {
				http_sheep.Baa( 1, "internal mishap: validate auth called with nil role list" )
				return false
			}
			state := token_has_osroles( data, *valid_roles )
			http_sheep.Baa( 2, "priv_auth set to token, validating with role list: %s: allow=%v", *valid_roles, state )
			return state
	}

	return false
}

// --- generic utility ----------------------------------------------------------------------------------

/*
	Given something like project/E* translate to a real name or IP address.
	The name MUST have a leading project (tenant or what ever the virtulisation manager
	calls it these days).
*/
func wc2name( raw string ) ( string ) {
	var (
		lch	chan *ipc.Chmsg				// local channel for responses
	)

	lch = make( chan *ipc.Chmsg )
	toks := strings.Split( raw, "/" )
	if len( toks ) < 2 {				// must have <project>/<name> to do this
		return raw
	}

	switch toks[1] {
		case "E*", "e*":					// look up gateway for project
			req := ipc.Mk_chmsg( )

	//		req.Send_req( nw_ch, lch, REQ_GETGW, &toks[0], nil )	// request to net thread; it will create a json blob and attach to the request which it sends back
			req.Send_req( osif_ch, lch, REQ_GET_DEFGW, &toks[0], nil )	// ask osif to fetch info and dig out the default (first in list) gw ip address
			req = <- lch											// hard wait for network thread response
			if req.Response_data.(*string) != nil {
				http_sheep.Baa(	1, "E* converted to gw: %s", *(req.Response_data.( *string ) ) )
				return *(req.Response_data.( *string ))
			} else {
				http_sheep.Baa( 1, "E* wasn't translated to name" )
			}

		case "L*", "l*":
			break

		default:
			return raw
	}

	return ""
}

// ------------------------------------------------------------------------------------------------------

/*
	pull the data from the request (the -d stuff from churl -d)
*/
func dig_data( resp *http.Request ) ( data []byte ) {
	data, err := ioutil.ReadAll( resp.Body )
	resp.Body.Close( )
	if( err != nil ) {
		http_sheep.Baa( 1, "unable to dig data from the request: %s", err )
		data = nil
	}

	return
}


/*
	Given a reservation (pledge) ask network manager to reserve the bandwidth and set queues. If net mgr
	is successful, then we'll send the reservation off to reservation manager to do the rest (push flow-mods
	etc.)  The return values may seem odd, but are a result of breaking this out of the main parser which
	wants two reason strings and a count of errors in order to report an overall status and a status of
	each request that was received from the outside world.

	This function will also check for a duplicate pledge already in the inventory and reject it
	if a dup is found.
*/
func finalise_bw_res( res *gizmos.Pledge_bw, res_paused bool ) ( reason string, jreason string, nerrors int ) {

	nerrors = 0
	jreason = ""
	reason = ""

	my_ch := make( chan *ipc.Chmsg )						// allocate channel for responses to our requests
	defer close( my_ch )									// close it on return

	req := ipc.Mk_chmsg( )
	gp := gizmos.Pledge( res )								// convert to generic pledge to pass
	req.Send_req( rmgr_ch, my_ch, REQ_DUPCHECK, &gp, nil )	// see if we have a duplicate in the cache
	req = <- my_ch											// get response from the network thread
	if req.Response_data != nil {							// response is a pointer to string, if the pointer isn't nil it's a dup
		rp := req.Response_data.( *string )
		if rp != nil {
			nerrors = 1
			reason = fmt.Sprintf( "reservation duplicates existing reservation: %s",  *rp )
			return
		}
	}

	req = ipc.Mk_chmsg( )
	req.Send_req( nw_ch, my_ch, REQ_BW_RESERVE, res, nil )	// send to network to verify a path and reserve bw on the link(s)
	req = <- my_ch											// get response from the network thread

	if req.Response_data != nil {
		path_list := req.Response_data.( []*gizmos.Path )			// path(s) that were found to be suitable for the reservation
		res.Set_path_list( path_list )

		//ip := gizmos.Pledge( res )							// must pass an interface to resmgr
		req.Send_req( rmgr_ch, my_ch, REQ_ADD, res, nil )	// network OK'd it, so add it to the inventory
		req = <- my_ch										// wait for completion

		if req.State == nil {
			ckptreq := ipc.Mk_chmsg( )
			ckptreq.Send_req( rmgr_ch, nil, REQ_CHKPT, nil, nil )	// request a chkpt now, but don't wait on it
			reason = fmt.Sprintf( "reservation accepted; reservation path has %d entries", len( path_list ) )
			jreason =  res.To_json()
		} else {
			nerrors++
			reason = fmt.Sprintf( "%s", req.State )
		}

		if res_paused {
			rm_sheep.Baa( 1, "reservations are paused, accepted reservation will not be pushed until resumed" )
			res.Pause( false )								// when paused we must mark the reservation as paused and pushed so it doesn't push until resume received
			res.Set_pushed( )
		}
	} else {
		reason = fmt.Sprintf( "reservation rejected: %s", req.State )
		nerrors++
	}

	return
}

/*
	Complete a one-way bandwidth reservation.
*/
func finalise_bwow_res( res *gizmos.Pledge_bwow, res_paused bool ) ( reason string, jreason string, nerrors int ) {

	nerrors = 0
	jreason = ""
	reason = ""

	my_ch := make( chan *ipc.Chmsg )						// allocate channel for responses to our requests
	defer close( my_ch )									// close it on return

	req := ipc.Mk_chmsg( )
	gp := gizmos.Pledge( res )								// convert to generic pledge to pass
	req.Send_req( rmgr_ch, my_ch, REQ_DUPCHECK, &gp, nil )	// see if we have a duplicate in the cache
	req = <- my_ch											// get response from the network thread
	if req.Response_data != nil {							// response is a pointer to string, if the pointer isn't nil it's a dup
		rp := req.Response_data.( *string )
		if rp != nil {
			nerrors = 1
			reason = fmt.Sprintf( "oneway reservation duplicates existing reservation: %s",  *rp )
			return
		}
	}

	req = ipc.Mk_chmsg( )
	req.Send_req( nw_ch, my_ch, REQ_BWOW_RESERVE, res, nil )	// validate and approve from a network perspective
	req = <- my_ch											// get response from the network thread


	if req.Response_data != nil {
		gate := req.Response_data.( *gizmos.Gate  )			// expect that network sent us a gate
		res.Set_gate( gate )

		req.Send_req( rmgr_ch, my_ch, REQ_ADD, res, nil )	// network OK'd it, so add it to the inventory
		req = <- my_ch										// wait for completion

		if req.State == nil {
			ckptreq := ipc.Mk_chmsg( )
			ckptreq.Send_req( rmgr_ch, nil, REQ_CHKPT, nil, nil )	// request a chkpt now, but don't wait on it
			reason = fmt.Sprintf( "one way reservation accepted" )
			jreason =  res.To_json()
		} else {
			nerrors++
			reason = fmt.Sprintf( "%s", req.State )
		}

		if res_paused {
			rm_sheep.Baa( 1, "reservations are paused, accepted one way reservation will not be pushed until resumed" )
			res.Pause( false )								// when paused we must mark the reservation as paused and pushed so it doesn't push until resume received
			res.Set_pushed( )
		}
	} else {
		reason = fmt.Sprintf( "one way reservation rejected: %s", req.State )
		nerrors++
	}

	return
}




// ---- main parsers ------------------------------------------------------------------------------------
/*
	parse and react to a POST request. we expect multiple, newline separated, requests
	to be sent in the body. Supported requests:

		ckpt
		listhosts
		listulcaps
		listres
		listconns
		reserve <bandwidth[K|M|G][,outbandwidth[K|M|G]> [<start>-]<end> <host1>[-<host2] [cookie]
		graph
		ping
		listconns <hostname|hostip>


	Because this is driven from within the go http support library, we expect a few globals
	to be in our environment to make things easier.
		accept_requests	bool	set to true if we can accept and process requests. if false any
								request is failed.
*/
func parse_post( out http.ResponseWriter, recs []string, sender string ) (state string, msg string) {
	var (
		//res_name	string = "undefined"
		tokens		[]string
		ntokens		int
		nerrors 	int = 0
		reason		string					// reason for the current status
		jreason		string					// json details from the pledge
		startt		int64
		endt		int64
		bandw_in	int64
		bandw_out	int64
		req_count	int = 0;				// number of requests attempted
		sep			string = ""				// json object separator
		req			*ipc.Chmsg
		my_ch		chan *ipc.Chmsg
		auth_data	string					// data (token or sending address) sent for authorisation
		is_token	bool					// flag when auth data is a token
		ecount		int						// number of errors reported by function
	)


	my_ch = make( chan *ipc.Chmsg )							// allocate channel for responses to our requests
	defer close( my_ch )

	fmt.Fprintf( out,  "\"reqstate\": [ " )				// wrap request output into an array

	state = "OK"
	for i := 0; i < len( recs ); i++ {
		ntokens, tokens = token.Tokenise_qpopulated( recs[i], " " )		// split and keep populated tokens (treats successive sep chrs as one), preserves spaces in "s

		if ntokens < 1 || len( tokens[0] ) < 2 || tokens[0][0:1] == "#" {		// prevent issues if empty line, skip comment.
			continue
		}

		if len( tokens[0] ) > 5  && tokens[0][0:5] == "auth="	{
			auth_data = tokens[0][5:]
			tokens = tokens[1:]				// reslice to skip the jibberish
			ntokens--
			is_token = true
		} else {
			auth_data = sender
			is_token = false
		}

		req_count++
		state = "ERROR"				// default for each loop; final set based on error count following loop
		jreason = ""
		if accept_requests  ||  tokens[0] == "ping"  || tokens[0] == "verbose" {			// always allow ping/verbose if we are up
			reason = fmt.Sprintf( "you are not authorised to submit a %s command", tokens[0] )

			http_sheep.Baa( 3, "processing request: %s %d tokens", tokens[0], ntokens )
			switch tokens[0] {

				case "cancelres":												// cancel reservation
					err := delete_reservation( tokens )
					if err != nil {
						reason = fmt.Sprintf( "%s", err )
					} else {
						jreason = fmt.Sprintf( "reservation was cancelled (deleted): %s", tokens[1] )
						state = "OK"
						reason = ""
					}

				case "chkpt":
					if validate_auth( &auth_data, is_token, admin_roles ) {
						req = ipc.Mk_chmsg( )
						req.Send_req( rmgr_ch, nil, REQ_CHKPT, nil, nil )
						state = "OK"
						reason = "checkpoint was requested"
					}

				case "graph":
					if validate_auth( &auth_data, is_token, sysproc_roles ) {
						tmap := gizmos.Mixtoks2map( tokens[1:], "" )			// look for project=pname[,pname] on the request
						if tmap["project"] != nil {
							http_sheep.Baa( 1, "graph is forcing update of all VMs for the project: %s", *tmap["project"] )
							req = ipc.Mk_chmsg( )
							req.Send_req( osif_ch, my_ch, REQ_GET_PROJ_HOSTS, tmap["project"], nil )	// get a list of network vm insertion structs and push into the network
							req = <- my_ch
							if req.Response_data == nil {
								http_sheep.Baa( 1, "failed to load all vm data: %s: %s", *tmap["project"], req.State )
								jreason = fmt.Sprintf( "unable to load project data: %s", req.State )
							} else {
								req.Send_req( nw_ch, my_ch, REQ_ADD, req.Response_data, nil )	// send list to network to insert; must block until done so graph request gets update
								req = <- my_ch
							}
						}

						req = ipc.Mk_chmsg( )

						req.Send_req( nw_ch, my_ch, REQ_NETGRAPH, nil, nil )	// request to net thread; it will create a json blob and attach to the request which it sends back
						req = <- my_ch											// hard wait for network thread response
						if req.Response_data != nil {
							state = "OK"
							jreason = string( req.Response_data.(string) )
							reason = ""
						} else {
							reason = "no output from network thread"
						}
					}

				case "listulcaps":											// list user link capacities known to network manager
					if validate_auth( &auth_data, is_token, admin_roles ) {
						req = ipc.Mk_chmsg( )
						req.Send_req( nw_ch, my_ch, REQ_LISTULCAP, nil, nil )
						req = <- my_ch
						if req.State == nil {
							state = "OK"
							jreason = string( req.Response_data.(string) )
							reason = ""
						} else {
							reason = fmt.Sprintf( "%s", req.State )
						}
					}

				case "listhosts":											// list known host information
					if validate_auth( &auth_data, is_token, sysproc_roles ) {
						tmap := gizmos.Mixtoks2map( tokens[1:], "" )			// look for project=pname[,pname] on the request
						/* ----
							deprecated with endpoint
						if tmap["project"] != nil {
							http_sheep.Baa( 1, "listhosts is forcing update of all VMs for the project: %s", *tmap["project"] )
							req = ipc.Mk_chmsg( )
							req.Send_req( osif_ch, my_ch, REQ_GET_PROJ_HOSTS, tmap["project"], nil )	// get a list of network vm insertion structs and push into the network
							req = <- my_ch
							if req.Response_data == nil {
								http_sheep.Baa( 1, "failed to load all vm data: %s: %s", *tmap["project"], req.State )
								jreason = fmt.Sprintf( "unable to load project data: %s", req.State )
							} else {
								req.Send_req( nw_ch, my_ch, REQ_ADD, req.Response_data, nil )	// send list to network to insert; must block until done so listhosts request gets update
								req = <- my_ch
							}
						}
						---- */

						req = ipc.Mk_chmsg( )
						req.Send_req( nw_ch, my_ch, REQ_LISTHOSTS, nil, nil )
						req = <- my_ch
						if req.State == nil {
							state = "OK"
							jreason = string( req.Response_data.(string) )
							reason = ""
						} else {
							reason = fmt.Sprintf( "%s", req.State )
						}
					}

				case "listres":											// list reservations
					req = ipc.Mk_chmsg( )
					req.Send_req( rmgr_ch, my_ch, REQ_LIST, nil, nil )
					req = <- my_ch
					if req.State == nil {
						state = "OK"
						jreason = string( req.Response_data.(string) )
						reason = ""
					} else {
						reason = fmt.Sprintf( "%s", req.State )
					}


				case "listconns":								// generate json describing where the named host is attached (switch/port)
					if ntokens < 2 {
						nerrors++
						reason = fmt.Sprintf( "incorrect number of parameters supplied (%d) 1 expected: usage: attached2 hostname", ntokens-1 );
					} else {
						req = ipc.Mk_chmsg( )
						req.Send_req( nw_ch, my_ch, REQ_LISTCONNS, &tokens[1], nil )
						req = <- my_ch
						if req.State == nil {
							state = "OK"
							jreason = string( req.Response_data.(string) )
							reason = ""
						} else {
							reason = fmt.Sprintf( "%s", req.State )
						}
					}

				case "pause":
					if validate_auth( &auth_data, is_token, admin_roles ) {
						if res_paused {							// already in a paused state, just say so and go on
							jreason = fmt.Sprintf( `"reservations already in a paused state; use resume to return to normal operation"` )
							state = "WARN"
						} else {
							req = ipc.Mk_chmsg( )
							req.Send_req( rmgr_ch, my_ch, REQ_PAUSE, nil, nil )
							req = <- my_ch
							if req.State == nil {
								http_sheep.Baa( 1, "reservations are now paused" )
								state = "OK"
								jreason = string( req.Response_data.( string ) )
								reason = ""
								res_paused = true
							} else {
								reason = fmt.Sprintf( "%s", req.State )
							}
						}
					}

				case "ping":
					reason = ""
					jreason = fmt.Sprintf( "\"pong: %s\"", version )
					state = "OK"

				case "qdump":					// dumps a list of currently active queues from network and writes them out to requester (debugging mostly)
					if validate_auth( &auth_data, is_token, admin_roles ) {
						req = ipc.Mk_chmsg( )
						req.Send_req( nw_ch, my_ch, REQ_GEN_QMAP, time.Now().Unix(), nil )		// send to network to verify a path
						req = <- my_ch															// get response from the network thread
						state = "OK"
						m :=  req.Response_data.( []string )
						jreason = `{ "queues": [ `
						sep := ""						// local scope not to trash the global var
						for i := range m {
							jreason += fmt.Sprintf( "%s%q", sep, m[i] )
							sep = ","
						}
						jreason += " ] }"
						reason = "active queues"
					}

				case "refresh":								// refresh reservations for named VM(s)
					if validate_auth( &auth_data, is_token, admin_roles ) {
						state = "OK"
						reason = ""
						rcount := 0
						for i := 1; i < ntokens; i++ {
							req = ipc.Mk_chmsg( )
							req.Send_req( osif_ch, my_ch, REQ_XLATE_HOST, &tokens[i], nil )		// translate [token/][project/]host-name into ID/hostname
							req = <- my_ch														// wait for response
							if req.Response_data != nil {
								hname := req.Response_data.( *string )
								req.Send_req( rmgr_ch, my_ch, REQ_PLEDGE_LIST, hname, nil )		// get a list of pledges that are associated with the hostname
								req = <- my_ch
								if req.Response_data != nil {
									plist := req.Response_data.( []*gizmos.Pledge )				// list of all pledges that touch the VM
									http_sheep.Baa( 1, "refreshing reservations for %s, %d pledge(s)", *hname, len( plist ) )

									for i := range plist {
										p := *plist[i]
										req.Send_req( rmgr_ch, my_ch, REQ_YANK_RES, p.Get_id(), nil )		// yank the reservation for this pledge
										req = <- my_ch

										if req.State == nil {
											switch sp := p.(type) {
												case *gizmos.Pledge_bw:
													rcount++
													h1, h2 := sp.Get_hosts( ) 							// get the pledge hosts so we can update the graph
													update_graph( h1, false, false )						// pull all of the VM information from osif then send to netmgr
													update_graph( h2, true, true )							// this call will block until netmgr has updated the graph and osif has pushed updates into fqmgr

													sp.Reset_pushed()													// it's not pushed at this point
													reason, jreason, ecount = finalise_bw_res( sp, res_paused )	// allocate in network and add to res manager inventory
													if ecount == 0 {
														http_sheep.Baa( 1, "reservation refreshed: %s", *sp.Get_id() )
													} else {
														http_sheep.Baa( 1, "unable to finalise refresh for pledge: %s", reason )
														state = "ERROR"
														nerrors += ecount - 1
													}

												// refresh not supported for other types
											}
										} else {
											http_sheep.Baa( 1, "unable to yank reservation for refresh: %s", req.State )
										}
									}

								} else {
									http_sheep.Baa( 1, "refreshing reservations for %s, no pledges", tokens[i] )
								}
							}
						}

						reason = fmt.Sprintf( "%d reservations were refreshed", rcount )
					}

				case "reserve":
					var res *gizmos.Pledge_bw

					key_list := "bandw window hosts cookie dscp"			// positional parameters supplied after any key/value pairs
					tmap := gizmos.Mixtoks2map( tokens[1:], key_list )		// map tokens in order key list names allowing key=value pairs to precede them and define optional things
					ok, mlist := gizmos.Map_has_all( tmap, key_list )		// check to ensure all expected parms were supplied
					if !ok {
						nerrors++
						reason = fmt.Sprintf( "missing parameters: (%s); usage: reserve <bandwidth[K|M|G][,<outbandw[K|M|G]> {[<start>-]<end-time>|+sec} <uuid1>[,<uuid2>] cookie dscp; received: %s", mlist, recs[i] );
						break
					}

					if strings.Index( *tmap["bandw"], "," ) >= 0 {				// look for inputbandwidth,outputbandwidth
						subtokens := strings.Split( *tmap["bandw"], "," )
						bandw_in = int64( clike.Atof( subtokens[0] ) )
						bandw_out = int64( clike.Atof( subtokens[1] ) )
					} else {
						bandw_in = int64( clike.Atof( *tmap["bandw"] ) )		// no comma, so single value applied to each
						bandw_out = bandw_in
					}

					startt, endt = gizmos.Str2start_end( *tmap["window"] )		// split time token into start/end timestamps
					h1, h2 := gizmos.Str2host1_host2( *tmap["hosts"] )			// split h1-h2 or h1,h2 into separate strings

					res = nil
					pea1, pea2, err := validate_hosts( h1, h2 )		// translate project/host[:port][{vlan}] into pieces parts and validates token/project

					if err == nil {
						dscp := tclass2dscp["voice"]							// default to using voice traffic class
						dscp_koe := false										// we do not keep it as the packet exits the environment

						if tmap["dscp"] != nil && *tmap["dscp"] != "0" {				// 0 is the old default from tegu_req (back compat)
							if strings.HasPrefix( *tmap["dscp"], "global_" ) {
								dscp_koe = true											// global_* causes the value to be retained when packets exit the environment
								dscp = tclass2dscp[(*tmap["dscp"])[7:] ]				// pull the value based on the trailing string
							} else {
								dscp = tclass2dscp[*tmap["dscp"]]
							}
							if dscp <= 0 {
								err = fmt.Errorf( "traffic classifcation string is not valid: %s", *tmap["dscp"] )
							}
						}

<<<<<<< HEAD
						if err == nil {
							res_name := mk_resname( )					// name used to track the reservation in the cache and given to queue setting commands for visual debugging
							h1 = pea1.String()							// proj/ep/addr
							h2 = pea2.String()
							res, err = gizmos.Mk_bw_pledge( &h1, &h2, &pea1.Port, &pea2.Port, startt, endt, bandw_in, bandw_out, &res_name, tmap["cookie"], dscp, dscp_koe )
						}
					}

					if res != nil {															// able to make the reservation, continue and try to find a path with bandwidth
						res.Set_vlan( &pea1.Vlan, &pea2.Vlan )							// augment the rest of the reservation
						reason, jreason, ecount = finalise_bw_res( res, res_paused )	// check for dup, allocate in network, and add to res manager inventory
						if ecount == 0 {
							state = "OK"
						} else {
							nerrors += ecount - 1 												// number of errors added to the pile by the call
						}
					} else {
						if err == nil {
							reason = fmt.Sprintf( "reservation rejected: specific reason unknown" )						// ensure we have something for message
=======
						if res != nil {															// able to make the reservation, continue and try to find a path with bandwidth
							res.Set_vlan( v1, v2 )							// augment the rest of the reservation
							if tmap["ipv6"] != nil {
								res.Set_matchv6( *tmap["ipv6"] == "true" )
							}

							reason, jreason, ecount = finalise_bw_res( res, res_paused )	// check for dup, allocate in network, and add to res manager inventory
							if ecount == 0 {
								state = "OK"
							} else {
								nerrors += ecount - 1 												// number of errors added to the pile by the call
							}
>>>>>>> f5a2d86f
						} else {
							reason = fmt.Sprintf( "reservation rejected: %s", err )
						}
					}

				case "ow_reserve":												// one way (outbound) reservation (marking and maybe rate limiting)
					var res *gizmos.Pledge_bwow

					key_list := "bandw window hosts cookie dscp"			// positional parameters supplied after any key/value pairs
					tmap := gizmos.Mixtoks2map( tokens[1:], key_list )		// map tokens in order key list names allowing key=value pairs to precede them and define optional things
					ok, mlist := gizmos.Map_has_all( tmap, key_list )		// check to ensure all expected parms were supplied
					if !ok {
						nerrors++
						reason = fmt.Sprintf( "missing parameters: (%s); usage: ow_reserve <bandwidth[K|M|G][,<outbandw[K|M|G]> {[<start>-]<end-time>|+sec} <host1>[,<host2>] cookie dscp; received: %s", mlist, recs[i] );
						break
					}

					if strings.Index( *tmap["bandw"], "," ) >= 0 {				// look for inputbandwidth,outputbandwidth	(we'll silently ignore inbound)
						subtokens := strings.Split( *tmap["bandw"], "," )
						bandw_out = int64( clike.Atof( subtokens[1] ) )
					} else {
						bandw_out = int64( clike.Atof( *tmap["bandw"] ) )		// no comma, so single value applied to each
					}

					startt, endt = gizmos.Str2start_end( *tmap["window"] )		// split time token into start/end timestamps
					h1, h2 := gizmos.Str2host1_host2( *tmap["hosts"] )			// split h1-h2 or h1,h2 into separate strings

					res = nil
					//h1, h2, p1, p2, v1, _, err := validate_hosts( h1, h2 )		// translate project/host[:port][{vlan}] into pieces parts and validates token/project
					pea1, pea2, err := validate_hosts( h1, h2 )		// translate project/host[:port][{vlan}] into pieces parts and validates token/project

					if err == nil {
						dscp := tclass2dscp["voice"]							// default to using voice traffic class

						if tmap["dscp"] != nil && *tmap["dscp"] != "0" {				// 0 is the old default from tegu_req (back compat)
							if strings.HasPrefix( *tmap["dscp"], "global_" ) {			// for a one way, we don't set a keep on exit flag, but allow global_* markings
								dscp = tclass2dscp[(*tmap["dscp"])[7:] ]				// pull the value based on the trailing string
							} else {
								dscp = tclass2dscp[*tmap["dscp"]]
							}
							if dscp <= 0 {
								err = fmt.Errorf( "traffic classifcation string is not valid: %s", *tmap["dscp"] )
							}
						}

						if err == nil {
							res_name := mk_resname( )					// name used to track the reservation in the cache and given to queue setting commands for visual debugging
							h1 = pea1.String()							// proj/ep/addr
							h2 = pea2.String()
							res, err = gizmos.Mk_bwow_pledge( &h1, &h2, &pea1.Port, &pea2.Port, startt, endt, bandw_out, &res_name, tmap["cookie"], dscp )
						}
					}

					if res != nil {															// able to make the reservation, continue and try to find a path with bandwidth
						res.Set_vlan( &pea1.Vlan )													// augment the rest of the reservation
						if tmap["ipv6"] != nil {
							res.Set_matchv6( *tmap["ipv6"] == "true" )
						}
<<<<<<< HEAD
						
						reason, jreason, ecount = finalise_bwow_res( res, res_paused )			// check for dup, allocate in network, and add to res manager inventory
=======

						reason, jreason, ecount = finalise_bwow_res( res, res_paused )		// check for dup, allocate in network, and add to res manager inventory
>>>>>>> f5a2d86f
						if ecount == 0 {
							state = "OK"
						} else {
							nerrors += ecount - 1 												// number of errors added to the pile by the call
						}
					} else {
						if err == nil {
							err = fmt.Errorf( "specific reason unknown" )						// ensure we have something for message
						}
						reason = fmt.Sprintf( "reservation rejected: %s", err )
					}

				case "resume":
					if validate_auth( &auth_data, is_token, admin_roles ) {
						if ! res_paused {							// not in a paused state, just say so and go on
							jreason = fmt.Sprintf( `"reservation processing already in a normal state"` )
							state = "WARN"
						} else {
							req = ipc.Mk_chmsg( )
							req.Send_req( rmgr_ch, my_ch, REQ_RESUME, nil, nil )
							req = <- my_ch
							if req.State == nil {
								http_sheep.Baa( 1, "reservations are now resumed" )
								state = "OK"
								jreason = string( req.Response_data.( string ) )
								reason = ""
								res_paused = false
							} else {
								reason = fmt.Sprintf( "%s", req.State )
							}
						}
					}

			/*
			case "steer":								// parse a steering request and make it happen
					var res *gizmos.Pledge_steer

					if ntokens < 5  {
						nerrors++
						reason = fmt.Sprintf( "incorrect number of parameters supplied: usage: steer [start-]end [token/]tenant ep1 ep2 mblist [cookie]; received: %s", recs[i] )
						break
					}

					tmap := gizmos.Mixtoks2map( tokens[1:], "window usrsp ep1 ep2 mblist cookie" )		// map tokens in order to these names	(not as efficient, but makes code easier to read below)

<<<<<<< HEAD
					h1, h2, p1, p2, _, _, err := orig_validate_hosts( *tmap["usrsp"] + "/" + *tmap["ep1"], *tmap["usrsp"] + "/" + *tmap["ep2"] )		// translate project/host[port] into tenantID/host and if token/project/name rquired validates token.
=======
					h1, h2, p1, p2, _, _, err := validate_hosts( *tmap["usrsp"] + "/" + *tmap["ep1"], *tmap["usrsp"] + "/" + *tmap["ep2"] )		// translate project/host[port] into tenantID/host and if token/project/name required validates token.
>>>>>>> f5a2d86f
					if err != nil {
						reason = fmt.Sprintf( "invalid endpoints:  %s", err )
						http_sheep.Baa( 1, "steering reservation rejected: %s", reason )
						nerrors++
						break
					}

					h1 = wc2name( h1 )							// resolve E* or L* wild cards
					h2 = wc2name( h2 )

					if h1 != "" {
						update_graph( &h1, false, h2 == "" )					// pull all of the VM information from osif then send to netmgr (block if h2 is empty)
					}
					if h2 != "" {
						update_graph( &h2, true, true )							// this call will block until netmgr has updated the graph and osif has pushed updates into fqmgr
					}

					req := ipc.Mk_chmsg( )
					req.Send_req( osif_ch, my_ch, REQ_VALIDATE_TOKEN, tmap["usrsp"], nil )		// validate token and convert user space to ID if name given
					req = <- my_ch
					if req.Response_data != nil {
						if  req.Response_data.( *string ) != nil {
							tmap["usrsp"] = req.Response_data.( *string )
						} else {
							nerrors++
							reason = fmt.Sprintf( "unable to create steering reservation: %s", req.State )
							break;
						}
					}

					if tmap["proto"] != nil { // DEBUG
						http_sheep.Baa( 1, "steering using  proto: %s", *tmap["proto"] )
					}

					startt, endt = gizmos.Str2start_end( *tmap["window"] )		// split time token into start/end timestamps
					res_name := mk_resname( )									// name used to track the reservation in the cache and given to queue setting commands for visual debugging

					res, err = gizmos.Mk_steer_pledge( &h1, &h2, p1, p2, startt, endt, &res_name, tmap["cookie"], tmap["proto"] )
					if err != nil {
						reason = fmt.Sprintf( "unable to create a steering reservation  %s", err )
						nerrors++
						break
					}

					mbnames := strings.Split( *tmap["mblist"], "," )
					for i := range mbnames {									// generate a mbox object for each
						mbn := ""
						if strings.Index( mbnames[i], "/" ) < 0 {				// add user space info out front
							if tmap["usrsp"] != nil {
								mbn = *tmap["usrsp"] + mbnames[i] 					// validation/translation adds a trailing /, so not needed here
							}
						} else {
							mbn = mbnames[i]
						}

						update_graph( &mbn, true, true )							// this call will block until netmgr has updated the graph and osif has pushed updates into fqmgr
						req.Send_req( nw_ch, my_ch, REQ_HOSTINFO, &mbn, nil )		// get host info string (mac, ip, switch)
						req = <- my_ch
						if req.State != nil {
							break
						} else {
							htoks := strings.Split( req.Response_data.( string ), "," )					// results are: ip, mac, switch-id, switch-port; all strings
							res.Add_mbox( gizmos.Mk_mbox( &mbnames[i], &htoks[1], &htoks[2], clike.Atoi( htoks[3] ) ) )
						}
					}

					if req.State == nil {											// all middle boxes were validated
						//ip := gizmos.Pledge( res )									// must pass an interface to resmgr
						req.Send_req( rmgr_ch, my_ch, REQ_ADD, res, nil )			// push it into the reservation manager which will drive flow-mods etc
						req = <- my_ch
					} else {
						http_sheep.Baa( 1, "unable to validate all middle boxes" )
					}

					if req.State == nil {
						ckptreq := ipc.Mk_chmsg( )								// must have new message since we don't wait on a response
						ckptreq.Send_req( rmgr_ch, nil, REQ_CHKPT, nil, nil )
						state = "OK"
						reason = fmt.Sprintf( "steering reservation accepted; reservation has %d middleboxes", len( mbnames ) )
						jreason =  res.To_json()
					} else {
						nerrors++
						reason = fmt.Sprintf( "%s", req.State )
					}
					http_sheep.Baa( 1, "steering reservation %s; errors: %s", state, reason )
				*/

				case "setulcap":									// set a user link cap; expect user-name limit
					if validate_auth( &auth_data, is_token, admin_roles ) {
						if ntokens == 3 {
							req = ipc.Mk_chmsg( )
							req.Send_req( osif_ch, my_ch, REQ_PNAME2ID, &tokens[1], nil )		// translate the name to virtulisation assigned ID
							req = <- my_ch

							pdata := make( []*string, 2 )
							if req.Response_data != nil {					// good *string came back
								pdata[0] = req.Response_data.( *string )
								pdata[1] = &tokens[2]

								reason = fmt.Sprintf( "user link cap set for %s (%s): %s", tokens[1], *pdata[0], tokens[2] )
								req.Send_req( rmgr_ch, nil, REQ_SETULCAP, pdata, nil ) 				// dont wait for a reply
								state = "OK"
							} else {
								reason = fmt.Sprintf( "unable to translate name: %s", tokens[1] )
								state = "ERROR"
								nerrors++
							}
						} else {
							state = "ERROR"
							nerrors++
							reason = fmt.Sprintf( "incorrect number of parameters received (%d); expected tenant-name limit", ntokens )
						}
					}

				case "setdiscount":
					if validate_auth( &auth_data, is_token, admin_roles ) {
						if ntokens == 2 {						// expect discount amount or percentage
							req = ipc.Mk_chmsg( )
							req.Send_req( nw_ch, nil, REQ_SETDISC, &tokens[1], nil )		// set the discount value
							reason = fmt.Sprintf( "discount amount set to %s", tokens[1] )
							state = "OK"
						} else {
							reason = fmt.Sprintf( "incorrect number of parameters received (%d); amount|percentage", ntokens )
							nerrors++
							state = "ERROR"
						}
					}

				case "verbose":									// verbose n [child-bleater]
					if validate_auth( &auth_data, is_token, admin_roles ) {
						if ntokens > 1 {
							state = "OK"
							reason = ""
							nv := clike.Atou( tokens[1] )
							if nv < 0 {
								nv = 0
							}
							if ntokens > 2 {
								jreason = fmt.Sprintf( "\"verbose set: %s now %d\"",  tokens[2], nv )
								switch( tokens[2] ) {
									case "osif", "ostack", "osif_mgr":
										osif_sheep.Set_level( nv )

									case "resmgr", "res_mgr":
										rm_sheep.Set_level( nv )

									case "fq", "fq_mgr", "fqmgr":
										fq_sheep.Set_level( nv )

									case "http", "http_api":
										http_sheep.Set_level( nv )

									case "net", "network":
<<<<<<< HEAD
										http_sheep.Set_level( nv )
										
=======
										net_sheep.Set_level( nv )

>>>>>>> f5a2d86f
									case "agent":
										am_sheep.Set_level( nv )

									case "tegu", "master":
										tegu_sheep.Set_level( nv )

									case "lib", "gizmos":
										gizmos.Set_bleat_level( nv )

									case "latency":											// openstack for now, maybe different later, so more generic
										ostack.Set_latency_debugging( int( nv ) > 0  )		// show openstack api call latency (stdout, from libray) 1 turns on, 0 off

									case "ostack_json":
										ostack.Set_debugging( int( nv ) )			// this works backwards (setting 0 turns on for a short while)

									default:
										state = "ERROR"
										http_sheep.Baa( 1, "unrecognised subsystem name given with verbose level: %s", tokens[2] )
										jreason = fmt.Sprintf( `"unrecognised subsystem name given; must be one of: agent, osif, resmgr, http, fqmgr, or net"` )
								}

								if state == "OK" {
									http_sheep.Baa( 1, "verbose level set: %s %d", tokens[2], nv )
								}
							} else {
								jreason = fmt.Sprintf( "\"verbose set: master level to %d\"",   nv )
								http_sheep.Baa( 1, "verbose level set: master %d", nv )
								tegu_sheep.Set_level( nv )
							}
						} else {
							state = "ERROR"
							reason = fmt.Sprintf( "missing parameters on verbose command" )
						}
					}

				default:
					reason = fmt.Sprintf( "unrecognised put and/or post action: request %d, %s: whole req=(%s)", i, tokens[0], recs[i] )
					http_sheep.Baa( 1, "unrecognised action: %s in %s", tokens[0], recs[i] )
			}
		} else {
			reason = fmt.Sprintf( "tegu is running, but is not accepting requests; try again later" )
		}

		if state == "ERROR" {
			nerrors++
		}

		if jreason != "" {
			fmt.Fprintf( out, `%s{ "status": %q, "request": %d, "comment": %q, "details": %s }`, sep, state, req_count, reason, jreason )
		} else {
			fmt.Fprintf( out, `%s{ "status": %q, "request": %d, "comment": %q }`, sep, state, req_count, reason )
		}

		sep = ","		// after the first the separator is now a comma
	}

	fmt.Fprintf( out,  "]," )				// close the request output array (adding the comma here might be dodgy, but we'll assume the caller is sending one last object)

	if nerrors > 0 {
		state = "ERROR"		// must set on the off chance that last request was ok
	}

	if req_count <= 0 {
		msg = fmt.Sprintf( "no requests found in input" )
		state = "ERROR"
	} else {
		msg = fmt.Sprintf( "%d errors processing requests", nerrors )
	}

	return
}

func parse_put( out http.ResponseWriter, recs []string, sender string ) (state string, msg string) {

	state, msg = parse_post( out, recs, sender )
	return
}


/*  Actually delete a reservation based on tokens passed in. Called from either the delete parser or from
	the post parser so we can support broken http clients.

	Tokens are the tokens from the request. token[0] is assumed to be the request name and is ignored
	as it could be different depending on the source of the call (POST vs DELETE).

	err will be nil on success.
*/
func delete_reservation( tokens []string ) ( err error ) {

	var (
		my_ch		chan *ipc.Chmsg
	)

	my_ch = make( chan *ipc.Chmsg )							// allocate channel for responses to our requests
	defer close( my_ch )

	ntokens := len( tokens )
	if ntokens < 2 || ntokens > 3  {
		err = fmt.Errorf( "bad delete reservation command: wanted 'reservation res-ID [cookie]' received %d tokens", len( tokens ) - 1 )
	} else {
		del_data := make( []*string, 2, 2 )			// delete data is the reservation name and the cookie if supplied
		del_data[0] = &tokens[1]
		if ntokens < 3 {
			del_data[1] = &empty_str

		} else {
			del_data[1] = &tokens[2]
		}

		req := ipc.Mk_chmsg( )
		req.Send_req( rmgr_ch, my_ch, REQ_DEL, del_data, nil )	// delete from the resmgr point of view		// res mgr sends delete on to network mgr (2014.07.07)
		req = <- my_ch										// wait for delete response

		if req.State == nil {
			err = nil
			ckptreq := ipc.Mk_chmsg( )								// request checkpoint but no need to wait on it
			ckptreq.Send_req( rmgr_ch, nil, REQ_CHKPT, nil, nil )
		} else {
			err = req.State
		}
	}

	return
}

/*
	Delete something. Currently only reservation is supported, but there might be other
	things in future to delete, so we require a token 0 that indicates what.

	Supported delete actions:
		reservation <name> [<cookie>]

	Seems that some HTTP clients cannot send, or refuse to send, a body on a DELETE making deletes
	impossible from those environments.  So this is just a wrapper that invokes yet another layer
	to actually process the request. Gotta love REST.
*/
func parse_delete( out http.ResponseWriter, recs []string, sender string ) ( state string, msg string ) {
	var (
		sep			string = ""							// json output list separator
		req_count	int = 0								// requests processed this batch
		tokens		[]string								// parsed tokens from the http data
		ntokens		int
		nerrors		int = 0								// overall error count -- final status is error if non-zero
		jdetails	string = ""							// result details in json
		comment		string = ""							// comment about the state
	)

	fmt.Fprintf( out,  "\"reqstate\":[ " )				// wrap request output into an array
	state = "OK"
	for i := 0; i < len( recs ); i++ {
		http_sheep.Baa( 3, "delete received buffer (%s)", recs[i] )

		ntokens, tokens = token.Tokenise_qpopulated( recs[i], " " )		// split and keep populated tokens (treats successive sep chrs as one), preserves spaces in "s

		if ntokens < 1 || len( tokens[0] ) < 2 || tokens[0][0:1] == "#" {		// prevent issues if empty line, skip comment.
			continue
		}

		req_count++
		state = "ERROR"
		jdetails = ""

		http_sheep.Baa( 2, "parse_delete for %s", tokens[0] )
		switch tokens[0] {
			case "reservation":									// expect:  reservation name(id) [cookie]
				err := delete_reservation( tokens )
				if err == nil {
					comment = "reservation successfully deleted"
					state = "OK"
				} else {
					nerrors++
					comment = fmt.Sprintf( "reservation delete failed: %s", err )
				}

			default:
				nerrors++
				comment = fmt.Sprintf( "unknown delete command: %s", tokens[0] )

		}

		if jdetails != "" {
			fmt.Fprintf( out, "%s{ \"status\": \"%s\", \"request\": \"%d\", \"comment\": \"%s\", \"details\": %s }", sep, state, req_count, comment, jdetails )
		} else {
			fmt.Fprintf( out, "%s{ \"status\": \"%s\", \"request\": \"%d\", \"comment\": \"%s\" }", sep, state, req_count, comment )
		}

		sep = ","
	}

	fmt.Fprintf( out,  "]," )				// close the request output array (adding the comma here might be dodgy, but we'll assume the caller is sending one last object)

	if nerrors > 0 {
		state = "ERROR"		// must set on the off chance that last request was ok
	}

	if req_count <= 0 {
		msg = fmt.Sprintf( "no requests found in input" )
		state = "ERROR"
	} else {
		msg = fmt.Sprintf( "%d errors processing requests in %d requests", nerrors, req_count )
	}

	return
}

func parse_get( out http.ResponseWriter, recs []string, sender string ) (state string, msg string) {
	http_sheep.Baa( 1, "get received and ignored -- GET is not supported" )
	state = "ERROR"
	msg = "GET requests are unsupported"
	return
}

/*
	Deal with input from the other side sent to tegu/api. See http_mirror_api.go for
	the mirror api handler and related functions.
	this is invoked directly by the http listener.
	Because we are driven as a callback, and cannot control the parameters passed in, we
	must (sadly) rely on globals for some information; sigh. (There might be a way to deal
	with this using a closure, but I'm not taking the time to go down that path until
	other more important things are implemented.)

	This function splits input, on either newlines or semicolons, into records. The array
	of records is then passed to the appropriate parse function based on the http method
	(PUT, GET, etc) that was used by the user-agent.

	Output to the client process is a bunch of {...} "objects", one per record,
	plus a final overall status; all are collected in square brackets and thus
	should be parsable as json.
*/
func api_deal_with( out http.ResponseWriter, in *http.Request ) {
	var (
		data 	[]byte
		recs	[]string
		state	string
		msg		string
	)

	data = dig_data( in )
	if( data == nil ) {						// missing data -- punt early
		http_sheep.Baa( 1, "http: api_deal_with called without data: %s", in.Method )
		fmt.Fprintf( out, `{ "status": "ERROR", "comment": "missing command" }` )	// error stuff back to user
		return
	} else {
		_, recs = token.Tokenise_drop( string( data ), ";\n" )		// split based on ; or newline
		fmt.Fprintf( out, "{ " )									// open the overall object for output
	}

	/*
	auth := ""
	if in.Header != nil && in.Header["X-Auth-Tegu"] != nil {
		auth = in.Header["X-Auth-Tegu"][0]
	}
	*/

	switch in.Method {
		case "PUT":
			state, msg = parse_put( out, recs, in.RemoteAddr )

		case "POST":
			state, msg = parse_post( out, recs, in.RemoteAddr )

		case "DELETE":
			state, msg = parse_delete( out, recs, in.RemoteAddr )

		case "GET":
			state, msg = parse_get( out, recs, in.RemoteAddr )

		default:
			http_sheep.Baa( 1, "api_deal_with called for unrecognised method: %s", in.Method )
			state = "ERROR"
			msg = fmt.Sprintf( "unrecognised method: %s", in.Method )
	}

	fmt.Fprintf( out, fmt.Sprintf( ` "endstate": { "status": %q, "comment": %q } }`, state, msg ) )		// final, overall status and close bracket

}

/*
	start an http listener. we expect channels and the port to be in globals.
*/
func Http_api( api_port *string, nwch chan *ipc.Chmsg, rmch chan *ipc.Chmsg ) {
	var (
		ssl_key	*string = nil
		ssl_cert *string = nil
		create_cert bool = false
		err	error
	)

	http_sheep = bleater.Mk_bleater( 0, os.Stderr )		// allocate our bleater and attach it to the master
	http_sheep.Set_prefix( "http_api" )
	tegu_sheep.Add_child( http_sheep )					// we become a child so that if the master vol is adjusted we'll react too

	// Apache style logger
	httplogger = http_logger.Mk_Http_Logger( cfg_data["default"]["log_dir"] )

	dup_str := "localhost"
	priv_auth = &dup_str

	ar_str := "admin,tegu_admin"						// default roles which are allowed to run privileged requests (ulcap etc)
	admin_roles = &ar_str
	sp_str := ",tegu_sysproc"							// default roles which for system processes (limited set of privileged requests, e.g. listhosts)
	sysproc_roles = &ar_str
	mr_str := "tegu_mirror"
	mirror_roles =  &mr_str

	tclass2dscp = make( map[string]int, 5 )			// TODO: these need to come from the config file
	tclass2dscp["voice"] = 46
	tclass2dscp["control"] = 26
	tclass2dscp["data"] = 18

	if cfg_data["httpmgr"] != nil {
		if p := cfg_data["httpmgr"]["verbose"]; p != nil {
			http_sheep.Set_level(  uint( clike.Atoi( *p ) ) )
		}

		p := cfg_data["httpmgr"]["cert"]
		if p != nil {
			ssl_cert = p
		}

		p = cfg_data["httpmgr"]["key"]
		if p != nil {
			ssl_key = p
		}

		p = cfg_data["httpmgr"]["create_cert"]
		if p != nil  && *p == "true" {
			create_cert = true
		}

		p = cfg_data["httpmgr"]["priv_auth"]
		if p != nil {
			switch *p {
				case "none":
					priv_auth = p

				case "local":
					priv_auth = p

				case "localhost":
					priv_auth = p

				case "token":
					priv_auth = p

				default:
					http_sheep.Baa( 0, `WRN: invalid local authorisation type (%s), defaulting to "localhost"  [TGUHTP000]`, *p )
			}
		}

		p = cfg_data["httpmgr"]["admin_roles"]
		if p != nil {
			admin_roles = p;
		}

		p = cfg_data["httpmgr"]["sysproc_roles"]
		if p != nil {
			sysproc_roles = p
		}
	}

	enable_mirroring := false										// off if section is missing all together
	if cfg_data["mirror"] != nil {									// yes, mirror, not mirroring
		enable_mirroring = true										// on by default if section is present
		if p := cfg_data["mirror"]["enable"]; p != nil {			// allow explicit disable with enable=no
			if *p == "no" || *p == "No" || *p == "false" || *p == "False" {
				enable_mirroring = false
			}
		}
		if p := cfg_data["mirror"]["mirror_roles"]; p != nil {
			mirror_roles = p
		}
	}

	sp_str = *sysproc_roles + "," + *admin_roles					// add admin roles to sysproc and mirror role lists
	sysproc_roles = &sp_str
	mr_str = *mirror_roles + "," + *admin_roles
	mirror_roles = &mr_str

	http_sheep.Baa( 1, "admin roles: %s", *admin_roles )
	http_sheep.Baa( 1, "sysproc roles: %s", *sysproc_roles )
	http_sheep.Baa( 1, "mirror roles: %s", *mirror_roles )

	http.HandleFunc( "/tegu/api", api_deal_with )					// reserve/delete etc should eventually be removed from this
	http.HandleFunc( "/tegu/bandwidth", api_deal_with )				// define bandwidth callback TODO: add a callback specifically for bandwidth things

	if enable_mirroring {
		http.HandleFunc( "/tegu/mirrors/", mirror_handler )
		http_sheep.Baa( 1, "mirroring URLs are ENABLED" )
	} else {
		http_sheep.Baa( 1, "mirroring is disabled" )
	}

	isSSL = (ssl_cert != nil && *ssl_cert != "" && ssl_key != nil && *ssl_key != "")
	if isSSL {
		if  create_cert {
			http_sheep.Baa( 1, "creating SSL certificate and key: %s %s", *ssl_cert, *ssl_key )
			dns_list := make( []string, 3 )
			dns_list[0] = "localhost"
			this_host, _ := os.Hostname( )
			tokens := strings.Split( this_host, "." )
			dns_list[1] = this_host
			dns_list[2] = tokens[0]
			cert_name := "tegu_cert"
			err = security.Mk_cert( 1024, &cert_name, dns_list, ssl_cert, ssl_key )
    		if err != nil {
				http_sheep.Baa( 0, "ERR: unable to create a certificate: %s %s: %s  [TGUHTP001]", ssl_cert, ssl_key, err )
			}
		}

		http_sheep.Baa( 1, "http interface running and listening for TLS connections on %s", *api_port )
		err = http.ListenAndServeTLS( ":" + *api_port, *ssl_cert, *ssl_key,  nil )		// drive the bus
	} else {
		http_sheep.Baa( 1, "http interface running and listening for connections on %s", *api_port )
		err = http.ListenAndServe( ":" + *api_port, nil )		// drive the bus
	}

	if err != nil {
		http_sheep.Baa( 1, "ERR: unable to start http listener: %s  [TGUHTP002]", err )
		syscall.Exit( 1 )								// bring the giant down hard if we cannot listen
	} else {
		http_sheep.Baa( 0, "http listener is done" )
	}
}<|MERGE_RESOLUTION|>--- conflicted
+++ resolved
@@ -208,16 +208,12 @@
 
 		!///IP:port  for external addresses
 */
-<<<<<<< HEAD
+////// func validate_hosts( h1 string, h2 string ) ( h1x string, h2x string, p1 *string, p2 *string, v1 *string, v2 *string, err error ) {
 func validate_hosts( h1 string, h2 string ) ( pea1 *Pea, pea2 *Pea, err error ) {
 	
 	my_ch := make( chan *ipc.Chmsg )						// allocate channel for responses to our requests
-=======
-func validate_hosts( h1 string, h2 string ) ( h1x string, h2x string, p1 *string, p2 *string, v1 *string, v2 *string, err error ) {
 	var ht *string
 
-	my_ch := make( chan *ipc.Chmsg )							// allocate channel for responses to our requests
->>>>>>> f5a2d86f
 	defer close( my_ch )									// close it on return
 	h2_isreal := true										// set to false if !// found so we don't validate it
 
@@ -231,12 +227,9 @@
 			h2_isreal = false
 		}
 	}
-<<<<<<< HEAD
 	
 	http_sheep.Baa( 1, "validating hosts: (%s) (%s)", h1, h2 )
-=======
-
->>>>>>> f5a2d86f
+
 	req := ipc.Mk_chmsg( )
 	req.Send_req( osif_ch, my_ch, REQ_VALIDATE_HOST, &h1, nil )		// request to openstack interface to validate this token/project pair for host
 	req = <- my_ch													// hard wait for response (response is token stripped (proj/endpt/ip-stuff
@@ -964,7 +957,6 @@
 							}
 						}
 
-<<<<<<< HEAD
 						if err == nil {
 							res_name := mk_resname( )					// name used to track the reservation in the cache and given to queue setting commands for visual debugging
 							h1 = pea1.String()							// proj/ep/addr
@@ -984,20 +976,6 @@
 					} else {
 						if err == nil {
 							reason = fmt.Sprintf( "reservation rejected: specific reason unknown" )						// ensure we have something for message
-=======
-						if res != nil {															// able to make the reservation, continue and try to find a path with bandwidth
-							res.Set_vlan( v1, v2 )							// augment the rest of the reservation
-							if tmap["ipv6"] != nil {
-								res.Set_matchv6( *tmap["ipv6"] == "true" )
-							}
-
-							reason, jreason, ecount = finalise_bw_res( res, res_paused )	// check for dup, allocate in network, and add to res manager inventory
-							if ecount == 0 {
-								state = "OK"
-							} else {
-								nerrors += ecount - 1 												// number of errors added to the pile by the call
-							}
->>>>>>> f5a2d86f
 						} else {
 							reason = fmt.Sprintf( "reservation rejected: %s", err )
 						}
@@ -1056,13 +1034,8 @@
 						if tmap["ipv6"] != nil {
 							res.Set_matchv6( *tmap["ipv6"] == "true" )
 						}
-<<<<<<< HEAD
 						
 						reason, jreason, ecount = finalise_bwow_res( res, res_paused )			// check for dup, allocate in network, and add to res manager inventory
-=======
-
-						reason, jreason, ecount = finalise_bwow_res( res, res_paused )		// check for dup, allocate in network, and add to res manager inventory
->>>>>>> f5a2d86f
 						if ecount == 0 {
 							state = "OK"
 						} else {
@@ -1108,11 +1081,7 @@
 
 					tmap := gizmos.Mixtoks2map( tokens[1:], "window usrsp ep1 ep2 mblist cookie" )		// map tokens in order to these names	(not as efficient, but makes code easier to read below)
 
-<<<<<<< HEAD
 					h1, h2, p1, p2, _, _, err := orig_validate_hosts( *tmap["usrsp"] + "/" + *tmap["ep1"], *tmap["usrsp"] + "/" + *tmap["ep2"] )		// translate project/host[port] into tenantID/host and if token/project/name rquired validates token.
-=======
-					h1, h2, p1, p2, _, _, err := validate_hosts( *tmap["usrsp"] + "/" + *tmap["ep1"], *tmap["usrsp"] + "/" + *tmap["ep2"] )		// translate project/host[port] into tenantID/host and if token/project/name required validates token.
->>>>>>> f5a2d86f
 					if err != nil {
 						reason = fmt.Sprintf( "invalid endpoints:  %s", err )
 						http_sheep.Baa( 1, "steering reservation rejected: %s", reason )
@@ -1266,13 +1235,8 @@
 										http_sheep.Set_level( nv )
 
 									case "net", "network":
-<<<<<<< HEAD
 										http_sheep.Set_level( nv )
-										
-=======
-										net_sheep.Set_level( nv )
-
->>>>>>> f5a2d86f
+
 									case "agent":
 										am_sheep.Set_level( nv )
 
