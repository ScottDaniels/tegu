--- conflicted
+++ resolved
@@ -23,19 +23,16 @@
 				12 May 2014 (sd) - Reverts dscp values to 'original' at the egress switch
 				19 May 2014 (sd) - Changes to allow floating ip to be supplied as a part of the flow mod.
 				07 Jul 2014 - Added support for reservation refresh.
-<<<<<<< HEAD
-				08 Sep 2014 (sd) : Fixed bugs with tcp oriented proto steering.
-				09 Sep 2014 (sd) : corrected buglette that was preventing udp:0 or tcp:0 from working.
-=======
 				20 Aug 2014 - Corrected shifting of mdscp value in the match portion of the flowmod (it wasn't being shifted) (bug 210)
 				25 Aug 2014 - Major rewrite to send_fmod_agent; now uses the fq_req struct to make it more
 					generic and flexible.
 				27 Aug 2014 - Small fixes during testing. 
 				03 Sep 2014 - Correct bug introduced with fq_req changes (ignored protocol and port)
+				08 Sep 2014 - Fixed bugs with tcp oriented proto steering.
+				09 Sep 2014 - corrected buglette that was preventing udp:0 or tcp:0 from working. (steering)
 				23 Sep 2014 - Added suport for multiple tables in order to keep local traffic off of the rate limit bridge.
 				24 Sep 2014 - Added vlan_id support. Added support ITONS dscp demands.
 				14 Oct 2014 - Added check to prevent ip2mac table from being overlaid if new table is empty.
->>>>>>> 5e8deef2
 */
 
 package managers
@@ -43,7 +40,6 @@
 import (
 	//"bufio"
 	//"errors"
-	"encoding/json"
 	"fmt"
 	//"io"
 	"math/rand"
@@ -60,15 +56,6 @@
 
 // --- Private --------------------------------------------------------------------------
 
-// --- fq-req and fq-parms support -----------------------------------------------------
-
-func (fr *Fq_req) To_json( ) ( string ) {
-	b, _ := json.Marshal( fr )
-
-	return string( b )
-}
-
-//-------------------------------------------------------------------------------------
 
 /*
 	We depend on an external script to actually set the queues so this is pretty simple.
@@ -234,9 +221,6 @@
 		}
 	}
 
-<<<<<<< HEAD
-			fq_sheep.Baa( 1, "flow-mod: pri=400 tout=%d src=%s dest=%s extip=%s host=%s q=%d mT=%d aT=%d tp_ports=%d/%d sw=%s", timeout, *m1, *m2, extip, host, qnum, mdscp<<2, wdscp<<2, tp_sport, tp_dport, sw )
-=======
 	smac := data.Match.Smac								// smac wins if both smac and sip are given
 	if smac == nil {
 		if data.Match.Ip1 != nil {						// src supplied, match on src
@@ -250,7 +234,6 @@
 	if smac != nil {
 		match_opts += " -s " + *smac
 	}
->>>>>>> 5e8deef2
 
 	dmac := data.Match.Dmac								// dmac wins if both dmac and sip are given
 	if dmac == nil {
@@ -266,23 +249,9 @@
 		match_opts += " -d " + *dmac
 	}
 
-<<<<<<< HEAD
-			action := fmt.Sprintf( `--action -q %d -T %d -R ,0 -N  %s 0xdead %s"`, qnum, wdscp << 2, act_type, sw )			// action will be the same for each set of json
-			if tp_sport > 0 || tp_dport > 0 {					// need to match on a transport port too
-				qjson2 = qjson									// dup the string
-				if tp_sport > 0 {
-					qjson += fmt.Sprintf( "-p 6:%d ", tp_sport )		// add in protocol 6 == tcp
-					qjson2 += fmt.Sprintf( "-p 17:%d ", tp_sport )		// add in protocol 17 == udp
-				}
-				if tp_dport > 0 {										// repeat if a dest port was given
-					qjson += fmt.Sprintf( "-P 6:%d ", tp_dport )
-					qjson2 += fmt.Sprintf( "-P 17:%d ", tp_dport )
-				}
-=======
 	if data.Match.Tpsport > 0 {
 		match_opts += fmt.Sprintf( " -p %s:%d", *data.Tptype, data.Match.Tpsport )
 	}
->>>>>>> 5e8deef2
 
 	if data.Match.Tpdport > 0 {
 		match_opts += fmt.Sprintf( " -P %s:%d", *data.Tptype, data.Match.Tpdport )
@@ -296,17 +265,6 @@
 		match_opts += fmt.Sprintf( " -T %d", data.Match.Dscp << 2 )	// agent expects value shifted off of the TOS bits.
 	}
 
-<<<<<<< HEAD
-			tmsg := ipc.Mk_chmsg( )
-			fq_sheep.Baa( 2, "1st/only json: %s", qjson )
-			tmsg.Send_req( am_ch, nil, REQ_SENDSHORT, qjson, nil )		// send as a short request to one agent
-
-			if qjson2 != "" {
-				tmsg := ipc.Mk_chmsg( )
-				fq_sheep.Baa( 2, "2nd json: %s", qjson2 )
-				tmsg.Send_req( am_ch, nil, REQ_SENDSHORT, qjson, nil )		// send as a short request to one agent
-			}
-=======
 
 	action_opts := "--action"										// build the action options
 
@@ -378,7 +336,6 @@
 			json += ` ] } ] }`
 			fq_sheep.Baa( 2, "json: %s", json )
 			tmsg.Send_req( am_ch, nil, REQ_SENDSHORT, json, nil )		// send as a short request to one agent
->>>>>>> 5e8deef2
 		}
 	} else {															// fmod goes only to the named switch
 		json := base_json
@@ -390,167 +347,6 @@
 		tmsg := ipc.Mk_chmsg( )
 		tmsg.Send_req( am_ch, nil, REQ_SENDSHORT, json, nil )		// send as a short request to one agent
 	}
-}
-
-/*
-	Send flow-mod(s) to the agent for steering. 
-	The fq_req contains data that are neither match or action oriented (priority, expiry, etc) are or 
-	macht or action only (late binding mac value), and a set of match and action paramters that are
-	applied depending on where they are found. 
-	Data expected in the fq_req:
-		Nxt_mac - the mac address that is to be set on the action as dest
-		Expiry  - the timeout for the fmod(s)
-		Ip1/2	- The src/dest IP addresses for match (one must be supplied)
-		Meta	- The meta value to set/match (both optional)
-		Swid	- The switch DPID or host name (ovs) (used as -h option)
-		Swport	- The switch port to match (inbound)
-		Table	- Table number to put the flow mod into
-		Rsub    - A list (space separated) of table numbers to resub to in the order listed.
-		Lbmac	- Assumed to be the mac address associated with the switch port when
-					switch port is -128. This is passed on the -i option to the 
-					agent allowing the underlying interface to do late binding
-					of the port based on the mac address of the mbox.
-		Pri		- Fmod priority
-
-	TODO: this needs to be expanded to be generic and handle all possible match/action parms
-			not just the ones that are specific to steering.  It will probably need an on-all
-			flag in the main request struct rather than deducing it from parms. 
-*/
-func send_stfmod_agent( data *Fq_req, ip2mac map[string]*string, hlist *string ) {
-
-	if data.Pri <= 0 {
-		data.Pri = 100
-	}
-
-
-	table := ""
-	if data.Table > 0 {
-		table = fmt.Sprintf( "-T %d ", data.Table )
-	} 
-	/*
-	//===== right now no restriction/checking on some kind of source/dest
-	else {														// for table 0 we insist on having at least a src IP or port or a dest ip
-		if data.Match.Ip1 == nil && data.Match.Ip2 == nil {
-			if data.Match.Swport == -1 {
-				fq_sheep.Baa( 0, "ERR: cannot set steering fmod: both source and dest IP addresses nil and no inbound switch port set" )
-				return
-			}
-		}
-	}
-	*/
-
-	match_opts := "--match"					// build match options
-
-	if data.Match.Meta != nil {
-		if *data.Match.Meta != "" {
-			match_opts += " -m " + *data.Match.Meta		// allow caller to override if they know better
-		}
-	} 
-
-	on_all := data.Swid == nil 							// if no switch id, then we write to all
-
-	if data.Match.Swport >= 0  {						// valid port
-		match_opts += fmt.Sprintf( " -i %d", data.Match.Swport )
-	} else {
-		if data.Match.Swport == -128 {				// late binding port, we sub in the late binding MAC that was given
-			if data.Lbmac != nil {
-				match_opts += fmt.Sprintf( " -i %s", *data.Lbmac )
-			} else {
-				fq_sheep.Baa( 1, "ERR: cannot set steering fmod: late binding port supplied, but late binding MAC was nil" )
-			}
-		}
-	}
-
-	smac := data.Match.Smac								// smac wins if both smac and sip are given
-	if smac == nil {
-		if data.Match.Ip1 != nil {						// src supplied, match on src
-			smac = ip2mac[*data.Match.Ip1]
-			if smac == nil {
-				fq_sheep.Baa( 0, "ERR: cannot set steering fmod: src IP did not translate to MAC: %s", *data.Match.Ip1 )
-				return
-			}
-		}
-	}
-	if smac != nil {
-		match_opts += " -s " + *smac
-	}
-
-	dmac := data.Match.Dmac								// dmac wins if both dmac and sip are given
-	if dmac == nil {
-		if data.Match.Ip2 != nil {						// src supplied, match on src
-			dmac = ip2mac[*data.Match.Ip2]
-			if dmac == nil {
-				fq_sheep.Baa( 0, "ERR: cannot set steering fmod: dst IP did not translate to MAC: %s", *data.Match.Ip2 )
-				return
-			}
-		}
-	}
-	if dmac != nil {
-		match_opts += " -d " + *dmac
-	}
-
-	if data.Match.Tpsport >= 0 && data.Protocol != nil {						// we allow 0 as that means match all of this protocol
-        match_opts += fmt.Sprintf( " -p %s:%d", *data.Protocol, data.Match.Tpsport )
-    }
-
-    if data.Match.Tpdport >= 0 && data.Protocol != nil {
-        match_opts += fmt.Sprintf( " -P %s:%d", *data.Protocol, data.Match.Tpdport )
-    }
-
-	action_opts := ""
-
-	if data.Action.Dmac != nil {						
-		action_opts += " -d " + *data.Action.Dmac
-	}
-	if data.Action.Smac != nil {
-		action_opts += " -s " + *data.Action.Smac
-	}
-
-	if data.Nxt_mac != nil {
-		action_opts += " -d " + *data.Nxt_mac			// add next hop if supplied -- last mbox won't have a next hop, but needs to exist to skip p100 fmod
-	}
-
-	if data.Action.Meta != nil {						// CAUTION: ovs barfs on the command if write metadata isn't last
-		if *data.Action.Meta != "" {
-			action_opts += " -m " + *data.Action.Meta
-		}
-	}
-
-	if data.Action.Resub != nil { 						// action options order may be sensitive; ensure -R is last
-		toks := strings.Split( *data.Action.Resub, " " )
-		for i := range toks {
-			action_opts += " -R ," + toks[i]
-		}
-	}
-
-	output := "-N"			// TODO: allow output action to be passed in
-
-	//action_opts = fmt.Sprintf( "--action %s -R ,0 -N", action_opts )		// set up actions; may be order sensitive so -R and -N LAST 
-	action_opts = fmt.Sprintf( "--action %s %s", action_opts, output )		// set up actions
-
-	base_json := `{ "ctype": "action_list", "actions": [ { "atype": "flowmod", "fdata": [ `
-
-	if on_all {											// blast the fmod to all switches
-		hosts := strings.Split( *hlist, " " )
-		for i := range hosts {
-
-			json := base_json
-			json += fmt.Sprintf( `"-h %s %s -t %d -p %d %s %s add 0xe5d br-int"`, hosts[i], table, data.Expiry, data.Pri, match_opts, action_opts )
-			json += ` ] } ] }`
-			fq_sheep.Baa( 1, ">>> json: %s", json )
-			tmsg := ipc.Mk_chmsg( )						// must have one per since we dont wait for an ack
-			tmsg.Send_req( am_ch, nil, REQ_SENDSHORT, json, nil )		// send as a short request to one agent
-		}
-	} else {															// fmod goes only to the named switch
-		json := base_json
-		json += fmt.Sprintf( `"-h %s -t %d -p %d %s %s add 0xe5d br-int"`, *data.Swid, data.Expiry, data.Pri, match_opts, action_opts )
-		json += ` ] } ] }`
-		fq_sheep.Baa( 1, ">>> json: %s", json )
-
-		tmsg := ipc.Mk_chmsg( )
-		tmsg.Send_req( am_ch, nil, REQ_SENDSHORT, json, nil )		// send as a short request to one agent
-	}
-	
 }
 
 /*
@@ -697,24 +493,6 @@
 		
 		fq_sheep.Baa( 3, "processing message: %d", msg.Msg_type )
 		switch msg.Msg_type {
-<<<<<<< HEAD
-			case REQ_ST_RESERVE:							// reservation fmods for traffic steering
-				msg.Response_ch = nil						// for now, nothing goes back
-				if msg.Req_data != nil {
-					fq_data := msg.Req_data.( *Fq_req ); 			// request data
-					if uri_prefix != "" {							// an sdn controller -- skoogi -- is enabled (not supported)
-						fq_sheep.Baa( 0, "ERR: steering reservations are not supported with skoogi (SDNC); no flow-mods pushed" )
-					} else {
-						send_stfmod_agent( fq_data, ip2mac, host_list )	
-					}
-				} else {
-					fq_sheep.Baa( 0, "CRI: missing data on st-reserve request to fq-mgr" )
-				}
-
-			case REQ_IE_RESERVE:							// the new proactive ingress/egress reservation format
-				data = msg.Req_data.( []interface{} ); 		// msg data expected to be array of interface: h1, h2, expiry, *Spq
-				spq := data[FQ_SPQ].( *gizmos.Spq )
-=======
 			case REQ_GEN_FMOD:							// generic fmod; just pass it along w/o any special handling
 				if msg.Req_data != nil {
 					fdata = msg.Req_data.( *Fq_req ); 		// pointer at struct with all of our expected goodies
@@ -723,7 +501,6 @@
 
 			case REQ_IE_RESERVE:						// proactive ingress/egress reservation flowmod
 				fdata = msg.Req_data.( *Fq_req ); 		// user view of what the flow-mod should be
->>>>>>> 5e8deef2
 
 				if uri_prefix != "" {						// an sdn controller -- skoogi -- is enabled
 					msg.State = gizmos.SK_ie_flowmod( &uri_prefix, *fdata.Match.Ip1, *fdata.Match.Ip2, fdata.Expiry, fdata.Espq.Queuenum, fdata.Espq.Switch, fdata.Espq.Port )
@@ -783,6 +560,19 @@
 					msg.Response_ch = nil
 				}
 
+			case REQ_ST_RESERVE:							// reservation fmods for traffic steering
+				msg.Response_ch = nil						// for now, nothing goes back
+				if msg.Req_data != nil {
+					fq_data := msg.Req_data.( *Fq_req ); 			// request data
+					if uri_prefix != "" {							// an sdn controller -- skoogi -- is enabled (not supported)
+						fq_sheep.Baa( 0, "ERR: steering reservations are not supported with skoogi (SDNC); no flow-mods pushed" )
+					} else {
+						send_stfmod_agent( fq_data, ip2mac, host_list )	
+					}
+				} else {
+					fq_sheep.Baa( 0, "CRI: missing data on st-reserve request to fq-mgr" )
+				}
+
 			case REQ_RESERVE:								// send a reservation to skoogi
 				data = msg.Req_data.( []interface{} ); 		// msg data expected to be array of interface: h1, h2, expiry, queue h1/2 must be IP addresses
 				if uri_prefix != "" {
