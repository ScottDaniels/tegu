// vi: sw=4 ts=4:
/*
 ---------------------------------------------------------------------------
   Copyright (c) 2013-2015 AT&T Intellectual Property

   Licensed under the Apache License, Version 2.0 (the "License");
   you may not use this file except in compliance with the License.
   You may obtain a copy of the License at:

       http://www.apache.org/licenses/LICENSE-2.0

   Unless required by applicable law or agreed to in writing, software
   distributed under the License is distributed on an "AS IS" BASIS,
   WITHOUT WARRANTIES OR CONDITIONS OF ANY KIND, either express or implied.
   See the License for the specific language governing permissions and
   limitations under the License.
 ---------------------------------------------------------------------------
*/


/*

	Mnemonic:	network
	Abstract:	Manages everything associated with a network. This module contains a
				goroutine which should be invoked from the tegu main and is responsible
				for managing the network graph and responding to requests for information about
				the network graph. As a part of the collection of functions here, there is also
				a tickler which causes the network graph to be rebuilt on a regular basis.

				The network manager goroutine listens to a channel for requests such as finding
				and reserving a path between two hosts, and generating a json representation
				of the network graph for outside consumption.

				TODO: need to look at purging links/vlinks so they don't bloat if the network changes

	Date:		24 November 2013
	Author:		E. Scott Daniels

	Mods:		19 Jan 2014 - Added support for host-any reservations.
				11 Feb 2014 - Support for queues on links rather than just blanket obligations per link.
				21 Mar 2014 - Added noop support to allow main to hold off driving checkpoint
							loading until after the driver here has been entered and thus we've built
							the first graph.
				03 Apr 2014 - Support for endpoints on the path.
				05 May 2014 - Added support for merging gateways into the host list when not using floodlight.
				18 May 2014 - Changes to allow cross tenant reservations.
				30 May 2014 - Corrected typo in error message
				11 Jun 2014 - Added overall link-headroom support
				25 Jun 2014 - Added user level link capacity limits.
				26 Jun 2014 - Support for putting vmid into graph and hostlist output.
				29 Jun 2014 - Changes to support user link limits.
				07 Jul 2014 - Added support for reservation refresh.
				15 Jul 2014 - Added partial path allocation if one endpoint is in a different user space and
							is not validated.
				16 Jul 2014 - Changed unvalidated indicator to bang (!) to avoid issues when
					vm names have a dash (gak).
				29 Jul 2014 - Added mlag support.
				31 Jul 2014 - Corrected a bug that prevented using a VM ID when the project name/id was given.
				11 Aug 2014 - Corrected bleat message.
				01 Oct 2014 - Corrected bleat message during network build.
				09 Oct 2014 - Turned 'down' two more bleat messages to level 2.
				10 Oct 2014 - Correct bi-directional link bug (228)
				30 Oct 2014 - Added support for !//ex-ip address syntax, corrected problem with properly
					setting the -S or -D flag for an external IP (#243).
				12 Nov 2014 - Change to strip suffix on phost map.
				17 Nov 2014 - Changes for lazy mapping.
				24 Nov 2014 - Changes to drop the requirement for both VMs to have a floating IP address
					if a cross tenant reservation is being made. Also drops the requirement that the VM
					have a floating IP if the reservation is being made with a host using an external
					IP address.
				11 Mar 2015 - Corrected bleat messages in find_endpoints() that was causing core dump if the
					g1/g2 information was missing. Corrected bug that was preventing uuid from being used
					as the endpoint 'name'.
				20 Mar 2014 - Added REQ_GET_PHOST_FROM_MAC code
				25 Mar 2015 - IPv6 changes.
				30 Mar 2014 - Added ability to accept an array of Net_vm blocks.
				18 May 2015 - Added discount support.
				26 May 2015 - Conversion to support pledge as an interface.
				08 Jun 2015 - Added support for dummy star topo.
					Added support for 'one way' reservations (non-virtual router so no real endpoint)
				16 Jun 2015 - Corrected possible core dump in host_info() -- not checking for nil name.
				18 Jun 2015 - Added oneway rate limiting and delete support.
 				02 Jul 2015 - Extended the physical host refresh rate.
				03 Sep 2015 - Correct nil pointer core dump cause.
<<<<<<< HEAD
				06 Oct 2015 - Revammp to use endpoints (uuid based) rather than hosts (IP addresses).
=======
				16 Dec 2015 - Strip domain name when we create the vm to phost map since openstack sometimes
					gives us fqdns and sometimes not, but we only ever get hostname from the topo side.
				17 Dec 2015 - Correct nil pointer crash trying to fill in the vm map.
				09 Jan 2016 - Fixed some "go vet" problems.
				10 Jan 2016 - Corrected typo in printf statement.
>>>>>>> caae5376
*/

package managers

import (
	"fmt"
	"os"
	"strings"

	"github.com/att/gopkgs/bleater"
	"github.com/att/gopkgs/clike"
	"github.com/att/gopkgs/ipc"
	"github.com/att/gopkgs/ipc/msgrtr"

	"github.com/att/tegu/gizmos"
)

// -- configuration management -----------------------------------------------------------
/*
	All needed config information pulled from the config file.
*/

type net_cfg struct {
	discount		int64		// discount applied to all bw reservations
	relaxed			bool		// run in relaxed mode
	refresh			int			// refresh rate for network topp
	max_link_cap	int64		// ???
	bleat_level		int			// how chatty network will be
	mlag_paths		bool		// use mlag paths when building bw reservations?
	find_all_paths	bool		// find all paths to a destination
	link_headroom	int			// percentage we do not use on any link
	link_alarm_thresh	int		// percentage threshold
	def_ul_cap		int64		// user link capacity default value
	phost_suffix	*string		// if fqmgr is adding a suffix we need to strip in some cases
	topo_file		*string
}

/*
	Suss out things we need from the config data and build a new struct.
*/
func mk_net_cfg( cfg_data map[string]map[string]*string ) ( nc *net_cfg ) {

	net_sheep.Baa( 1, "reloading configuration file information" )
	nc = &net_cfg {
		discount:	0,
		relaxed:	false,
		refresh:	30,
		max_link_cap: 0,
		bleat_level:	1,
		mlag_paths:		true,
		find_all_paths:	false,
		link_headroom:	0,
		link_alarm_thresh: 0,
		def_ul_cap:		-1,
		phost_suffix:	nil,
	}

	if cfg_data["default"] != nil {								// things we pull from the default section
			nc.topo_file = cfg_data["default"]["static_phys_graph"]
	}

	if cfg_data["fqmgr"] != nil {								// we need to know if fqmgr is adding a suffix to physical host names so we can strip
		if p := cfg_data["fqmgr"]["phost_suffix"]; p != nil {
			nc.phost_suffix = p
			net_sheep.Baa( 1, "will strip suffix from mac2phost map: %s", *nc.phost_suffix )
		}	
	}

	if cfg_data["network"] != nil {
		if p := cfg_data["network"]["discount"]; p != nil {
			d := clike.Atoll( *p ); 			
			if d < 0 {
				nc.discount = 0
			} else {
				nc.discount = d
			}
		}

		if p := cfg_data["network"]["relaxed"]; p != nil {
			nc.relaxed = *p ==  "true" || *p ==  "True" || *p == "TRUE"
		}
		if p := cfg_data["network"]["refresh"]; p != nil {
			nc.refresh = clike.Atoi( *p ); 			
		}
		if p := cfg_data["network"]["link_max_cap"]; p != nil {
			nc.max_link_cap = clike.Atoi64( *p )
		}
		if p := cfg_data["network"]["verbose"]; p != nil {
			net_sheep.Set_level(  uint( clike.Atoi( *p ) ) )
		}

		if p := cfg_data["network"]["all_paths"]; p != nil {
			nc.find_all_paths = false
			net_sheep.Baa( 0, "config file key find_all_paths is deprecated: use find_paths = {all|mlag|shortest}" )
		}

		if p := cfg_data["network"]["find_paths"]; p != nil {
			switch( *p ) {
				case "all":	
					nc.find_all_paths = true
					nc.mlag_paths = false

				case "mlag":
					nc.find_all_paths = false
					nc.mlag_paths = true

				case "shortest":
					nc.find_all_paths = false
					nc.mlag_paths = false

				default:
					net_sheep.Baa( 0, "WRN: invalid setting in config: network:find_paths %s is not valid; must be: all, mlag, or shortest; assuming mlag  [TGUNET010]", *p )
					nc.find_all_paths = false
					nc.mlag_paths = true
			}
		}

		if p := cfg_data["network"]["link_headroom"]; p != nil {
			nc.link_headroom = clike.Atoi( *p )							// percentage that we should take all link capacities down by
		}

		if p := cfg_data["network"]["link_alarm"]; p != nil {
			nc.link_alarm_thresh = clike.Atoi( *p )						// percentage of total capacity when an alarm is generated
		}

		if p := cfg_data["network"]["user_link_cap"]; p != nil {
			nc.def_ul_cap = clike.Atoi64( *p )
		}
	}

	return
}

// --------------------------------------------------------------------------------------

// this probably should be network rather than Network as it's used only internally

/*
	Defines everything we need to know about a network.
*/
type Network struct {
	switches	map[string]*gizmos.Switch	// symtable of switches
	links		map[string]*gizmos.Link		// table of links allows for update without resetting allotments
	vlinks		map[string]*gizmos.Link		// table of virtual links (links between ports on the same switch)
	endpts		map[string]*gizmos.Endpt	// endpoints (used to be known as hosts)
	limits		map[string]*gizmos.Fence	// user boundary defaults for per link caps
	mlags		map[string]*gizmos.Mlag		// reference to each mlag link group by name
	relaxed		bool						// if true, we're in relaxed mode which means we don't path find or do admission control.
	ep_cache	map[string]*gizmos.Endpt	// cache if called before we have a topo
	ep_good		bool						// set true when we have processed a valid endpoint list

	// ---- these are probably all deprecated
/*
	hosts		map[string]*gizmos.Host		// references to host by either mac, ipv4 or ipv6 'names'
	vm2ip		map[string]*string			// maps vm names and vm IDs to IP addresses (generated by ostack and sent on channel)
	ip2mac		map[string]*string			// IP to mac	Tegu-lite
	vmid2phost	map[string]*string			// vmid to physical host name	Tegu-lite
	vmip2gw		map[string]*string			// vmid to it's gateway
	vmid2ip		map[string]*string			// vmid to ip address	Tegu-lite
	mac2phost	map[string]*string			// mac to phost map generated from OVS agent data (needed to include gateways in graph)
	gwmap		map[string]*string			// mac to ip map for the gateways	(needed to include gateways in graph)
	ip2fip		map[string]*string			// projects/ip to floating ip address translation
	fip2ip		map[string]*string			// floating ip address to projects/ip translation
*/

	//ip2vm		map[string]*string			// reverse -- makes generating complete host listings faster
	//ip2vmid		map[string]*string			// ip to vm-id translation	Tegu-lite
}


// ------------ private -------------------------------------------------------------------------------------

/*
	constructor
*/
func mk_network( mk_links bool ) ( n *Network ) {
	n = &Network { }
	n.switches = make( map[string]*gizmos.Switch, 20 )		// initial sizes aren't limits, but might help save space
	//deprecated---- n.hosts = make( map[string]*gizmos.Host, 2048 )

	if mk_links {
		n.links = make( map[string]*gizmos.Link, 2048 )		// must maintain a list of links so when we rebuild we preserve obligations
		n.vlinks = make( map[string]*gizmos.Link, 2048 )
		n.mlags = make( map[string]*gizmos.Mlag, 2048 )
	}

	return
}

// -------------- map management (mostly tegu-lite) -----------------------------------------------------------
/*
	Set the relaxed mode in the network.
*/
func (n *Network) Set_relaxed( state bool ) {
	if n != nil {
		n.relaxed = state
	}
}

/*
	REVAMP:  this should be deprecated with the revamp
	Using the various vm2 and ip2 maps, build the host array as though it came from floodlight.
*/
/* ---- deprecated
func (n *Network) build_hlist( ) ( hlist []gizmos.FL_host_json ) {

	i := 0
	if n != nil && n.ip2mac != nil {								// first time round we might not have any data
		gw_count := 0
		if n.gwmap != nil {
			gw_count = len( n.gwmap )
		}
		hlist = make( []gizmos.FL_host_json, len( n.ip2mac ) + gw_count )

		for ip, mac := range n.ip2mac {							// add in regular VMs
			vmid := n.ip2vmid[ip]
			if vmid != nil && mac != nil {						// skip if we don't find a vmid
				if n.vmid2phost[*vmid] != nil {
					net_sheep.Baa( 3, "adding host: [%d] mac=%s ip=%s phost=%s", i, *mac, ip, *(n.vmid2phost[*vmid]) )
					hlist[i] = gizmos.FL_mk_host( ip, "", *mac, *(n.vmid2phost[*vmid]), -128 ) 				// use phys host as switch name and -128 as port
					i++
				} else {
					net_sheep.Baa( 1, "did NOT add host: mac=%s ip=%s phost=NIL", *mac, ip )
				}
			} else {
			}
		}

		if n.gwmap != nil {										// add in the gateways which are not reported by openstack
			if n.mac2phost != nil && len( n.mac2phost ) > 0 {
				for mac, ip := range n.gwmap {
					if n.mac2phost[mac] == nil {
						net_sheep.Baa( 1, "WRN:  build_hlist: unable to find gw mac in mac2phost list: mac=%s  ip=%s  [TGUNET000]", mac, *ip )
					} else {
						if ip != nil {
							net_sheep.Baa( 3, "adding gateway: [%d] mac=%s ip=%s phost=%s", i, mac, *ip, *(n.mac2phost[mac]) )
							hlist[i] = gizmos.FL_mk_host( *ip, "", mac, *(n.mac2phost[mac]), -128 ) 		// use phys host collected from OVS as switch
							i++
						} else {
							net_sheep.Baa( 1, "WRN:  build_hlist: ip was nil for mac: %s  [TGUNET001]", mac )
						}
					}
				}
			} else {
				net_sheep.Baa( 1, "WRN: no phost2mac map -- agent likely not returned sp2uuid list  [TGUNET002]" )
			}
		} else {
			net_sheep.Baa( 1, "WRN: no gateway map  [TGUNET003]" )
		}

		hlist = hlist[0:i]
	} else {
		hlist = make( []gizmos.FL_host_json,  1 )			// must have empty list to return if net is nil
	}

	return
}
*/

/*
	REVAMP: this should be replaced with an update endpoint or insert endpoint function
	Using a net_vm struct update the various maps. Allows for lazy discovery of
	VM information rather than needing to request everything all at the same time.
*/
func (net *Network) insert_vm( vm *Net_vm ) {
	net_sheep.Baa( 1, "#### insert_vm called and is depreacated -- ignored" )
	return

/*
	vname, vid, vip4, _, vphost, gw, vmac, vfip := vm.Get_values( )
	if vname == nil || *vname == "" || *vname == "unknown" {								// shouldn't happen, but be safe
		//return

	}

	if net.vm2ip == nil {							// ensure everything exists
		net.vm2ip = make( map[string]*string )
	}
	if net.ip2vm == nil {
		net.ip2vm = make( map[string]*string )
	}

	if net.vmid2ip == nil {
		net.vmid2ip = make( map[string]*string )
	}
	if net.ip2vmid == nil {
		net.ip2vmid = make( map[string]*string )
	}

	if net.vmid2phost == nil {
		net.vmid2phost = make( map[string]*string )
	}
	if net.mac2phost == nil {
		net.mac2phost = make( map[string]*string )
	}

	if net.ip2mac == nil {
		net.ip2mac = make( map[string]*string )
	}

	if net.fip2ip == nil {
		net.fip2ip = make( map[string]*string )
	}
	if net.ip2fip == nil {
		net.ip2fip = make( map[string]*string )
	}

	if net.gwmap == nil {
		net.gwmap = make( map[string]*string )
	}

	if net.vmip2gw == nil {
		net.vmip2gw = make( map[string]*string )
	}

	if vname != nil {
		net.vm2ip[*vname] = vip4
	}

	if vid != nil {
		net.vmid2ip[*vid] = vip4
		if vphost != nil {
			htoks := strings.Split( *vphost, "." )		// strip domain name
			//net.vmid2phost[*vid] = vphost
			net_sheep.Baa( 2, "vm2phost saving %s (%s) for %s", htoks[0], *vphost, *vid )
			net.vmid2phost[*vid] = &htoks[0]
		} else {
			net_sheep.Baa( 2, "vm2phost phys host is nil for %s", *vid )
		}
	}

	if vip4 != nil {
		net.ip2vmid[*vip4] = vid
		net.ip2vm[*vip4] = vname
		net.ip2mac[*vip4] = vmac
		net.ip2fip[*vip4] = vfip
		net.vmip2gw[*vip4] = gw
	}

	if vfip != nil {
		net.fip2ip[*vfip] = vip4
	}

	vgwmap := vm.Get_gwmap()					// don't assume that all gateways are present in every map
	if vgwmap != nil {							// as it may be just related to the VM and not every gateway
		for k, v := range vgwmap {
			net.gwmap[k] = v
		}
	}
*/
}


/*
	Given a user name find a fence in the table, or copy the defaults and
	return those.  (User name generic which could be openstack project id etc.)
*/
func (n *Network) get_fence( usr *string ) ( *gizmos.Fence ) {
	var (
		fence *gizmos.Fence
	)

	fence = nil
	if usr != nil {
		fence = n.limits[*usr] 								// get the default fence settings for the user or the overall defaults if none supplied for the user
	} else {
		u := "nobody"
		usr = &u
	}

	if fence == nil {
		if n.limits["default"] != nil {
			fence = n.limits["default"].Copy( usr )			// copy the default to pick up the user name and pass that down
			n.limits[*usr] = fence
		} else {
			nm := "default"
			fence = gizmos.Mk_fence( &nm, 100, 0, 0 )		// create a generic default with no limits (100% max)
			n.limits["default"] = fence
			fence = fence.Copy( usr )
		}
	}

	return fence
}

/*
	REVAMP:  this is deprecated with revamp as mac2phost is needed only to build hlist
	Takes a set of strings of the form <hostname><space><mac> and adds them to the mac2phost table
	This is needed to map gateway hosts to physical hosts since openstack does not return the gateways
	with the same info as it does VMs
*/
/*
deprecated -----
func (n *Network) update_mac2phost( list []string, phost_suffix *string ) {
	if n.mac2phost == nil {
		n.mac2phost = make( map[string]*string )
	}

	for i := range list {
		toks := strings.Split( list[i], " " )
		dup_str := toks[0]
		if phost_suffix != nil {								// if we added a suffix to the host, we must strip it away
			stoks := strings.Split( toks[0], *phost_suffix )
			dup_str = stoks[0]
		}
		n.mac2phost[toks[1]] = &dup_str
	}

	net_sheep.Baa( 2, "mac2phost map updated; has %d elements (list had %d elements)", len( n.mac2phost ), len( list ) )
}
*/

/*
	REVAMP: this should be deprecated with the use of endpoints
	Build the ip2vm map from the vm2ip map which is a map of IP addresses to what we hope is the VM
	name.  The vm2ip map contains both VM IDs and the names the user assigned to the VM. We'll guess
	at getting the name from the map.

	TODO: we need to change vm2ip to be struct with two maps rather than putting IDs and names into the same map
func (n *Network) build_ip2vm( ) ( i2v map[string]*string ) {

	i2v = make( map[string]*string )

	for k, v := range n.vm2ip {
		if len( k ) != 36 || strings.Index( k, "." ) > 0  || i2v[*v] == nil {		// uuids are 36, so if it's not it's in, or if it has a dot as IPv4 addrs do, or if we have nothing yet
			dup_str := k							// 'dup' the string so we don't reference the string associated with the other map
			i2v[*v] = &dup_str
			net_sheep.Baa( 3, "build_ip2vm [%s] --> %s", *v, *i2v[*v] )
		} else {
			net_sheep.Baa( 3, "build_ip2vm skipped index on: %s;  seems not to be IP addr len=%d", k, len( k ) )
		}
	}

	net_sheep.Baa( 2, "built ip2vm map: %d entries", len( i2v ) )
	return
}
*/


/*
	Accepts a list (string) of queue data information segments (swid/port,res-id,queue,min,max,pri), splits
	the list based on spaces and adds each information segment to the queue map.  If ep_only is true,
	then we drop all middle link queues (priority-in priority-out).

	(Supports gen_queue_map and probably not useful for anything else)
*/
func qlist2map( qmap map[string]int, qlist *string, ep_only bool ) {
	qdata := strings.Split( *qlist, " " )					// tokenise (if multiple swid/port,res-id,queue,min,max.pri)

	if ep_only {
		for i := range qdata  {
			if qdata[i] != ""  &&  strings.Index( qdata[i], "priority-" ) < 0 {
				qmap[qdata[i]] = 1;
			}
		}
	} else {
		for i := range qdata {
			if qdata[i] != "" {
				qmap[qdata[i]] = 1;
			}
		}
	}
}

/*
	Traverses all known links and generates a switch queue map based on the queues set for
	the time indicated by the timestamp passed in (ts).

	If ep_only is set to true, then queues only for endpoints are generated.

	TODO:  this needs to return the map, not an array (fqmgr needs to change to accept the map)
*/
func (n *Network) gen_queue_map( ts int64, ep_only bool ) ( qmap []string, err error ) {
	err = nil									// at the moment we are always successful
	seen := make( map[string]int, 100 )			// prevent dups which occur because of double links

	for _, link := range n.links {				// for each link in the graph
		s := link.Queues2str( ts )
		qlist2map( seen, &s, ep_only )	// add these to the map
	}

	for _, link := range n.vlinks {				// and do the same for vlinks
		s := link.Queues2str( ts )
		qlist2map( seen, &s, ep_only )			// add these to the map
	}

	qmap = make( []string, len( seen ) )
	i := 0
	for data := range seen {
		net_sheep.Baa( 2, "gen_queue_map[%d] = %s", i, data )
		qmap[i] = data
		i++
	}
	net_sheep.Baa( 1, "gen_queue_map: added %d queue tokens to the list (len=%d)", i, len( qmap ) )

	return
}

/*
	Given an endpoint's uuid, returns the desired metadata (map) for an endpoint. 
	This accepts either uuid or project/uuid. If the epname is an external (!/) specification
	then no map is returned.
*/
func (n *Network) uuid2ep_meta( epname *string ) ( md map[string]string, err error) {
	err = nil

	if *epname == "" {
		net_sheep.Baa( 1, "internal mishap: bad name passed to ep2meta_data: empty" )
		err = fmt.Errorf( "endpoint unknown: empty name passed to network manager" )
		return nil, err
	}

	if (*epname)[0:2] == "!/" {					// special external name (no project string following !)
		md = make( map[string]string, 1 )
		md["uuid"] = *epname					// dummy map with the !/address as the uuid 
		return	
	}

	tokens := strings.Split( *epname, "/" )		// could be project/uuid or just uuid
	uuid := tokens[0]
	if len( tokens ) > 1  {
		uuid = tokens[1]
	} 

	ep := n.endpts[uuid]
	if ep == nil {
		net_sheep.Baa( 2, "endpoint not found: %s", *epname )
		err = fmt.Errorf( "endpoint unknown: %s", *epname )
		return
	}

	return ep.Get_meta_copy(), nil		// returns a map of nearly all the data (the switch pointer is not included)
}

/*
	Defrock the epname and verifiy that we have that name in the list.  Returns the name if 
	it is in the list, or if it's !/junk. If the name isn't in the list, an empty string
	is returned.
*/
func (n *Network) defrock_epname( epname *string ) ( string ) {
	if *epname == "" {
		net_sheep.Baa( 1, "internal mishap: bad name passed to ep2meta_data: empty" )
		return ""
	}

	if (*epname)[0:2] == "!/" {					// special external name (no project string following !)
		return	*epname
	}

	tokens := strings.Split( *epname, "/" )		// could be project/uuid or just uuid
	uuid := tokens[0]
	if len( tokens ) > 1  {
		uuid = tokens[1]
	} 

	net_sheep.Baa( 2, "defrocking: %s uuid=%s (%d)", *epname, uuid, len( n.endpts ) )
	if net_sheep.Would_baa( 3 ) {
		for _, v := range n.endpts {
			net_sheep.Baa( 3, "defrocking: %s", v )
		}
	}

	if n.endpts[uuid] != nil {
		return uuid
	}

	return ""
}
	

/*
	DEPRECATED
	Returns the ip address associated with the name. The name may indeed be
	an IP address which we'll look up in the hosts table to verify first.
	If it's not an ip, then we'll search the vm2ip table for it.

	If the name passed in has a leading bang (!) meaning that it was not
	validated, we'll strip it and do the lookup, but will return the resulting
	IP address with a leading bang (!) to propagate the invalidness of the address.

	The special case !/ip-address is used to designate an external address. It won't
	exist in our map, and we return it as is.
func (n *Network) name2ip( hname *string ) (ip *string, err error) {
	ip = nil
	err = nil
	lname := *hname								// lookup name - we may have to strip leading !

	if *hname == "" {
		net_sheep.Baa( 1, "bad name passed to name2ip: empty" )
		err = fmt.Errorf( "host unknown: empty name passed to network manager" )
		return
	}

	if (*hname)[0:2] == "!/" {					// special external name (no project string following !)
		ip = hname
		return
	}

	if  (*hname)[0:1] == "!" {					// ignore leading bang which indicate unvalidated IDs
		lname = (*hname)[1:]
	}

	if n.hosts[lname] != nil {					// we have a host by 'name', then 'name' must be an ip address
		ip = hname
	} else {
		ip = n.vm2ip[lname]						// it's not an ip, try to translate it as either a VM name or VM ID
		if ip == nil {							// maybe it's just an ID, try without
			tokens := strings.Split( lname, "/" )				// could be project/uuid or just uuid
			lname = tokens[len( tokens ) -1]	// local name is the last token
			ip = n.vmid2ip[lname]				// see if it maps to an ip
		}
		if ip != nil {							// the name translates, see if it's in the known net
			if n.hosts[*ip] == nil {			// ip isn't in the network scope as a host, return nil
				err = fmt.Errorf( "host unknown: %s maps to an IP, but IP not known to SDNC: %s", *hname, *ip )
				ip = nil
			} else {
				if (*hname)[0:1] == "!" {					// ensure that we return the ip with the leading bang
					lname = "!" + *ip
					ip = &lname
				}
			}
		} else {
			err = fmt.Errorf( "host unknown: %s could not be mapped to an IP address", *hname )
		}
	}

	return
}
*/

/*
	Given an endpoint address, suss out the 'default' IP  address. Probalby not what is wanted, but 
	in cases where we have nothing to go on, it might work.
*/
func (n *Network) epid2ip( epid *string ) (ip *string, err error) {
	ip = nil
	err = nil

	ep := n.endpts[ *epid ]
	if ep == nil {
		return nil, fmt.Errorf( "cannot map endpoint ID to IP address" )
	}

	ip, _ = ep.Get_addresses( )

	return
}

/*
	Given two switch names see if we can find an existing link in the src->dest direction
	if lnk is passed in, that is passed through to Mk_link() to cause lnk's obligation to be
	'bound' to the link that is created here.

	If the link between src-sw and dst-sw is not there, one is created and added to the map.

	Mlag is a pointer to the string which is the name of the mlag group that this link belongs to.

	We use this to reference the links from the previously created graph so as to preserve obligations.
	(TODO: it would make sense to vet the obligations to ensure that they can still be met should
	a switch depart from the network.)
*/
func (n *Network) find_link( ssw string, dsw string, capacity int64, link_alarm_thresh int, mlag  *string, lnk ...*gizmos.Link ) (l *gizmos.Link) {

	id := fmt.Sprintf( "%s-%s", ssw, dsw )
	l = n.links[id]
	if l != nil {
		if lnk != nil {										// dont assume that the links shared the same allotment previously though they probably do
			l.Set_allotment( lnk[0].Get_allotment( ) )
		}
		return
	}

	net_sheep.Baa( 3, "making link: %s", id )
	if lnk == nil {
		l = gizmos.Mk_link( &ssw, &dsw, capacity, link_alarm_thresh, mlag );
	} else {
		l = gizmos.Mk_link( &ssw, &dsw, capacity, link_alarm_thresh, mlag, lnk[0] );
	}

	if mlag != nil {
		ml := n.mlags[*mlag]
		if ml == nil {
			n.mlags[*mlag] = gizmos.Mk_mlag( mlag, l.Get_allotment() )		// creates the mlag group and adds the link
		} else {
			n.mlags[*mlag].Add_link( l.Get_allotment() ) 					// group existed, just add the link
		}
	}

	n.links[id] = l
	return
}

/*
	Looks for a virtual link on the switch given between ports 1 and 2.
	Returns the existing link, or makes a new one if this is the first.
	New vlinks are stashed into the vlink hash.

	We also create a virtual link on the endpoint between the switch and
	the host. In this situation there is only one port (p2 expected to be
	negative) and the id is thus just sw.port.

	m1 and m2 are the mac addresses of the hosts; used to build different
	links since their ports will be -128 when not known in advance.
*/
func (n Network) find_vlink( sw string, p1 int, p2 int, m1 *string, m2 *string ) ( l *gizmos.Link ) {
	var(
		id string
	)

	if p2 < 0 {
		if p2 == p1 {
			id = fmt.Sprintf( "%s.%s.%s", sw, *m1, *m2 ) 			// late binding, we don't know port, so use mac for ID
		} else {
			id = fmt.Sprintf( "%s.%d", sw, p1 )					// endpoint -- only a forward link to p1
		}
	} else {
		id = fmt.Sprintf( "%s.%d.%d", sw, p1, p2 )
	}

	l = n.vlinks[id]
	if l == nil {
		l = gizmos.Mk_vlink( &sw, p1, p2, int64( 10 * ONE_GIG ) )
		l.Set_ports( p1, p2 )
		n.vlinks[id] = l
	}

	return
}

/*
	Find a virtual link between two switches -- used when in relaxed mode and no real path
	between endpoints is found, but we still need to pretend there is a path. If we don't
	have a link in the virtual table we'll create one and return that.
*/
func (n Network) find_swvlink( sw1 string, sw2 string  ) ( l *gizmos.Link ) {

	id := fmt.Sprintf( "%s.%s", sw1, sw2 )

	l = n.vlinks[id]
	if l == nil {
		l = gizmos.Mk_link( &sw1, &sw2, int64( 10 * ONE_GIG ), 99, nil )		// create the link and add to virtual table
		l.Set_ports( 1024, 1024 )
		n.vlinks[id] = l
	}

	return
}

/*
	Build a new graph of the network.
	Host is the name/ip:port of the host where floodlight is running.
	Old-net is the reference net that we'll attempt to find existing links in.
	Max_capacity is the generic (default) max capacity for each link.

	Tegu-lite:  sdnhost might be a file which contains a static graph, in json form,
	describing the physical network. The string is assumed to be a filename if it
	does _not_ contain a ':'.

<<<<<<< HEAD
	Host list is a list of physical (compute/net) hosts that we need if building a 
	default star topo.  We _might_ be able to pull this list from eps, but it is 
	unclear at this time if we should trust that list to be everything (most concerned
	about network hosts).
=======
>>>>>>> caae5376
*/
func build( old_net *Network, eps map[string]*gizmos.Endpt, cfg *net_cfg, phost_list *string ) (n *Network) {
	var (
		ssw		*gizmos.Switch
		dsw		*gizmos.Switch
		lnk		*gizmos.Link

		links	[]gizmos.FL_link_json			// list of links from floodlight or simulated floodlight source
		err		error
		hr_factor	int64 = 1
		mlag_name	*string = nil
	)

	n = nil

	if cfg.link_headroom > 0 && cfg.link_headroom < 100 {
		hr_factor = 100 - int64( cfg.link_headroom )
	}

	if phost_list != nil && *phost_list != "" {
		links, err = gizmos.Read_json_links( cfg.topo_file )		// build links from the topo file; if empty/missing, we'll generate a dummy next
		if err != nil || len( links ) <= 0 {
			net_sheep.Baa_some( "star", 500, 1, "generating a dummy star topology: json file empty, or non-existent: %s", *cfg.topo_file )
			links = gizmos.Gen_star_topo( *phost_list )		// generate a dummy topo based on the  phys hosts listed in endpoint list
		} else {
			net_sheep.Baa( 0, "ERR: unable to read static links from %s: %s  [TGUNET004]", *cfg.topo_file, err )
			links = nil										// kicks us out later, but must at least create an empty network first
		}
	} else {
		net_sheep.Baa( 0, "no phost_list yet, not parsing topo file" )
		links = nil
	}

	n = mk_network( old_net == nil )			// new network, need links and mlags only if it's the first network
	n.relaxed = cfg.relaxed
	if old_net == nil {
		old_net = n								// prevents an if around every try to find an existing link.
	} else {
		n.links = old_net.links					// might it be wiser to copy this rather than reference and update the 'live' copy?
		n.endpts = old_net.endpts
		n.ep_cache = old_net.ep_cache

		n.vlinks = old_net.vlinks
		n.mlags = old_net.mlags
		n.relaxed = old_net.relaxed
	}

	if n.endpts == nil {
		net_sheep.Baa( 1, "making endpoint map in network" );
		n.endpts = make( map[string]*gizmos.Endpt )
	}

	if links == nil {
		if eps != nil {					// we cannot run the endpoints until we have a valid topo, so cache this list 
			net_sheep.Baa( 2, "caching endpoint list; no topo yet" )
			if n.ep_cache == nil {
				n.ep_cache = eps		// just save it
			} else {
				for k, v := range eps {
					n.ep_cache[k] = v
				}
			}
		}

		return
	}

	if n.ep_cache != nil {					// if there is a cache, make sure we include it
		net_sheep.Baa( 2, "endpoint list was cached" )
		if eps != nil {
			net_sheep.Baa( 2, "merging %d endpoints from cache", len( n.endpts ) )
			for k, v := range eps {
				n.ep_cache[k] = v
			}
		}  else {
			net_sheep.Baa( 2, "cache contains %d elements", len( n.ep_cache ) )
		}

		eps = n.ep_cache
		n.ep_cache = nil
	}

	// FIXME:  if a link drops do we delete it?
	for i := range links {								// parse all links returned from the controller (build our graph of switches and links)
		if links[i].Capacity <= 0 {
			links[i].Capacity = cfg.max_link_cap		// default if it didn't come from the source
		}

		tokens := strings.SplitN( links[i].Src_switch, "@", 2 )	// if the 'id' is host@interface we need to drop interface so all are added to same switch
<<<<<<< HEAD
		sswid := tokens[0]								
		tokens = strings.SplitN( links[i].Dst_switch, "@", 2 ) 
=======
		sswid := tokens[0]
		tokens = strings.SplitN( links[i].Dst_switch, "@", 2 )
>>>>>>> caae5376
		dswid := tokens[0]

		ssw = n.switches[sswid]
		if ssw == nil {
			ssw = gizmos.Mk_switch( &sswid )
			n.switches[sswid] = ssw
		}

		dsw = n.switches[dswid]
		if dsw == nil {
			dsw = gizmos.Mk_switch( &dswid )
			n.switches[dswid] = dsw
		}

		// omitting the link (last parm) causes reuse of the link if it existed so that obligations are kept; links _are_ created with the interface name
<<<<<<< HEAD
		lnk = old_net.find_link( links[i].Src_switch, links[i].Dst_switch, (links[i].Capacity * hr_factor)/100, cfg.link_alarm_thresh, links[i].Mlag )		
=======
		lnk = old_net.find_link( links[i].Src_switch, links[i].Dst_switch, (links[i].Capacity * hr_factor)/100, link_alarm_thresh, links[i].Mlag )
>>>>>>> caae5376
		lnk.Set_forward( dsw )
		lnk.Set_backward( ssw )
		lnk.Set_port( 1, links[i].Src_port )		// port on src to dest
		lnk.Set_port( 2, links[i].Dst_port )		// port on dest to src
		ssw.Add_link( lnk )

		if links[i].Direction == "bidirectional" { 			// add the backpath link
			mlag_name = nil
			if links[i].Mlag != nil {
				mln := *links[i].Mlag + ".REV"				// differentiate the reverse links so we can adjust them with amount_in more easily
				mlag_name = &mln
			}
			lnk = old_net.find_link( links[i].Dst_switch, links[i].Src_switch, (links[i].Capacity * hr_factor)/100, cfg.link_alarm_thresh, mlag_name )
			lnk.Set_forward( ssw )
			lnk.Set_backward( dsw )
			lnk.Set_port( 1, links[i].Dst_port )		// port on dest to src
			lnk.Set_port( 2, links[i].Src_port )		// port on src to dest
			dsw.Add_link( lnk )
			net_sheep.Baa( 4, "build: addlink: src [%d] %s %s", i, links[i].Src_switch, n.switches[sswid].To_json() )
			net_sheep.Baa( 4, "build: addlink: dst [%d] %s %s", i, links[i].Dst_switch, n.switches[dswid].To_json() )
		}
	}

	if len( n.endpts ) > 0 {						// if we build after we have an endpoint list then ok to allow checkpoint to be processed
		n.ep_good = true
	} else {
		n.ep_good = false
	}

	for k, ep := range eps {										// for each end point, add to the graph
		if *(ep.Get_meta_value( "phost" )) == "" {
			delete( n.endpts, k ) 
		} else {
			n.endpts[k] = ep											// reference only by uuid
		}
	}

<<<<<<< HEAD
	for k, ep := range n.endpts {									// switches are generated each go round, so we must insert endpoint into the new set
		swname := ep.Get_phost()
		csw := n.switches[*swname]									// connected switch is switch with the phost
		if csw != nil {
			_, port := ep.Get_switch_port()
			ep.Set_switch( csw, port )								// allows us to find a starting switch by endpoint id for path finding
			csw.Add_endpt( &k, port )								// allows switch to respond to Has_host() call by id or mac

			if net_sheep.Would_baa( 3 ) {
				mac, _ := ep.Get_addresses( )
				net_sheep.Baa( 3, "saving host %s (%s) in switch : %s port: %d", *mac, k, *swname, port )
=======
			n.hosts[hlist[i].Mac[0]] = h			// reference by mac and IP addresses (when there)
			net_sheep.Baa( 3, "build: saving host ip4=(%s)  ip6=(%s) as mac: %s", ip4, ip6, hlist[i].Mac[0] )
			if ip4 != "" {
				n.hosts[ip4] = h
			}
			if ip6 != "" {
				n.hosts[ip6] = h
>>>>>>> caae5376
			}
		} else {
			net_sheep.Baa( 1, "attachment switch for endpoint %s is missing: %s", k, swname )
		}

	}

	return
}

/*
	Accept a list of endpoints and use them to add to or update the current net.
	Returns the new net if opdated and a bool flag to indiceate whether or not 
	the attempt was successful (if not, caller might need to retry later).
*/
func update_net( act_net *Network, epmap map[string]*gizmos.Endpt, cfg *net_cfg, hlist *string ) ( new_net *Network, cached bool ) {

	net_sheep.Baa( 1, "updating network with new eplist (%d elements)", len( epmap ) )
	new_net = build( act_net, epmap, cfg, hlist )				// use map to rebuild the network

	if new_net != nil {
		new_net.xfer_maps( act_net )						// copy maps from old net to the new graph
		net_sheep.Baa( 1, "new network successfully built" )
	} else {
		return act_net, true
	}

	return new_net, false
}


/*
	REVAMP: DEPRECATED
	Given a project id, find the associated gateway.  Returns the whole project/ip string.

func (n *Network) gateway4tid( tid string ) ( *string ) {
	for _, ip := range n.gwmap {				// mac to ip, so we have to look at each value
		toks := strings.SplitN( *ip, "/", 2 )
		if toks[0] == tid {
			return ip
		}
	}

	return nil
}
*/

/*
	Given a host name, generate various bits of information like mac address, switch and switch port.
	Error is set if we cannot find the box.
*/
func (n *Network) host_info( epid *string ) ( ip *string, mac *string, swid *string, swport int, err error ) {
	mac = nil

	if epid == nil {
		err = fmt.Errorf( "cannot translate nil name" )
		return
	}

<<<<<<< HEAD
	ep := n.endpts[*epid]
	if ep == nil {
		return nil, nil, nil, -1, fmt.Errorf( "unable to find endpoint ID: %s", *epid )
=======
	if ip, ok = n.vm2ip[*name]; !ok {		// assume that IP was given instead of name (gateway)
		//err = fmt.Errorf( "cannot translate vm to an IP address: %s", *name )
		//return
		ip = name
>>>>>>> caae5376
	}

	mac, ip = ep.Get_addresses()


	sw, swport := ep.Get_switch_port( )
	if sw != nil {
		swid = sw.Get_id()
	} else {
		err = fmt.Errorf( "cannot generate switch/port for %s", *epid )
		return
	}

	return
}

// --------------------  info exchange/debugging  -----------------------------------------------------------------------------------------

/*
	Request a list of endpoints from openstack.  
	If blocking is requested, then a map of gizmos endpoints is returned, otherwise nil.
*/
func req_ep_list( rch chan *ipc.Chmsg, block bool ) ( map[string]*gizmos.Endpt ) {
	net_sheep.Baa( 2, "requesting ep list from osif" )

	if rch == nil {
		rch = make(  chan *ipc.Chmsg )
	}

	req := ipc.Mk_chmsg( )
	req_str := "_all_proj"
	req.Send_req( osif_ch, rch, REQ_GET_ENDPTS, &req_str, nil )

	if ! block {
		return nil
	}

	req = <- rch							// wait for the response
	if req == nil || req.Response_data == nil {
		net_sheep.Baa( 1, "no data from osif on endpoint request" )
	}
	
	m, ok :=  req.Response_data.( map[string]*gizmos.Endpt )
	if ! ok {
		net_sheep.Baa( 0, "nil end point map returned from osif" )
		return nil
	}

	return m
}

	
/*
	REVAMP:  needs to generate output based on endpoint list
	Generate a json list of hosts which includes ip, name, switch(es) and port(s).
*/
func (n *Network) host_list( ) ( jstr string ) {
	var(
		sep 	string = ""
		//hname	string = ""
		//seen	map[string]bool
	)

	//seen = make( map[string]bool )
	jstr = ` [ `						// an array of objects

	//--- deprecated if n != nil && n.hosts != nil {
	if n != nil && n.endpts != nil {
		//--- dep for _, h := range n.hosts {
		for vmid, ep := range n.endpts {
			ip, mac := ep.Get_addresses()
			proj := ep.Get_project()
			//mac :=  h.Get_mac()						// track on this as we will always see this

			/*---- deprecated
			if seen[*mac] == false {
				seen[*mac] = true;					// we track hosts by both mac and ip so only show once

				if n.ip2vm[*ip4] != nil {
					hname = *n.ip2vm[*ip4]
				} else {
					hname = "unknown"
				}
				vmid := "unknown"
				if n.ip2vmid[*ip4] != nil {
					vmid = *n.ip2vmid[*ip4]
				}
			--- */
				sw, port := ep.Get_switch_port( )
				sw_str := &empty_str
				if sw != nil {
					sw_str = sw.Get_id()
				}
				jstr += fmt.Sprintf( `%s { "epid": %q, "mac": %q, "project": %q, "ip": %q, "switch": %q, "port": %d }`, sep, vmid, *mac, *proj, *ip, *sw_str, port )

				/* ------
				if nconns := ep.Get_nconns(); nconns > 0 {
					jstr += `, "conns": [`
					sep = ""
					for i := 0; i < nconns; i++ {
						sw, port := ep.Get_switch_port( i )
						if sw == nil {
							break
						}

						jstr += fmt.Sprintf( `%s { "switch": %q, "port": %d }`, sep, *(sw.Get_id( )), port )
						sep = ","
					}

					jstr += ` ]`
				}

				jstr += ` }`						// end of this host
				---- */

				sep = ","
			//---- }
		}
	} else {
		net_sheep.Baa( 0, "ERR: host_list: n is nil (%v) or n.hosts is nil  [TGUNET007]", n == nil )
	}

	jstr += ` ]`			// end of hosts array

	return
}

/*
	Generate a json list of fences
*/
func (n *Network) fence_list( ) ( jstr string ) {
	var(
		sep 	string = ""
	)

	jstr = ` [ `						// an array of objects

	if n != nil && n.limits != nil {
		for _, f := range n.limits {
			jstr += fmt.Sprintf( "%s%s", sep, f.To_json() )
			sep = ", "
		}
	} else {
		net_sheep.Baa( 0, "limit list is nil, no list generated" )
	}

	jstr += ` ]`			// end of the array

	return
}


/*
	Generate a json representation of the network graph.
*/
func (n *Network) to_json( ) ( jstr string ) {
	var	sep string = ""

	jstr = `{ "netele": [ `

	for k := range n.switches {
		jstr += fmt.Sprintf( "%s%s", sep, n.switches[k].To_json( ) )
		sep = ","
	}

	jstr += "] }"

	return
}

/*
	Transfer maps from an old network graph to this one
*/
func (net *Network) xfer_maps( old_net *Network ) {
	net.limits = old_net.limits
/*
	net.vm2ip = old_net.vm2ip
	net.ip2vm = old_net.ip2vm
	net.vmid2ip = old_net.vmid2ip
	net.ip2vmid = old_net.ip2vmid
	net.vmid2phost = old_net.vmid2phost	
	net.vmip2gw = old_net.vmip2gw
	net.ip2mac = old_net.ip2mac
	net.mac2phost = old_net.mac2phost
	net.gwmap = old_net.gwmap
	net.fip2ip = old_net.fip2ip
	net.ip2fip = old_net.ip2fip
*/
}


// --------- public -------------------------------------------------------------------------------------------

/*
	REVAMP:  sdn host is no longer supported.

	to be executed as a go routine.
	nch is the channel we are expected to listen on for api requests etc.
	sdn_host is the host name and port number where the sdn controller is running.
	(for now we assume the sdn-host is a floodlight host and invoke FL_ to build our graph)
*/
func Network_mgr( nch chan *ipc.Chmsg, topo_file *string ) {
	var (
		act_net *Network
		req				*ipc.Chmsg
		limits map[string]*gizmos.Fence		// user link capacity boundaries
		hlist			*string = &empty_str				// host list we'll give to build should we need to build a dummy star topo
		eps_list	map[string]*gizmos.Endpt				// list of enpoints as delivered by openstack (we add to with VM/net changes)
	)

	/* ---- deprecated
	if *sdn_host  == "" {
		sdn_host = cfg_data["default"]["sdn_host"]
		if sdn_host == nil {
			sdn_host = cfg_data["default"]["static_phys_graph"]
			if sdn_host == nil {
				sdn_host = &default_sdn;
				net_sheep.Baa( 1, "WRN: using default openflow host: %s  [TGUNET008]", sdn_host )
			} else {
				net_sheep.Baa( 1, "WRN: using static map of physical network and openstack VM lists to build the network graph  [TGUNET009]" )
			}
		}
	}
	*/

	net_sheep = bleater.Mk_bleater( 0, os.Stderr )		// allocate our bleater and attach it to the master
	net_sheep.Set_prefix( "netmgr" )
	tegu_sheep.Add_child( net_sheep )					// we become a child so that if the master vol is adjusted we'll react too

	limits = make( map[string]*gizmos.Fence )
<<<<<<< HEAD
	cfg := mk_net_cfg( cfg_data )

	if cfg == nil {
		net_sheep.Baa( 0, "CRI: abort: unable to build a config struct for network goroutine" )
		os.Exit( 1 )
	}
=======
	if cfg_data["fqmgr"] != nil {								// we need to know if fqmgr is adding a suffix to physical host names so we can strip
		if p := cfg_data["fqmgr"]["phost_suffix"]; p != nil {
			phost_suffix = p
			net_sheep.Baa( 1, "will strip suffix from mac2phost map: %s", *phost_suffix )
		}
	}

														// suss out config settings from our section
	if cfg_data["network"] != nil {
		if p := cfg_data["network"]["discount"]; p != nil {
			d := clike.Atoll( *p );
			if d < 0 {
				discount = 0
			} else {
				discount = d
			}
		}

		if p := cfg_data["network"]["relaxed"]; p != nil {
			relaxed = *p ==  "true" || *p ==  "True" || *p == "TRUE"
		}
		if p := cfg_data["network"]["refresh"]; p != nil {
			refresh = clike.Atoi( *p );
		}
		if p := cfg_data["network"]["link_max_cap"]; p != nil {
			max_link_cap = clike.Atoi64( *p )
		}
		if p := cfg_data["network"]["verbose"]; p != nil {
			net_sheep.Set_level(  uint( clike.Atoi( *p ) ) )
		}

		if p := cfg_data["network"]["all_paths"]; p != nil {
			find_all_paths = false
			net_sheep.Baa( 0, "config file key find_all_paths is deprecated: use find_paths = {all|mlag|shortest}" )
		}

		if p := cfg_data["network"]["find_paths"]; p != nil {
			switch( *p ) {
				case "all":
					find_all_paths = true
					mlag_paths = false

				case "mlag":
					find_all_paths = false
					mlag_paths = true

				case "shortest":
					find_all_paths = false
					mlag_paths = false

				default:
					net_sheep.Baa( 0, "WRN: invalid setting in config: network:find_paths %s is not valid; must be: all, mlag, or shortest; assuming mlag  [TGUNET010]" )
					find_all_paths = false
					mlag_paths = true
			}
		}

		if p := cfg_data["network"]["link_headroom"]; p != nil {
			link_headroom = clike.Atoi( *p )							// percentage that we should take all link capacities down by
		}

		if p := cfg_data["network"]["link_alarm"]; p != nil {
			link_alarm_thresh = clike.Atoi( *p )						// percentage of total capacity when an alarm is generated
		}
>>>>>>> caae5376

	if cfg.def_ul_cap >= 0 {
		s := "default"
		f := gizmos.Mk_fence( &s, cfg.def_ul_cap, 0, 0 )			// the default capacity value used if specific user hasn't been added to the hash
		limits["default"] = f
		v, _ := f.Get_limits()
		net_sheep.Baa( 1, "link capacity limits set to: %d%%", v )
	}

	if topo_file != nil && *topo_file != "" {
		cfg.topo_file = topo_file						// command line override
		net_sheep.Baa( 1, "topofile in config was overridden from command line: %s", *topo_file )
	}
														// enforce some sanity on config file settings
	if cfg.refresh < 15 {
		net_sheep.Baa( 0, "refresh rate in config file (%ds) was too small; set to 15s", cfg.refresh )
		cfg.refresh = 15
	}
	if cfg.max_link_cap <= 0 {
		cfg.max_link_cap = 1024 * 1024 * 1024 * 10							// if not in config file use 10Gbps
	}

	net_sheep.Baa( 1,  "network_mgr thread started: max_link_cap=%d refresh=%d", cfg.max_link_cap, cfg.refresh )

	net_sheep.Baa( 1, "requesting end point list from osif (blocking until it arrives)" )
	eps_list = req_ep_list( nil, true )										// rquest list -- block until we get it
	if len( eps_list ) <= 0 {
		net_sheep.Baa( 1, "end point list received from osif with %d entries scheduling another request", len( eps_list ) )
		req_ep_list( nch, false )										// rquest list response will come back and be processed in the loop below
	} else {
		net_sheep.Baa( 1, "end point list received from osif with %d entries (unblocking)", len( eps_list ) )
	}

	act_net = build( nil, eps_list, cfg, &empty_str )
	if act_net == nil {
		net_sheep.Baa( 0, "ERR: initial build of network failed -- core dump likely to follow!  [TGUNET011]" )		// this is bad and WILL cause a core dump
	} else {
		net_sheep.Baa( 1, "initial network graph has been built" )
		act_net.limits = limits
		//act_net.Set_relaxed( relaxed )   // NEED?
	}

<<<<<<< HEAD
	tklr.Add_spot( 2, nch, REQ_CHOSTLIST, nil, 1 ) 		 							// tickle once, very soon after starting, to get a host list
	tklr.Add_spot( int64( cfg.refresh * 2 ), nch, REQ_CHOSTLIST, nil, ipc.FOREVER ) // get a host list from openstack now and again
	tklr.Add_spot( int64( cfg.refresh ), nch, REQ_NETUPDATE, nil, ipc.FOREVER )		// add tickle spot to drive rebuild of network

														// set up message listeners for bus events etc
	event_ch := make( chan *msgrtr.Envelope, 1024 )		// channel for message events
	ev_data := &event_handler_data {
		req_chan: nch,
	}
	msgrtr.Register( "endpt", event_ch, ev_data )			// listen for all network and endpoint messages
	msgrtr.Register( "network", event_ch , ev_data )		// these arrive as msgrtr.Events in the main select below.
	
=======
	tklr.Add_spot( 2, nch, REQ_CHOSTLIST, nil, 1 ) 		 						// tickle once, very soon after starting, to get a host list
	tklr.Add_spot( int64( refresh * 2 ), nch, REQ_CHOSTLIST, nil, ipc.FOREVER )  	// get a host list from openstack now and again
	tklr.Add_spot( int64( refresh ), nch, REQ_NETUPDATE, nil, ipc.FOREVER )		// add tickle spot to drive rebuild of network

>>>>>>> caae5376
	for {
		select {							// receive data from any channel; ensure serialisation
			case env := <- event_ch:		// message event received 
				event := env.Event
				tokens := strings.Split( event.Event_type, "." )
				switch tokens[0] {
					case "network":
						netev_net( event, env.Ldata )

					case "endpt":
						netev_endpt( event, env.Ldata )

					default: net_sheep.Baa( 1, "ignored: unknown/unrecognised event received: %s", event.Event_type )
				}

			case req = <- nch:
				req.State = nil				// nil state is OK, no error

				net_sheep.Baa( 4, "processing request %d", req.Msg_type )			// sometimes helps to see what we're doing
				switch req.Msg_type {
					case REQ_NOOP:			// just ignore -- acts like a ping if there is a return channel

					case REQ_STATE:			// return state with respect to whether we have enough data to allow reservation requests
											// we allow updates once the initial ep list has size.	
						state := 0
						if act_net != nil && act_net.ep_good {
							state = 1
						}
						net_sheep.Baa( 1, "net-state: state=%d", state )
					
						/* --- depreacated
						state := 0			// value reflects ability 2 == have all we need; 1 == have partial, but must block, 0 == have nothing
						mlen := 0
						if act_net.mac2phost != nil  && len( act_net.mac2phost ) > 0 {	// in lazy update world, we need only the agent supplied data
							mlen =  len( act_net.mac2phost )
							state = 2													// once we have it we are golden
						}
						net_sheep.Baa( 1, "net-state: m2pho=%v/%d state=%d", act_net.mac2phost == nil, mlen, state )
						---- */

						req.Response_data = state

					case REQ_HASCAP:						// verify that there is capacity, and return the path, but don't allocate the path
						p, ok := req.Req_data.( *gizmos.Pledge_bw )
						if ok {
							h1, h2, _, _, commence, expiry, bandw_in, bandw_out := p.Get_values( )
							net_sheep.Baa( 1,  "has-capacity request received on channel  %s -> %s", h1, h2 )
							pcount_in, path_list_out, o_cap_trip := act_net.build_paths( h1, h2, commence, expiry,  bandw_out, cfg.find_all_paths, false );
							pcount_out, path_list_in, i_cap_trip := act_net.build_paths( h2, h1, commence, expiry, bandw_in, cfg.find_all_paths, true ); 	// reverse path

							if pcount_out > 0  && pcount_in > 0  {
								path_list := make( []*gizmos.Path, pcount_out + pcount_in )		// combine the lists
								pcount := 0
								for j := 0; j < pcount_out; j++ {
									path_list[pcount] = path_list_out[j]
									pcount++
								}
								for j := 0; j < pcount_in; j++ {
									path_list[pcount] = path_list_in[j]
								}

								req.Response_data = path_list
								req.State = nil
							} else {
								req.Response_data = nil
								if i_cap_trip {
									req.State = fmt.Errorf( "unable to generate a path: no capacity (h1<-h2)" )		// tedious, but we'll break out direction
								} else {
									if o_cap_trip {
										req.State = fmt.Errorf( "unable to generate a path: no capacity (h1->h2)" )
									} else {
										req.State = fmt.Errorf( "unable to generate a path:  no path" )
									}
								}
							}
						} else {
							net_sheep.Baa( 1, "internal mishap: pledge passed to has capacity wasn't a bw pledge: %s", p )
							req.State = fmt.Errorf( "unable to create reservation in network, internal data corruption." )
						}

					case REQ_BWOW_RESERVE:								// one way bandwidth reservation, nothing really to vet, return a gate block
						// host names are expected to have been vetted (if needed) and translated to project/uuid/address:port

						req.Response_data = nil
						p, ok := req.Req_data.( *gizmos.Pledge_bwow )
						if ok {
							//src, dest := p.Get_hosts( )									// we assume project/epuuid/ip:port
							src, dest, _, dport, _, _ := p.Get_values( )					// we assume project/epuuid/ip:port for src,dest and need a dest port

							if src != nil && dest != nil {
								net_sheep.Baa( 1,  "network: bwow reservation request received: %s -> %s", *src, *dest )

								usr := "nobody"											// default dummy user if not project/host
								sepid := ""
								toks := strings.SplitN( *src, "/", 3 )					// suss out various bits of stuff from names
								if len( toks ) > 1 {
									usr = toks[0]										// the 'user' for queue setting
								}
<<<<<<< HEAD
								if len( toks ) > 2 {
									sepid = toks[1]
=======

								ips, err := act_net.name2ip( src )
								if err == nil {
									ipd, _ = act_net.name2ip( dest )				// for an external dest, this can be nil which is not an error
								}

								sh := act_net.hosts[*ips]
								if ipd != nil {
									dh = act_net.hosts[*ipd]						// this will be nil for an external IP
								}
								ssw, _ := sh.Get_switch_port( 0 )
								gate := gizmos.Mk_gate( sh, dh, ssw, p.Get_bandwidth(), usr )
								if (*dest)[0:1] == "!" || dh == nil {			// indicate that dest IP cannot be converted to a MAC address
									gate.Set_extip( dest )
>>>>>>> caae5376
								}

								//ipd := ""
								depid := ""
								toks = strings.SplitN( *dest, "/", 3 )
								if len( toks ) > 1 {
									depid = toks[1]
								}
	
								sh := act_net.endpts[sepid]							// suss out endpoints, dest can be nil and that's ok
								dh := act_net.endpts[depid]
								if sh != nil {
									ssw, _ := sh.Get_switch_port( )
									gate := gizmos.Mk_gate( sh, dh, ssw, p.Get_bandwidth(), usr )
									if (*dest)[0:1] == "!" || dh == nil {								// indicate that dest IP cannot be converted to a MAC address
										gate.Set_extip( dest )
									} else {									
										if *dport != "0" {							// must check for port, and if there must set external address
											gate.Set_extip( dest )
										}
									}

									c, e := p.Get_window( )												// commence/expiry times
									fence := act_net.get_fence( &usr )
									max := int64( -1 )
									if fence != nil {
										max = fence.Get_limit_max()
									}
									if gate.Has_capacity( c, e, p.Get_bandwidth(), &usr, max ) {		// verify that there is room
										qid := p.Get_id()												// for now, the queue id is just the reservation id, so fetch
										p.Set_qid( qid ) 												// and add the queue id to the pledge
	
										if gate.Add_queue( c, e, p.Get_bandwidth(), qid, fence ) {		// create queue AND inc utilisation on the link
											req.Response_data = gate									// finally safe to set gate as the return data
											req.State = nil												// and nil state to indicate OK
										} else {
											net_sheep.Baa( 1, "owreserve: internal mishap: unable to set queue for gate: %s", gate )
											req.State = fmt.Errorf( "unable to create oneway reservation: unable to setup queue" )
										}
									} else {
										net_sheep.Baa( 1, "owreserve: switch does not have enough capacity for a oneway reservation of %s", p.Get_bandwidth() )
										req.State = fmt.Errorf( "unable to create oneway reservation for %d: no capacity on (v)switch: %s", p.Get_bandwidth(), gate.Get_sw_name() )
									}
								} else {
									net_sheep.Baa( 1, "owreserve: unable to parse one of the endpoint strings: %s %s", src, dest )
									req.State = fmt.Errorf( "unable to create oneway reservation for %d: unable to parse endpoint name(s)" )
								}
							} else {
								net_sheep.Baa( 1, "owreserve: one/both host names were invalid" )
								req.State = fmt.Errorf( "unable to create oneway reservation in network one or both host names invalid" )
							}
						} else {									// pledge wasn't a bw pledge
							net_sheep.Baa( 1, "internal mishap: pledge passed to owreserve wasn't a bwow pledge: %s", p )
							req.State = fmt.Errorf( "unable to create oneway reservation in network, internal data corruption." )
						}

					case REQ_BW_RESERVE:
						//var ip2		*string = nil					// tmp pointer for this block

						// host names are expected to have been vetted (if needed) and translated to project/uuid/address
						p, ok := req.Req_data.( *gizmos.Pledge_bw )
						if ok {
							h1, h2, _, _, commence, expiry, bandw_in, bandw_out := p.Get_values( )		// ports can be ignored
							net_sheep.Baa( 1,  "network: bw reservation request received: %s -> %s  from %d to %d", *h1, *h2, commence, expiry )

							suffix := "bps"
							if cfg.discount > 0 {
								if cfg.discount < 101 {
									bandw_in -=  ((bandw_in * cfg.discount)/100)
									bandw_out -=  ((bandw_out * cfg.discount)/100)
									suffix = "%"
								} else {
									bandw_in -= cfg.discount
									bandw_out -= cfg.discount
								}

								if bandw_out < 10 {			// add some sanity, and keep it from going too low
									bandw_out = 10
								}
								if bandw_in < 10 {
									bandw_in = 10
								}
								net_sheep.Baa( 1, "bandwidth was reduced by a discount of %d%s: in=%d out=%d", cfg.discount, suffix, bandw_in, bandw_out )
							}

							ep1_name := act_net.defrock_epname( h1 )			// endpoint uuids
							ep2_name := act_net.defrock_epname( h2 )

							if ep1_name != "" && ep2_name != "" {
								net_sheep.Baa( 2,  "network: attempt to find outbound path between  %s -> %s", ep1_name, ep2_name )
								pcount_out, path_list_out, o_cap_trip := act_net.build_paths( &ep1_name, &ep2_name, commence, expiry, bandw_out, cfg.find_all_paths, false ); 	// outbound path
								net_sheep.Baa( 2,  "network: attempt to find inbound  path between  %s -> %s", ep1_name, ep2_name )
								pcount_in, path_list_in, i_cap_trip := act_net.build_paths( &ep2_name, &ep1_name, commence, expiry, bandw_in, cfg.find_all_paths, true ); 		// inbound path

								if pcount_out > 0  &&  pcount_in > 0  {
									net_sheep.Baa( 1,  "network: %d acceptable path(s) found icap=%v ocap=%v", pcount_out + pcount_in, i_cap_trip, o_cap_trip )

									path_list := make( []*gizmos.Path, pcount_out + pcount_in )		// combine the lists
									pcount := 0
									for j := 0; j < pcount_out; j++ {
										path_list[pcount] = path_list_out[j]
										pcount++
									}
									for j := 0; j < pcount_in; j++ {	
										path_list[pcount] = path_list_in[j]
										pcount++
									}

									qid := p.Get_id()											// for now, the queue id is just the reservation id, so fetch
									p.Set_qid( qid )											// and add the queue id to the pledge

									for i := 0; i < pcount; i++ {								// set the queues for each path in the list (multiple paths if network is disjoint)
										fence := act_net.get_fence( path_list[i].Get_usr() )
										net_sheep.Baa( 2,  "\tpath_list[%d]: %s -> %s  (%s)", i, *h1, *h2, path_list[i].To_str( ) )
										path_list[i].Set_queue( qid, commence, expiry, path_list[i].Get_bandwidth(), fence )		// create queue AND inc utilisation on the link
										if cfg.mlag_paths {
											net_sheep.Baa( 1, "increasing usage for mlag members" )
											path_list[i].Inc_mlag( commence, expiry, path_list[i].Get_bandwidth(), fence, act_net.mlags )
										}
									}

									req.Response_data = path_list
									req.State = nil
								} else {
									req.Response_data = nil
									if i_cap_trip {
										req.State = fmt.Errorf( "unable to generate a path: no capacity (h1<-h2)" )		// tedious, but we'll break out direction
									} else {
										if o_cap_trip {
											req.State = fmt.Errorf( "unable to generate a path: no capacity (h1->h2)" )
										} else {
											req.State = fmt.Errorf( "unable to generate a path:  no path" )
										}
									}
									net_sheep.Baa( 0,  "no paths in list: %s  cap=%v/%v", req.State, i_cap_trip, o_cap_trip )
								}
							} else {
								net_sheep.Baa( 0,  "network: unable to map to an enpoint uuid: %s (%s) %s (%s)",  *h1, ep1_name, *h2, ep2_name )
								req.State = fmt.Errorf( "one of the endpoint uuids is not known: %s %s", *h1, *h2 )
							}
						} else {									// pledge wasn't a bw pledge
							net_sheep.Baa( 1, "internal mishap: pledge passed to reserve wasn't a bw pledge: %s", p )
							req.State = fmt.Errorf( "unable to create reservation in network, internal data corruption." )
						}



					case REQ_DEL:									// delete the utilisation for the given reservation
						switch p := req.Req_data.( type ) {
							case *gizmos.Pledge_bw:
								net_sheep.Baa( 1,  "network: deleting bandwidth reservation: %s", *p.Get_id() )
								commence, expiry := p.Get_window( )
								path_list := p.Get_path_list( )
		
								qid := p.Get_qid()							// get the queue ID associated with the pledge
								for i := range path_list {
									fence := act_net.get_fence( path_list[i].Get_usr() )
									net_sheep.Baa( 1,  "network: deleting path %d associated with usr=%s", i, *fence.Name )
									path_list[i].Set_queue( qid, commence, expiry, -path_list[i].Get_bandwidth(), fence )		// reduce queues on the path as needed
								}

							case *gizmos.Pledge_bwow:
								net_sheep.Baa( 1,  "network: deleting oneway reservation: %s", *p.Get_id() )
								commence, expiry := p.Get_window( )
								gate := p.Get_gate()
								fence := act_net.get_fence( gate.Get_usr() )
								gate.Set_queue( p.Get_qid(), commence, expiry, -p.Get_bandwidth(), fence )				// reduce queues

							default:
								net_sheep.Baa( 1, "internal mishap: req_del wasn't passed a bandwidth or oneway pledge; nothing done by network" )
							
						}

					// should be deprecated with new_ep 
					case REQ_ADD:							// insert new information into the various vm maps
						/* --- deprecated
						if req.Req_data != nil {
							switch req.Req_data.( type ) {
								case *Net_vm:
									vm := req.Req_data.( *Net_vm )
									act_net.insert_vm( vm )

								case []*Net_vm:
									vlist := req.Req_data.( []*Net_vm )
									for i := range vlist {
										act_net.insert_vm( vlist[i] )
									}
							}

							new_net := build( act_net, sdn_host, max_link_cap, link_headroom, link_alarm_thresh, hlist )
							if new_net != nil {
								new_net.xfer_maps( act_net )				// copy maps from old net to the new graph
								act_net = new_net							// and finally use it
							}
						}
						--- */

											//----------------- end point management ------------------------
					case REQ_EP2MAC:										// given an endpoint name return the mac address
						if req.Response_ch != nil {
							var ep *gizmos.Endpt
							var ep_uuid string

							switch epid := req.Req_data.( type ) {
								case string:
									ep = act_net.endpts[epid]
									ep_uuid = epid

								case *string:
									ep = act_net.endpts[*epid]
									ep_uuid = *epid
								
							}

							if ep != nil {
								req.Response_data = *(ep.Get_mac())
							} else {
								net_sheep.Baa( 2, "ep2mac did not map to a known enpoint: %s", ep_uuid )
								req.Response_data = ""
							}
							//net_sheep.Baa( 1, ">>>> xlating ep2mac responding: %s", req.Response_data.( string ) )
						}

					case REQ_EP2PROJ:										// given an endpoint name return the project id
						if req.Response_ch != nil {
							var ep *gizmos.Endpt

							switch epid := req.Req_data.( type ) {
								case string:
									ep = act_net.endpts[epid]

								case *string:
									ep = act_net.endpts[*epid]
							}

							if ep != nil {
								req.Response_data = *(ep.Get_meta_value( "project" ))
							} else {
								req.Response_data = ""
							}
						}

					case REQ_NEW_ENDPT:										// add a new endpoint, or endpoint set to the graph
						req.Response_ch = nil								// ensure we don't try to write back on this
						if req == nil || req.Req_data == nil {
							net_sheep.Baa( 1, "no data on new endpoint reqeust" )
						} else {
							if m, ok := req.Req_data.( map[string]*gizmos.Endpt ); ok {		// pick up the map if it is the expected type
								act_net, _ = update_net( act_net, m, cfg, hlist )
							} else {
								net_sheep.Baa( 1, "new endpoint reqeust contained bad data" )
							}
						}

					case REQ_GET_ENDPTS:									// response back from osif if we had to make additional requests (os down?)
						req.Response_ch = nil								// ensure we don't try to write back on this
						req_again := true									// assume we'll need to request it again
						if req == nil || req.Response_data == nil {
							net_sheep.Baa( 1, "no data on endpoint response" )
						} else {
							if m, ok := req.Response_data.( map[string]*gizmos.Endpt ); ok {		// pick up the map if it is the expected type
								act_net, req_again = update_net( act_net, m, cfg, hlist )
							} else {
								net_sheep.Baa( 1, "response from ostack endpoint request was not expected map type" )
							}
						}

						if req_again {
							req_ep_list( nch, false )					// request another which will process here when received
						}

					case REQ_GEN_QMAP:							// generate a new queue setting map
						ts := req.Req_data.( int64 )			// time stamp for generation
						req.Response_data, req.State = act_net.gen_queue_map( ts, false )

					case REQ_GEN_EPQMAP:						// generate a new queue setting map but only for endpoints
						ts := req.Req_data.( int64 )			// time stamp for generation
						req.Response_data, req.State = act_net.gen_queue_map( ts, true )
						

					/* --- deprecated -- unused and with endpoint not needed
					case REQ_GETPHOST:							// given a name or IP address, return the physical host
						if req.Req_data != nil {
							var ip *string

							s := req.Req_data.( *string )
							ip, req.State = act_net.name2ip( s )
							if req.State == nil {
								req.Response_data = act_net.mac2phost[*act_net.ip2mac[*ip]]
								if req.Response_data == nil {
									req.State = fmt.Errorf( "cannot translate IP to physical host: %s", *ip )
								}	
							}
						} else {
							req.State = fmt.Errorf( "no data passed on request channel" )
						}
					------ */
						
					case REQ_GETIP:								// given an endpoint uuid return the default (first) ip address
						if req.Req_data != nil {
							s := req.Req_data.( *string )
							req.Response_data, req.State = act_net.epid2ip( s )		// returns ip or nil
						} else {
							req.State = fmt.Errorf( "no data passed on request channel" )
						}
					
					//REVAMP:  this is used only by old steering and may be deprecated
					case REQ_HOSTINFO:							// generate a string with mac, ip, switch-id and switch port for the given host
						if req.Req_data != nil {
							ip, mac, swid, port, err := act_net.host_info(  req.Req_data.( *string ) )
							if err != nil {
								req.State = err
								req.Response_data = nil
							} else {
								req.Response_data = fmt.Sprintf( "%s,%s,%s,%d", *ip, *mac, *swid, port )
							}
						} else {
							req.State = fmt.Errorf( "no data passed on request channel" )
						}

					case REQ_GETLMAX:							// DEPRECATED!  request for the max link allocation
						req.Response_data = nil;
						req.State = nil;

					case REQ_NETUPDATE:											// build a new network graph
						net_sheep.Baa( 2, "rebuilding network graph" )			// less chatty with lazy changes
						//deprecated----- new_net := build( act_net, sdn_host, max_link_cap, link_headroom, link_alarm_thresh, hlist )
						new_net := build( act_net, nil, cfg, hlist )
						if new_net != nil {
							new_net.xfer_maps( act_net )						// copy maps from old net to the new graph
							act_net = new_net

							net_sheep.Baa( 2, "network graph rebuild completed" )		// timing during debugging
						} else {
							net_sheep.Baa( 1, "unable to update network graph -- SDNC down?" )
						}


					case REQ_CHOSTLIST:								// this is tricky as it comes from tickler as a request, and from osifmgr as a response, be careful!
																	// this is similar, yet different, than the code in fq_mgr (we don't need phost suffix here)
						req.Response_ch = nil;						// regardless of source, we should not reply to this request

						if req.State != nil || req.Response_data != nil {				// response from ostack if with list or error
							if  req.Response_data.( *string ) != nil {
								hls := strings.TrimLeft( *(req.Response_data.( *string )), " \t" )		// ditch leading whitespace
								hl := &hls
								if *hl != ""  {
									hlist = hl										// ok to use it
									net_sheep.Baa( 2, "host list received from osif: %s", *hlist )
								} else {
									net_sheep.Baa( 1, "empty host list received from osif was discarded" )
								}
							} else {
								net_sheep.Baa( 0, "WRN: no  data from openstack; expected host list string  [TGUFQM009]" )
							}
						} else {
							req_hosts( nch, net_sheep )					// send requests to osif for data
						}
								
					//	------------------ user api things ---------------------------------------------------------
					case REQ_SETULCAP:							// user link capacity; expect array of two string pointers
						data := req.Req_data.( []*string )
						val := clike.Atoi64( *data[1] )	
						if val < 0 {							// drop the user fence
							delete( act_net.limits, *data[0] )
							net_sheep.Baa( 1, "user link capacity deleted: %s", *data[0] )
						} else {
							f := gizmos.Mk_fence( data[0], val, 0, 0 )			// get the default frame
							act_net.limits[*data[0]] = f
							net_sheep.Baa( 1, "user link capacity set: %s now %d%%", *data[0], f.Get_limit_max() )
						}
						
					case REQ_NETGRAPH:							// dump the current network graph
						req.Response_data = act_net.to_json()
						// TESTING -- remove next line before flight
						req_ep_list( nch, false )										// rquest list -- block until we get it

					case REQ_LISTHOSTS:							// spew out a json list of hosts with name, ip, switch id and port
						req.Response_data = act_net.host_list( )

					case REQ_LISTULCAP:							// user link capacity list
						req.Response_data = act_net.fence_list( )

					case REQ_LISTCONNS:							// for a given endpoint spit out the switch and port it is connected to
						epid, ok := req.Req_data.( *string )
						req.Response_data = nil			// assume failure
						if ok && epid != nil {
							ep := act_net.endpts[*epid]
							if ep != nil {
								req.Response_data = ep.To_json( );
							} else {
								req.State = fmt.Errorf( "did not find endpoint: %s", *epid )
							}
						} else {
							req.State = fmt.Errorf( "internal mishap: bad data passed to network manager list conns" )
						}

					case REQ_GET_PHOST_FROM_MAC:			// try to map a MAC to a phost -- used for mirroring
						mac, ok := req.Req_data.( *string )
						if ok {
							for _, ep := range act_net.endpts {
								if ep.Equals_meta( "mac", mac ) {
									req.Response_data = ep.Get_meta_value( "phost" )
								}
							}
						}
						/*
						for k, v := range act_net.mac2phost {
							if *mac == k {
								req.Response_data = v
							}
						}
						*/

					case REQ_SETDISC:
						req.State = nil;	
						req.Response_data = "";			// we shouldn't send anything back, but if caller gave a channel, be successful
						if req.Req_data != nil {
							d := clike.Atoll( *(req.Req_data.( *string )) )
							if d < 0 {
								cfg.discount = 0
							} else {
								cfg.discount = d
							}
						}

					// --------------------- agent things -------------------------------------------------------------
					case REQ_MAC2PHOST:
						req.Response_ch = nil			// we don't respond to these
						//deprecated --- act_net.update_mac2phost( req.Req_data.( []string ), cfg.phost_suffix )
						net_sheep.Baa( 1, "mac2phost list from agent ignored" )


					//==================== deprecated with revamp, for history at the moment ===========================
						
					/* ----- deprecated --------------------
					case REQ_VM2IP:								// a new vm name/vm ID to ip address map
						if req.Req_data != nil {
							act_net.vm2ip = req.Req_data.( map[string]*string )
							act_net.ip2vm = act_net.build_ip2vm( )
							net_sheep.Baa( 2, "vm2ip and ip2vm maps were updated, has %d entries", len( act_net.vm2ip ) )
						} else {
							net_sheep.Baa( 1, "vm2ip map was nil; not changed" )
						}


					case REQ_VMID2IP:									// Tegu-lite
						if req.Req_data != nil {
							act_net.vmid2ip = req.Req_data.( map[string]*string )
						} else {
							net_sheep.Baa( 1, "vmid2ip map was nil; not changed" )
						}

					case REQ_IP2VMID:									// Tegu-lite
						if req.Req_data != nil {
							act_net.ip2vmid = req.Req_data.( map[string]*string )
						} else {
							net_sheep.Baa( 1, "ip2vmid map was nil; not changed" )
						}

					case REQ_VMID2PHOST:									// Tegu-lite
						if req.Req_data != nil {
							act_net.vmid2phost = req.Req_data.( map[string]*string )
						} else {
							net_sheep.Baa( 1, "vmid2phost map was nil; not changed" )
						}

					case REQ_IP2MAC:									// Tegu-lite
						if req.Req_data != nil {
							act_net.ip2mac = req.Req_data.( map[string]*string )
							if net_sheep.Would_baa( 3 ) {
								for k, v := range act_net.ip2mac {
									net_sheep.Baa( 3, "ip2mac: %s --> %s", k, *v )
								}
							}
						} else {
							net_sheep.Baa( 1, "ip2mac map was nil; not changed" )
						}

					case REQ_GWMAP:									// Tegu-lite
						if req.Req_data != nil {
							act_net.gwmap = req.Req_data.( map[string]*string )
							if net_sheep.Would_baa( 3 ) {
								for k, v := range act_net.gwmap {
									net_sheep.Baa( 3, "gwmap: %s --> %s", k, *v )
								}
							}
						} else {
							net_sheep.Baa( 1, "gw map was nil; not changed" )
						}

					case REQ_IP2FIP:									// Tegu-lite
						if req.Req_data != nil {
							act_net.ip2fip = req.Req_data.( map[string]*string )
						} else {
							net_sheep.Baa( 1, "ip2fip map was nil; not changed" )
						}

					case REQ_FIP2IP:
						if req.Req_data != nil {
							act_net.fip2ip = req.Req_data.( map[string]*string )
							if net_sheep.Would_baa( 3 ) {
								for k, v := range act_net.fip2ip {
									net_sheep.Baa( 3, "fip2ip: %s --> %s", k, *v )
								}
							}
						} else {
							net_sheep.Baa( 1, "fip2ip map was nil; not changed" )
						}
					----- */
					/* ---- deprecated: http interface uses osif for a direct query
					case REQ_GETGW:								// given a project ID map it to the gateway
						if req.Req_data != nil {
							tname := req.Req_data.( *string )
							req.Response_data = act_net.gateway4tid( *tname )
						} else {
							req.Response_data = nil
						}
					----- */

					default:
						net_sheep.Baa( 1,  "unknown request received on channel: %d", req.Msg_type )
				}

				net_sheep.Baa( 4, "processing request complete %d", req.Msg_type )
				if req.Response_ch != nil {				// if response needed; send the request (updated) back
					req.Response_ch <- req
				}

		}
	}
}<|MERGE_RESOLUTION|>--- conflicted
+++ resolved
@@ -82,15 +82,12 @@
 				18 Jun 2015 - Added oneway rate limiting and delete support.
  				02 Jul 2015 - Extended the physical host refresh rate.
 				03 Sep 2015 - Correct nil pointer core dump cause.
-<<<<<<< HEAD
 				06 Oct 2015 - Revammp to use endpoints (uuid based) rather than hosts (IP addresses).
-=======
 				16 Dec 2015 - Strip domain name when we create the vm to phost map since openstack sometimes
 					gives us fqdns and sometimes not, but we only ever get hostname from the topo side.
 				17 Dec 2015 - Correct nil pointer crash trying to fill in the vm map.
 				09 Jan 2016 - Fixed some "go vet" problems.
 				10 Jan 2016 - Corrected typo in printf statement.
->>>>>>> caae5376
 */
 
 package managers
@@ -849,13 +846,10 @@
 	describing the physical network. The string is assumed to be a filename if it
 	does _not_ contain a ':'.
 
-<<<<<<< HEAD
 	Host list is a list of physical (compute/net) hosts that we need if building a 
 	default star topo.  We _might_ be able to pull this list from eps, but it is 
 	unclear at this time if we should trust that list to be everything (most concerned
 	about network hosts).
-=======
->>>>>>> caae5376
 */
 func build( old_net *Network, eps map[string]*gizmos.Endpt, cfg *net_cfg, phost_list *string ) (n *Network) {
 	var (
@@ -945,13 +939,8 @@
 		}
 
 		tokens := strings.SplitN( links[i].Src_switch, "@", 2 )	// if the 'id' is host@interface we need to drop interface so all are added to same switch
-<<<<<<< HEAD
-		sswid := tokens[0]								
-		tokens = strings.SplitN( links[i].Dst_switch, "@", 2 ) 
-=======
 		sswid := tokens[0]
 		tokens = strings.SplitN( links[i].Dst_switch, "@", 2 )
->>>>>>> caae5376
 		dswid := tokens[0]
 
 		ssw = n.switches[sswid]
@@ -967,11 +956,7 @@
 		}
 
 		// omitting the link (last parm) causes reuse of the link if it existed so that obligations are kept; links _are_ created with the interface name
-<<<<<<< HEAD
 		lnk = old_net.find_link( links[i].Src_switch, links[i].Dst_switch, (links[i].Capacity * hr_factor)/100, cfg.link_alarm_thresh, links[i].Mlag )		
-=======
-		lnk = old_net.find_link( links[i].Src_switch, links[i].Dst_switch, (links[i].Capacity * hr_factor)/100, link_alarm_thresh, links[i].Mlag )
->>>>>>> caae5376
 		lnk.Set_forward( dsw )
 		lnk.Set_backward( ssw )
 		lnk.Set_port( 1, links[i].Src_port )		// port on src to dest
@@ -1009,7 +994,6 @@
 		}
 	}
 
-<<<<<<< HEAD
 	for k, ep := range n.endpts {									// switches are generated each go round, so we must insert endpoint into the new set
 		swname := ep.Get_phost()
 		csw := n.switches[*swname]									// connected switch is switch with the phost
@@ -1021,15 +1005,6 @@
 			if net_sheep.Would_baa( 3 ) {
 				mac, _ := ep.Get_addresses( )
 				net_sheep.Baa( 3, "saving host %s (%s) in switch : %s port: %d", *mac, k, *swname, port )
-=======
-			n.hosts[hlist[i].Mac[0]] = h			// reference by mac and IP addresses (when there)
-			net_sheep.Baa( 3, "build: saving host ip4=(%s)  ip6=(%s) as mac: %s", ip4, ip6, hlist[i].Mac[0] )
-			if ip4 != "" {
-				n.hosts[ip4] = h
-			}
-			if ip6 != "" {
-				n.hosts[ip6] = h
->>>>>>> caae5376
 			}
 		} else {
 			net_sheep.Baa( 1, "attachment switch for endpoint %s is missing: %s", k, swname )
@@ -1089,16 +1064,9 @@
 		return
 	}
 
-<<<<<<< HEAD
 	ep := n.endpts[*epid]
 	if ep == nil {
 		return nil, nil, nil, -1, fmt.Errorf( "unable to find endpoint ID: %s", *epid )
-=======
-	if ip, ok = n.vm2ip[*name]; !ok {		// assume that IP was given instead of name (gateway)
-		//err = fmt.Errorf( "cannot translate vm to an IP address: %s", *name )
-		//return
-		ip = name
->>>>>>> caae5376
 	}
 
 	mac, ip = ep.Get_addresses()
@@ -1329,79 +1297,12 @@
 	tegu_sheep.Add_child( net_sheep )					// we become a child so that if the master vol is adjusted we'll react too
 
 	limits = make( map[string]*gizmos.Fence )
-<<<<<<< HEAD
 	cfg := mk_net_cfg( cfg_data )
 
 	if cfg == nil {
 		net_sheep.Baa( 0, "CRI: abort: unable to build a config struct for network goroutine" )
 		os.Exit( 1 )
 	}
-=======
-	if cfg_data["fqmgr"] != nil {								// we need to know if fqmgr is adding a suffix to physical host names so we can strip
-		if p := cfg_data["fqmgr"]["phost_suffix"]; p != nil {
-			phost_suffix = p
-			net_sheep.Baa( 1, "will strip suffix from mac2phost map: %s", *phost_suffix )
-		}
-	}
-
-														// suss out config settings from our section
-	if cfg_data["network"] != nil {
-		if p := cfg_data["network"]["discount"]; p != nil {
-			d := clike.Atoll( *p );
-			if d < 0 {
-				discount = 0
-			} else {
-				discount = d
-			}
-		}
-
-		if p := cfg_data["network"]["relaxed"]; p != nil {
-			relaxed = *p ==  "true" || *p ==  "True" || *p == "TRUE"
-		}
-		if p := cfg_data["network"]["refresh"]; p != nil {
-			refresh = clike.Atoi( *p );
-		}
-		if p := cfg_data["network"]["link_max_cap"]; p != nil {
-			max_link_cap = clike.Atoi64( *p )
-		}
-		if p := cfg_data["network"]["verbose"]; p != nil {
-			net_sheep.Set_level(  uint( clike.Atoi( *p ) ) )
-		}
-
-		if p := cfg_data["network"]["all_paths"]; p != nil {
-			find_all_paths = false
-			net_sheep.Baa( 0, "config file key find_all_paths is deprecated: use find_paths = {all|mlag|shortest}" )
-		}
-
-		if p := cfg_data["network"]["find_paths"]; p != nil {
-			switch( *p ) {
-				case "all":
-					find_all_paths = true
-					mlag_paths = false
-
-				case "mlag":
-					find_all_paths = false
-					mlag_paths = true
-
-				case "shortest":
-					find_all_paths = false
-					mlag_paths = false
-
-				default:
-					net_sheep.Baa( 0, "WRN: invalid setting in config: network:find_paths %s is not valid; must be: all, mlag, or shortest; assuming mlag  [TGUNET010]" )
-					find_all_paths = false
-					mlag_paths = true
-			}
-		}
-
-		if p := cfg_data["network"]["link_headroom"]; p != nil {
-			link_headroom = clike.Atoi( *p )							// percentage that we should take all link capacities down by
-		}
-
-		if p := cfg_data["network"]["link_alarm"]; p != nil {
-			link_alarm_thresh = clike.Atoi( *p )						// percentage of total capacity when an alarm is generated
-		}
->>>>>>> caae5376
 
 	if cfg.def_ul_cap >= 0 {
 		s := "default"
@@ -1444,7 +1345,6 @@
 		//act_net.Set_relaxed( relaxed )   // NEED?
 	}
 
-<<<<<<< HEAD
 	tklr.Add_spot( 2, nch, REQ_CHOSTLIST, nil, 1 ) 		 							// tickle once, very soon after starting, to get a host list
 	tklr.Add_spot( int64( cfg.refresh * 2 ), nch, REQ_CHOSTLIST, nil, ipc.FOREVER ) // get a host list from openstack now and again
 	tklr.Add_spot( int64( cfg.refresh ), nch, REQ_NETUPDATE, nil, ipc.FOREVER )		// add tickle spot to drive rebuild of network
@@ -1457,12 +1357,6 @@
 	msgrtr.Register( "endpt", event_ch, ev_data )			// listen for all network and endpoint messages
 	msgrtr.Register( "network", event_ch , ev_data )		// these arrive as msgrtr.Events in the main select below.
 	
-=======
-	tklr.Add_spot( 2, nch, REQ_CHOSTLIST, nil, 1 ) 		 						// tickle once, very soon after starting, to get a host list
-	tklr.Add_spot( int64( refresh * 2 ), nch, REQ_CHOSTLIST, nil, ipc.FOREVER )  	// get a host list from openstack now and again
-	tklr.Add_spot( int64( refresh ), nch, REQ_NETUPDATE, nil, ipc.FOREVER )		// add tickle spot to drive rebuild of network
-
->>>>>>> caae5376
 	for {
 		select {							// receive data from any channel; ensure serialisation
 			case env := <- event_ch:		// message event received 
@@ -1561,25 +1455,8 @@
 								if len( toks ) > 1 {
 									usr = toks[0]										// the 'user' for queue setting
 								}
-<<<<<<< HEAD
 								if len( toks ) > 2 {
 									sepid = toks[1]
-=======
-
-								ips, err := act_net.name2ip( src )
-								if err == nil {
-									ipd, _ = act_net.name2ip( dest )				// for an external dest, this can be nil which is not an error
-								}
-
-								sh := act_net.hosts[*ips]
-								if ipd != nil {
-									dh = act_net.hosts[*ipd]						// this will be nil for an external IP
-								}
-								ssw, _ := sh.Get_switch_port( 0 )
-								gate := gizmos.Mk_gate( sh, dh, ssw, p.Get_bandwidth(), usr )
-								if (*dest)[0:1] == "!" || dh == nil {			// indicate that dest IP cannot be converted to a MAC address
-									gate.Set_extip( dest )
->>>>>>> caae5376
 								}
 
 								//ipd := ""
