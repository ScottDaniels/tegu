// vi: sw=4 ts=4:

/*

	Mnemonic:	agent
	Abstract:	Manages everything associated with agents. Listens on the well known channel
				for requests from other tegu threads, and manages a separate data channel
				for agent input (none expected at this time.

	Date:		30 April 2014
	Author:		E. Scott Daniels

	Mods:		05 May 2014 : Added ability to receive and process json data from the agent
					and the function needed to process the output from a map_mac2phost request.
					Added ability to send the map_mac2phost request to the agent. 
				13 May 2014 : Added support for exit-dscp value.
				05 Jun 2014 : Fixed stray reference to net_sheep. 
				29 Oct 2014 : Corrected potential core dump if agent msg received is less than
					100 bytes.
				06 Jan 2015 : Added support for wide area (wacc)
*/

package managers

import (
	//"bufio"
	"encoding/json"
	//"flag"
	"fmt"
	//"io/ioutil"
	//"html"
	//"net/http"
	"os"
	"strings"
	//"time"

	"codecloud.web.att.com/gopkgs/bleater"
	"codecloud.web.att.com/gopkgs/clike"
	"codecloud.web.att.com/gopkgs/connman"
	"codecloud.web.att.com/gopkgs/ipc"
	"codecloud.web.att.com/gopkgs/jsontools"
	//"codecloud.web.att.com/tegu"
	//"codecloud.web.att.com/tegu/gizmos"
)

// ----- structs used to bundle into json commands

type action struct {			// specific action
	Atype	string				// something like map_mac2phost, or intermed_queues
	Aid		uint32				// request id used to map the response back to caller's request
	Hosts	[]string			// list of hosts to apply the action to
	Dscps	string				// space separated list of dscp values
<<<<<<< HEAD
	Data	map[string]string	// specific request data (parms likely)
=======
	Fdata	[]string			// flowmod command data
>>>>>>> 89d6b007
}

type agent_cmd struct {			// overall command
	Ctype	string
	Actions []action
}

/*
	Manage things associated with a specific agent
*/
type agent struct {
	id		string
	jcache	*jsontools.Jsoncache				// buffered input resulting in 'records' that are complete json blobs
}

type agent_data struct {
	agents	map[string]*agent					// hash for direct index (based on ID string given to the session) 
	agent_list []*agent							// sequential index into map that allows easier round robin access for sendone
	aidx	int									// next spot in index for round robin sends 
}

/*
	Generic struct to unpack json received from an agent
*/
type agent_msg struct {
	Ctype	string			// command type -- should be response, ack, nack etc.
	Rtype	string			// type of response (e.g. map_mac2phost, or specific id for ack/nack)
	Rdata	[]string		// response data
	State	int				// if an ack/nack some state information 
	Vinfo	string			// agent verion (dbugging mostly)
	Rid		uint32			// the original request id
}

type pend_req struct {		// pending request -- something is expecting a response on a channel
	req		*ipc.Chmsg		// the original message (request) that will be sent back
	id		uint32			// our internal id for the request (put into the agent request and used as hash key)
}

// ---------------------------------------------------------------------------------------------------

/*
	Build the agent list from the map. The agent list is a 'sequential' list of all currently 
	connected agents which affords us an easy means to roundrobin through them. 
*/
func (ad *agent_data) build_list( ) {
	ad.agent_list = make( []*agent, len( ad.agents ) )
	i := 0
	for _, a := range ad.agents {
		ad.agent_list[i] = a
		i++
	}

	if ad.aidx >= i {			// wrap if list shrank and we point beyond it
		ad.aidx = 0
	}
}

/*
	Build an agent and add to our list of agents.
*/
func (ad *agent_data) Mk_agent( aid string ) ( na *agent ) {

	na = &agent{}
	na.id = aid
	na.jcache = jsontools.Mk_jsoncache()

	ad.agents[na.id] = na
	ad.build_list( )

	return
}

/*
	Send the message to one agent. The agent is selected using the current 
	index in the agent_data so that it effectively does a round robin.
*/
func (ad *agent_data) send2one( smgr *connman.Cmgr,  msg string ) {
	l := len( ad.agents ) 
	if l <= 0 {
		return
	}

	smgr.Write( ad.agent_list[ad.aidx].id, []byte( msg ) )
	ad.aidx++
	if ad.aidx >= l {
		if l > 1 {
			ad.aidx = 1		// skip the long running agent if more than one agent connected
		} else {
			ad.aidx = 0
		}
	}
}

/*
	Send the message to one agent. The agent is selected using the current 
	index in the agent_data so that it effectively does a round robin.
*/
func (ad *agent_data) sendbytes2one( smgr *connman.Cmgr,  msg []byte ) {
	l := len( ad.agents ) 
	if l <= 0 {
		return
	}
	
	smgr.Write( ad.agent_list[ad.aidx].id,  msg )
	ad.aidx++
	if ad.aidx >= l {
		if l > 1 {
			ad.aidx = 1		// skip the long running agent if more than one agent connected
		} else {
			ad.aidx = 0
		}
	}
}
/*
	Send the message to the designated 'long running' agent (lra); the
	agent that has been designated to handle all long running tasks
	that are not time sensitive (such as intermediate queue setup/checking).
	
*/
func (ad *agent_data) sendbytes2lra( smgr *connman.Cmgr,  msg []byte ) {
	l := len( ad.agents ) 
	if l <= 0 {
		return
	}
	
	smgr.Write( ad.agent_list[0].id,  msg )
}

/*
	Send the message to the designated 'long running' agent (lra); the
	agent that has been designated to handle all long running tasks
	that are not time sensitive (such as intermediate queue setup/checking).
	
*/
func (ad *agent_data) send2lra( smgr *connman.Cmgr,  msg string ) {
	l := len( ad.agents ) 
	if l <= 0 {
		return
	}
	
	smgr.Write( ad.agent_list[0].id,  []byte( msg ) )
}

/*
	Send the message to all agents.
*/
func (ad *agent_data) send2all( smgr *connman.Cmgr,  msg string ) {
	am_sheep.Baa( 2, "sending %d bytes", len( msg ) )
	for id := range ad.agents {
		smgr.Write( id, []byte( msg ) )
	}
}

/*
	Deal with incoming data from an agent. We add the buffer to the cahce
	(all input is expected to be json) and attempt to pull a blob of json
	from the cache. If the blob is pulled, then we act on it, else we 
	assume another buffer or more will be coming to complete the blob
	and we'll do it next time round.

	We should be synchronous through this function since it is called 
	directly by our main goroutine, thus it is safe to update the request
	tracker map directly (no locking).
*/
func ( a *agent ) process_input( buf []byte, rt_map map[uint32]*pend_req ) {
	var (
		req	agent_msg		// unpacked message struct
	)

	a.jcache.Add_bytes( buf )
	jblob := a.jcache.Get_blob()						// get next blob if ready
	for ; jblob != nil ; {
    	err := json.Unmarshal( jblob, &req )           // unpack the json 

		if err != nil {
			am_sheep.Baa( 0, "ERR: unable to unpack agent_message: %s  [TGUAGT000]", err )
			am_sheep.Baa( 2, "offending json: %s", string( buf ) )
		} else {
			am_sheep.Baa( 1, "%s/%s received from agent", req.Ctype, req.Rtype )
	
			switch( req.Ctype ) {					// "command type"
				case "response":					// response to a request
					switch( req.Rtype ) {
						case "map_mac2phost":												// map goes to network manager (no pending request)
							if req.State == 0 {
								msg := ipc.Mk_chmsg( )
								msg.Send_req( nw_ch, nil, REQ_MAC2PHOST, req.Rdata, nil )		// we don't expect a response
							} else {
								am_sheep.Baa( 1, "WRN: response for failed command received and ignored: %s  [TGUAGT002]", req.Rtype )
							}

						default:
							if req.Rid > 0 {
								pr := rt_map[req.Rid]
								if pr != nil {
									am_sheep.Baa( 2, "found request id in block and it mapped to a pending request: %d", req.Rid )
									msg := pr.req					// message block that was sent to us; fill out the response and return
									msg.Response_data = req.Rdata
									if req.State == 0 {
										msg.State = nil
									} else {
										msg.State = fmt.Errorf( "rc=%d", req.State )
									}

									delete( rt_map, req.Rid )						// done with the pending request block
									msg.Response_ch <- msg							// send response back to the process that caused the command to run
								} else {
									am_sheep.Baa( 1, "WRN: agent response ignored: request id in response didn't map to a pending request: %d [TGUAGTXXX]", req.Rid )   //FIX message id
								}
							} else {
								am_sheep.Baa( 1, "WRN: agent response didn't have a request id  or match a generic type: %s [TGUAGTXXX]", req.Rtype )   //FIX message id
							}
					}


				default:
					am_sheep.Baa( 1, "WRN:  unrecognised command type type from agent: %s  [TGUAGT003]", req.Ctype )
			}
		}

		jblob = a.jcache.Get_blob()								// get next blob if the buffer completed one and containe a second
	}

	return
}

//-------- request builders ---- (see agent_wa.go too) -----------------------------------------------------------------------------

/*
	Build a request to have the agent generate a mac to phost list and send it to one agent.
*/
func (ad *agent_data) send_mac2phost( smgr *connman.Cmgr, hlist *string ) {
	if hlist == nil || *hlist == "" {
		am_sheep.Baa( 2, "no host list, cannot request mac2phost" )
		return
	}
	
/*
	req_str := `{ "ctype": "action_list", "actions": [ { "atype": "map_mac2phost", "hosts": [ `
	toks := strings.Split( *hlist, " " )
	sep := " "
	for i := range toks {
		req_str += sep + `"` + toks[i] +`"`
		sep = ", "
	}

	req_str += ` ] } ] }`
*/

	msg := &agent_cmd{ Ctype: "action_list" }				// create command struct then convert to json
	msg.Actions = make( []action, 1 )
	msg.Actions[0].Atype = "map_mac2phost"
	msg.Actions[0].Aid = 0
	msg.Actions[0].Hosts = strings.Split( *hlist, " " )
	jmsg, err := json.Marshal( msg )			// bundle into a json string

	if err == nil {
		am_sheep.Baa( 3, "sending mac2phost request: %s", jmsg )
		ad.sendbytes2lra( smgr, jmsg )						// send as a long running request
	} else {
		am_sheep.Baa( 1, "WRN: unable to bundle mac2phost request into json: %s  [TGUAGT004]", err )
		am_sheep.Baa( 2, "offending json: %s", jmsg )
	}
}

/*
	Build a request to cause the agent to drive the setting of queues and fmods on intermediate bridges.
*/
func (ad *agent_data) send_intermedq( smgr *connman.Cmgr, hlist *string, dscp *string ) {
	if hlist == nil || *hlist == "" {
		return
	}
	
	msg := &agent_cmd{ Ctype: "action_list" }				// create command struct then convert to json
	msg.Actions = make( []action, 1 )
	msg.Actions[0].Atype = "intermed_queues"
	msg.Actions[0].Aid = 0
	msg.Actions[0].Hosts = strings.Split( *hlist, " " )
	msg.Actions[0].Dscps = *dscp

	jmsg, err := json.Marshal( msg )			// bundle into a json string

	if err == nil {
		am_sheep.Baa( 1, "sending intermediate queue setup request: hosts=%s dscp=%s", *hlist, *dscp )
		ad.sendbytes2lra( smgr, jmsg )						// send as a long running request
	} else {
		am_sheep.Baa( 0, "WRN: creating json intermedq command failed: %s  [TGUAGT005]", err )
	}
}

// ---------------- utility ------------------------------------------------------------------------

/*
	Accepts a string of space separated dscp values and returns a string with the values
	approprately shifted so that they can be used by the agent in a flow-mod command.  E.g.
	a dscp value of 40 is shifted to 160. 
*/
func shift_values( list string ) ( new_list string ) {
	new_list = ""
	sep := ""
	toks := strings.Split( list, " " )
	
	for i := range toks {
		n := clike.Atoi( toks[i] )
		new_list += fmt.Sprintf( "%s%d", sep, n<<2 )
		sep = " "
	}

	return
}

// ---------------- main agent goroutine -----------------------------------------------------------

func Agent_mgr( ach chan *ipc.Chmsg ) {
	var (
		port		string = "29055"					// port we'll listen on for connections
		adata		*agent_data
		host_list	string = ""
		dscp_list 	string = "46 26 18"					// list of dscp values that are used to promote a packet to the pri queue in intermed switches
		refresh 	int64 = 60
		iqrefresh 	int64 = 1800						// intermediate queue refresh
		req_id		uint32 = 1							// sync request id, key for hash (start at 1; 0 should never have an entry)
		req_track	map[uint32]*pend_req				// hash of pending requests
		type2name 	map[int]string						// map REQ_ types to a string that is passed as the command constant
		def_wan_uuid *string = nil						// default uuid for the wan (from config)
	)

	adata = &agent_data{}
	adata.agents = make( map[string]*agent )
	req_track = make( map[uint32]*pend_req )

	am_sheep = bleater.Mk_bleater( 0, os.Stderr )		// allocate our bleater and attach it to the master
	am_sheep.Set_prefix( "agentmgr" )
	tegu_sheep.Add_child( am_sheep )					// we become a child so that if the master vol is adjusted we'll react too

														// suss out config settings from our section
	if cfg_data["agent"] != nil {
		if p := cfg_data["agent"]["port"]; p != nil {
			port = *p
		}
		if p := cfg_data["agent"]["verbose"]; p != nil {
			am_sheep.Set_level( uint( clike.Atoi( *p ) ) )
		}
		if p := cfg_data["agent"]["refresh"]; p != nil {
			refresh = int64( clike.Atoi( *p ) )
		}
		if p := cfg_data["agent"]["iqrefresh"]; p != nil {
			iqrefresh = int64( clike.Atoi( *p ) )
			if iqrefresh < 90 {
				am_sheep.Baa( 1, "iqrefresh in configuration file is too small, set to 90 seconds" )
				iqrefresh = 90
			}
		}
		if p := cfg_data["agent"]["wan_uuid"]; p != nil {		// uuid that gets passed to the agent for the add-port call
			def_wan_uuid = p
			am_sheep.Baa( 1, "wan uuid will default to: %s", *def_wan_uuid )
		} else {
			dup_str := ""
			def_wan_uuid = &dup_str
		}
	}
	if cfg_data["default"] != nil {						// we pick some things from the default section too
		if p := cfg_data["default"]["pri_dscp"]; p != nil {			// list of dscp (diffserv) values that match for priority promotion
			dscp_list = *p
			am_sheep.Baa( 1, "dscp priority list from config file: %s", dscp_list )
		} else {
			am_sheep.Baa( 1, "dscp priority list not in config file, using defauts: %s", dscp_list )
		}
	}
	
	dscp_list = shift_values( dscp_list )				// must shift values before giving to agent
	
	type2name = make( map[int]string, 5 )
	type2name[REQ_WA_PORT] = "wa_port"					// command constants that get sent off to the agent
	type2name[REQ_WA_TUNNEL] = "wa_tunnel"
	type2name[REQ_WA_ROUTE]	= "wa_route"
	type2name[REQ_WA_DELCONN] = "wa_del_conn"

	am_sheep.Baa( 1,  "agent_mgr thread started: listening on port %s", port )

	tklr.Add_spot( 2, ach, REQ_MAC2PHOST, nil, 1 );  					// tickle once, very soon after starting, to get a mac translation
	tklr.Add_spot( 10, ach, REQ_INTERMEDQ, nil, 1 );		  			// tickle once, very soon, to start an intermediate refresh asap
	tklr.Add_spot( refresh, ach, REQ_MAC2PHOST, nil, ipc.FOREVER );  	// reocurring tickle to get host mapping 
	tklr.Add_spot( iqrefresh, ach, REQ_INTERMEDQ, nil, ipc.FOREVER );  	// reocurring tickle to ensure intermediate switches are properly set

	sess_chan := make( chan *connman.Sess_data, 1024 )					// channel for comm from agents (buffers, disconns, etc)
	smgr := connman.NewManager( port, sess_chan );
	

	for {
		select {							// wait on input from either channel
			case req := <- ach:
				req.State = nil				// nil state is OK, no error

				am_sheep.Baa( 3, "processing request %d", req.Msg_type )

				switch req.Msg_type {
					case REQ_NOOP:						// just ignore -- acts like a ping if there is a return channel

					case REQ_SENDALL:					// send request to all agents
						if req.Req_data != nil {
							adata.send2all( smgr,  req.Req_data.( string ) )
						}

					case REQ_SENDLONG:					// send a long request to one agent
						if req.Req_data != nil {
							adata.send2one( smgr,  req.Req_data.( string ) )
						}

					case REQ_SENDSHORT:					// send a short request to one agent (round robin)
						if req.Req_data != nil {
							adata.send2one( smgr,  req.Req_data.( string ) )
						}

					case REQ_MAC2PHOST:					// send a request for agent to generate  mac to phost map
						if host_list != "" {
							adata.send_mac2phost( smgr, &host_list )
						}

					case REQ_CHOSTLIST:					// a host list from fq-manager
						if req.Req_data != nil {
							host_list = *(req.Req_data.( *string ))
						}

					case REQ_INTERMEDQ:
						req.Response_ch = nil
						if host_list != "" {
							adata.send_intermedq( smgr, &host_list, &dscp_list )
						}
	
					case REQ_WA_PORT, REQ_WA_TUNNEL, REQ_WA_ROUTE, REQ_WA_DELCONN:	// wa commands can be setup/sent by a common function
						if req.Req_data != nil {
							req_track[req_id] = &pend_req {			// tracked request to have block when response recevied from agent
								req: req,
								id:	req_id,
							}

							adata.send_wa_cmd( type2name[req.Msg_type], smgr, req_track[req_id], def_wan_uuid )		// do the real work to push to agent
							req = nil									// prevent immediate response
							req_id++
							if req_id == 0 {
								req_id = 1
							}	
						} else {
							req.State = fmt.Errorf( "missing data on request to agent manager" )		// immediate failure
						}
				}

	
				if req != nil  &&  req.Response_ch != nil {				// if response needed; send the request (updated) back 
					am_sheep.Baa( 3, "processing request finished %d", req.Msg_type )			// we seem to wedge in network, this will be chatty, but may help
					req.Response_ch <- req
				}


			case sreq := <- sess_chan:		// data from a connection or TCP listener
				switch( sreq.State ) {
					case connman.ST_ACCEPTED:		// newly accepted connection; no action 

					case connman.ST_NEW:			// new connection
						a := adata.Mk_agent( sreq.Id )
						am_sheep.Baa( 1, "new agent: %s [%s]", a.id, sreq.Data )
						if host_list != "" {											// immediate request for this 
							adata.send_mac2phost( smgr, &host_list )
							adata.send_intermedq( smgr, &host_list, &dscp_list )
						}
				
					case connman.ST_DISC:
						am_sheep.Baa( 1, "agent dropped: %s", sreq.Id )
						if _, not_nil := adata.agents[sreq.Id]; not_nil {
							delete( adata.agents, sreq.Id )
						} else {
							am_sheep.Baa( 1, "did not find an agent with the id: %s", sreq.Id )
						}
						adata.build_list()			// rebuild the list to drop the agent
						
					case connman.ST_DATA:
						if _, not_nil := adata.agents[sreq.Id]; not_nil {
							cval := 100
							if len( sreq.Buf ) < 100 {						// don't try to go beyond if chop value too large
								cval = len( sreq.Buf )
							}
							am_sheep.Baa( 2, "data: [%s]  %d bytes received:  first 100b: %s", sreq.Id, len( sreq.Buf ), sreq.Buf[0:cval] )
							adata.agents[sreq.Id].process_input( sreq.Buf, req_track )
						} else {
							am_sheep.Baa( 1, "data from unknown agent: [%s]  %d bytes ignored:  %s", sreq.Id, len( sreq.Buf ), sreq.Buf )
						}
				}
		}			// end select
	}
}
<|MERGE_RESOLUTION|>--- conflicted
+++ resolved
@@ -50,11 +50,8 @@
 	Aid		uint32				// request id used to map the response back to caller's request
 	Hosts	[]string			// list of hosts to apply the action to
 	Dscps	string				// space separated list of dscp values
-<<<<<<< HEAD
 	Data	map[string]string	// specific request data (parms likely)
-=======
 	Fdata	[]string			// flowmod command data
->>>>>>> 89d6b007
 }
 
 type agent_cmd struct {			// overall command
