--- conflicted
+++ resolved
@@ -633,7 +633,6 @@
 					osif_sheep.Baa( 0, "WRN: no response channel for host list request" )
 				}
 
-<<<<<<< HEAD
 			case REQ_PROJNAME2ID:					// translate a project name (tenant) to ID
 				if msg.Response_ch != nil {
 					pname := msg.Req_data.( *string )
@@ -652,10 +651,7 @@
 					msg.Response_data, msg.State = validate_token( s, os_refs, pname2id, req_token )
 				}
 
-			case REQ_VALIDATE_HOST:						// validate and translate a [token:]project-name/host  string
-=======
 			case REQ_VALIDATE_HOST:						// validate and translate a [token/]project-name/host  string
->>>>>>> 560ffc02
 				if msg.Response_ch != nil {
 					msg.Response_data, msg.State = validate_token( msg.Req_data.( *string ), os_refs, pname2id, req_token )
 				}
