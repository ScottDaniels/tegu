--- conflicted
+++ resolved
@@ -66,16 +66,12 @@
 						written only when there are updates.
 				09 Feb 2015 : Added timeout-limit to prevent overrun of virtual switch hard timeout value.
 				10 Feb 2015 : Corrected bug -- reporting expired pleges in the get pledge list.
-<<<<<<< HEAD
 				24 Feb 2015 : Added mirroring
 				27 Feb 2015 : Steering changes to work with lazy update.
-				17 March 2015 : lite version of resmgr brought more in line with steering.
-=======
 				17 Mar 2015 : lite version of resmgr brought more in line with steering.
 				25 Mar 2015 : Reservation pushing only happens after a new queue list is received from netmgr
 						and sent to fq-mgr. The exception is if the hard swtich timeout pops where reservations
 						are pushed straight away (assumption is that queues don't change).
->>>>>>> 348a9fdf
 */
 
 package managers
@@ -308,16 +304,6 @@
 	rm_sheep.Baa( 4, "pushing reservations, %d in cache", len( i.cache ) )
 	for rname, p := range i.cache {							// run all pledges that are in the cache
 		if p != nil  &&  ! p.Is_pushed() {
-<<<<<<< HEAD
-			/*
-			table 9x fmods are sent with queues to avoid blasting to every host
-			if ! set_alt {
-				table9x_fmods( &rname, alt_table, "0x01/0x01", 0xe5d )		// ensure alternate table meta marking flowmods exist
-				table9x_fmods( &rname, alt_table+1, "0x02/0x02", 0xe5d )
-				set_alt = true
-			}
-			*/
-
 			if p.Is_mirroring() && p.Is_expired() {
 				// mirror requests need to be undone when they become inactive
 				undo_mirror_reservation( p, rname, ch )
@@ -325,7 +311,7 @@
 				switch p.Get_ptype() {
 					case gizmos.PT_BANDWIDTH:
 						bw_push_count++
-						push_bw_reservations( p, &rname, ch, set_vlan, hto_limit )
+						push_bw_reservations( p, &rname, ch, hto_limit, alt_table, pref_v6 )
 
 					case gizmos.PT_STEERING:
 						st_push_count++
@@ -333,13 +319,7 @@
 
 					case gizmos.PT_MIRRORING:
 						push_mirror_reservation( p, rname, ch )
-=======
-			if p.Is_active() || p.Is_active_soon( 15 ) {	// not pushed, and became active while we napped, or will activate in the next 15 seconds
-				switch p.Get_ptype() {
-					case gizmos.PT_BANDWIDTH:
-						bw_push_count++
-						push_bw_reservations( p, &rname, ch, hto_limit, alt_table, pref_v6 )
->>>>>>> 348a9fdf
+
 				}
 			} else {
 				pend_count++
@@ -474,7 +454,6 @@
 								update_graph( h1, false, false )					// don't need to block on this one, nor update fqmgr
 								update_graph( h2, true, true )						// wait for netmgr to update graph and then push related data to fqmgr
 		
-<<<<<<< HEAD
 								req = ipc.Mk_chmsg( )								// now safe to ask netmgr to find a path for the pledge
 								req.Send_req( nw_ch, my_ch, REQ_RESERVE, p, nil )
 								req = <- my_ch										// should be OK, but the underlying network could have changed
@@ -482,20 +461,11 @@
 								if req.Response_data != nil {
 									path_list := req.Response_data.( []*gizmos.Path )			// path(s) that were found to be suitable for the reservation
 									p.Set_path_list( path_list )
-									rm_sheep.Baa( 1, "path allocated for chkptd reservation: %s %s %s; path length= %d", p.Get_id, *h1, *h2, len( path_list ) )
+									rm_sheep.Baa( 1, "path allocated for chkptd reservation: %s %s %s; path length= %d", *p.Get_id(), *h1, *h2, len( path_list ) )
 									err = i.Add_res( p )
 								} else {
 									rm_sheep.Baa( 0, "ERR: resmgr: ckpt_laod: unable to reserve for pledge: %s	[TGURMG000]", p.To_str() )
 								}
-=======
-						if req.Response_data != nil {
-							path_list := req.Response_data.( []*gizmos.Path )			// path(s) that were found to be suitable for the reservation
-							p.Set_path_list( path_list )
-							rm_sheep.Baa( 1, "path allocated for chkptd reservation: %s %s %s; path length= %d", *p.Get_id, *h1, *h2, len( path_list ) )
-							err = i.Add_res( p )
-						} else {
-							rm_sheep.Baa( 0, "ERR: resmgr: ckpt_laod: unable to reserve for pledge: %s	[TGURMG000]", p.To_str() )
->>>>>>> 348a9fdf
 						}
 					}
 			}				// outer switch
@@ -935,10 +905,6 @@
 					}
 				}
 
-<<<<<<< HEAD
-				inv.push_reservations( my_chan, alt_table, set_vlan, int64( hto_limit)  )
-=======
->>>>>>> 348a9fdf
 
 			case REQ_PLEDGE_LIST:						// generate a list of pledges that are related to the given VM
 				msg.Response_data, msg.State = inv.pledge_list(  msg.Req_data.( *string ) )
