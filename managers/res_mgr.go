--- conflicted
+++ resolved
@@ -98,11 +98,8 @@
 				25 Jun 2015 : Corrected bug preventing mirror reserations from being deleted (they require an agent
 						command to be run and it wasn't.)
 				08 Sep 2015 : Prevent checkpoint files from being written in the same second (gh#22).
-<<<<<<< HEAD
 				06 Oct 2015 : Network revamp (endpoint) changes.  Corrected not checking pushed flag.
-=======
 				08 Oct 2015 : Added !pushed check back to active reservation pushes.
->>>>>>> 2c9f709e
 */
 
 package managers
@@ -324,29 +321,7 @@
 					(*p).Reset_pushed()
 				}
 			} else {
-<<<<<<< HEAD
-				if !(*p).Is_pushed() {
-					if (*p).Is_active() || (*p).Is_active_soon( 15 ) {	// not pushed, and became active while we napped, or will activate in the next 15 seconds
-						switch (*p).(type) {
-							case *gizmos.Pledge_bwow:
-								bwow_push_res( p, &rname, ch, hto_limit, pref_v6 )
-								bw_push_count++
-								(*p).Set_pushed( )
-
-							case *gizmos.Pledge_bw:
-								bw_push_count++
-								bw_push_res( p, &rname, ch, hto_limit, alt_table, pref_v6 )
-		
-							case *gizmos.Pledge_steer:
-								st_push_count++
-								push_st_reservation( p, rname, ch, hto_limit )
-		
-							case *gizmos.Pledge_mirror:
-								push_mirror_reservation( p, rname, ch )
-						}
-					} else {					// stil pending
-						pend_count++
-=======
+
 				if ! (*p).Is_pushed() && ((*p).Is_active() || (*p).Is_active_soon( 15 )) {			// not pushed, and became active while we napped, or will activate in the next 15 seconds
 					switch (*p).(type) {
 						case *gizmos.Pledge_bwow:
@@ -363,7 +338,6 @@
 	
 						case *gizmos.Pledge_mirror:
 							push_mirror_reservation( p, rname, ch )
->>>>>>> 2c9f709e
 					}
 				} else {
 					pushed_count++
