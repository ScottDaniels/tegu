// vi: sw=4 ts=4:

/*

	Mnemonic:	res_mgr
	Abstract:	Manages the inventory of reservations. 
				We expect it to be executed as a goroutine and requests sent via a channel.
	Date:		02 December 2013
	Author:		E. Scott Daniels

	CFG:		These config file variables are used when present:
				resmgr:ckpt_dir	- name of the directory where checkpoint data is to be kept (/var/lib/tegu)
				FWIW: /var/lib/tegu selected based on description: http://www.tldp.org/LDP/Linux-Filesystem-Hierarchy/html/var.html


	TODO:		need a way to detect when skoogie/controller has been reset meaning that all
				pushed reservations need to be pushed again. 

				need to check to ensure that a VM's IP address has not changed; repush 
				reservation if it has and cancel the previous one (when skoogi allows drops)

<<<<<<< HEAD
	Mods:		03 Apr 2014 : Added endpoint flowmod support.
				30 Apr 2014 : Enhancements to send flow-mods and reservation request to agents (Tegu-light)
				13 May 2014 : Changed to support exit dscp value in reservation.
				18 May 2014 : Changes to allow cross tenant reservations.
				19 May 2014 : Changes to support using destination floating IP address in flow mod.
				28 Jun 2014 : Support for steering reservations.
=======
	Mods:		03 Apr 2014 (sd) : Added endpoint flowmod support.
				30 Apr 2014 (sd) : Enhancements to send flow-mods and reservation request to agents (Tegu-light)
				13 May 2014 (sd) : Changed to support exit dscp value in reservation.
				18 May 2014 (sd) : Changes to allow cross tenant reservations.
				19 May 2014 (sd) : Changes to support using destination floating IP address in flow mod.
				07 Jul 2014 (sd) : Changed to send network manager a delete message when deleteing a reservation
						rather than depending on the http manager to do that -- possible timing issues if we wait.
						Added support for reservation refresh.
>>>>>>> 560ffc02
*/

package managers

import (
	"bufio"
	//"errors"
	"fmt"
	"io"
	"os"
	"strings"
	"time"

	"forge.research.att.com/gopkgs/bleater"
	"forge.research.att.com/gopkgs/clike"
	"forge.research.att.com/gopkgs/chkpt"
	"forge.research.att.com/gopkgs/ipc"
	"forge.research.att.com/tegu/gizmos"
)

//var (  NO GLOBALS HERE; use globals.go )

// --------------------------------------------------------------------------------------

/*
	Manages the reservation inventory
*/
type Inventory struct {
	cache	map[string]*gizmos.Pledge
	chkpt	*chkpt.Chkpt
}

// --- Private --------------------------------------------------------------------------

/*
	Encapsulate all of the current reservations into a single json blob.
*/
func ( i *Inventory ) res2json( ) (json string, err error) {
	var (
		sep 	string = ""
	)

	err = nil;
	json = `{ "reservations": [ `

	for _, p := range i.cache {
		if ! p.Is_expired( ) {
			json += fmt.Sprintf( "%s%s", sep, p.To_json( ) )
			sep = ","
		}
	}

	json += " ] }"

	return
}

/*
	Given a name, send a request to the network manager to translate it to an IP address.
*/
func name2ip( name *string ) ( ip *string ) {
	ip = nil

<<<<<<< HEAD
	if name == nil || *name == "" {
		return 
	}

	ch := make( chan *ipc.Chmsg );	
=======
	ch := make( chan *ipc.Chmsg )	
	defer close( ch )									// close it on return
>>>>>>> 560ffc02
	msg := ipc.Mk_chmsg( )
	msg.Send_req( nw_ch, ch, REQ_GETIP, name, nil )
	msg = <- ch
	if msg.State == nil {					// success
		ip = msg.Response_data.( *string )
		if ip == nil {						// nil string we'll  assume that it was already in ip form
			ip = name
		}
	} else {
		ip = name					// on error assume it's an IP address
	}

	return
}

<<<<<<< HEAD
/*
	Given a name, get host info (IP, mac, switch-id, switch-port) from network.
*/
func get_hostinfo( name *string ) ( *string, *string, *string, int ) {

	if name != nil  &&  *name != "" {
		ch := make( chan *ipc.Chmsg );	
		req := ipc.Mk_chmsg( )
		req.Send_req( nw_ch, ch, REQ_HOSTINFO, name, nil )		// get host info string (mac, ip, switch)
		req = <- ch
		if req.State == nil {
			htoks := strings.Split( req.Response_data.( string ), "," )					// results are: ip, mac, switch-id, switch-port; all strings
			return &htoks[0], &htoks[1], &htoks[2], clike.Atoi( htoks[3] )
		}
	}

	return nil, nil, nil, 0
}

/*
	Given an ip address send a request to network manager to request the physical host.
*/
func get_physhost( ip *string ) ( *string ) {

	if ip != nil  &&  *ip != "" {
		ch := make( chan *ipc.Chmsg );	
		req := ipc.Mk_chmsg( )
		req.Send_req( nw_ch, ch, REQ_GETPHOST, ip, nil )
		req = <- ch
		if req.State == nil {
			return req.Response_data.( *string )
		}
	}

	return nil 
}
=======
>>>>>>> 560ffc02

/*
	Handles a response from the fq-manager that indicates the attempt to send a proactive ingress/egress flowmod to skoogi
	has failed.  Issues a warning to the log, and resets the pushed flag for the associated reservation.
*/
func (i *Inventory) failed_push( msg *ipc.Chmsg ) {
	fq_data := msg.Req_data.( []interface{} ) 		// data that was passed to fq_mgr (we'll dig out pledge id
	pid := fq_data[FQ_ID].( string )

	rm_sheep.Baa( 1, "WRN: proactive ie reservation failed, pledge marked unpushed: %s", pid )
	p := i.cache[pid]
	if p != nil {
		p.Reset_pushed()
	}
}

/*
	Checks to see if any reservations expired in the recent past (seconds). Returns true if there were. 
*/
func (i *Inventory) any_concluded( past int64 ) ( bool ) {

	for _, p := range i.cache {									// run all pledges that are in the cache
		if p != nil  &&  p.Concluded_recently( past ) {			// pledge concluded within past seconds
				return true
		}
	}

	return false
}

/*
	Checks to see if any reservations became active between (now - past) and the current time, or will become
	active between now and now + future seconds. (Past and future are number of seconds on either side of 
	the current time to check and are NOT timestamps.)
*/
func (i *Inventory) any_commencing( past int64, future int64 ) ( bool ) {

	for _, p := range i.cache {							// run all pledges that are in the cache
		if p != nil  &&  (p.Commenced_recently( past ) || p.Is_active_soon( future ) ) {	// will activate between now and the window
				return true
		}
	}

	return false
}


/*
	Push a series of flow-mod requests to the flowmod/queue manger for a bandwidth reservation.

	We push the reservation request to fq_manager which does the necessary formatting 
	and communication with skoogi.  With the new method of managing queues per reservation on ingress/egress 
	hosts, we now send to fq_mgr:
		h1, h2 -- hosts
		expiry
		switch/port/queue
	
	for each 'link' in the forward direction, and then we reverse the path and send requests to fq_mgr
	for each 'link' in the backwards direction.  Errors are returned to res_mgr via channel, but 
	asycnh; we do not wait for responses to each message generated here.
*/
func push_bw_reservation( p *gizmos.Pledge, rname string, ch chan *ipc.Chmsg ) {
	var (
		msg		*ipc.Chmsg				// message for sending to fqmgr
		fq_data		[]interface{}		// local works space to organise data for fq manager
		fq_sdata	[]interface{}		// copy of data at time message is sent so that it 'survives' after msg sent and this continues to update fq_data
	)

	fq_data = make( []interface{}, FQ_SIZE )
	fq_data[FQ_SPQ] = 1						// queue is unchanging for now

	fq_data[FQ_DSCP] = p.Get_dscp()
	h1, h2, p1, p2, _, expiry, _, _ := p.Get_values( )		// hosts, ports and expiry are all we need

	ip1 := name2ip( h1 )
	ip2 := name2ip( h2 )

	if ip1 == nil  ||  ip2 == nil {				// bail if either address is missing (kick internal err?)
		return
	}
	plist := p.Get_path_list( )					// each path that is a part of the reservation

	if p.Is_paused( ) {
		fq_data[FQ_EXPIRY] = time.Now().Unix( ) +  15	// if reservation shows paused, then we set the expiration to 15s from now  which should force the flow-mods out
	} else {
		fq_data[FQ_EXPIRY] = expiry						// set data constant to all requests for the path list
	}
	fq_data[FQ_ID] = rname
	fq_data[FQ_TPSPORT] = p1							// forward direction transport ports are h1==src h2==dest
	fq_data[FQ_TPDPORT] = p2
	timestamp := time.Now().Unix() + 16					// assume this will fall within the first few seconds of the reservation as we use it to find queue in timeslice

	for i := range plist { 								// for each path in the list, send fmod requests for each endpoint and each intermediate link, both forwards and backwards
		extip := plist[i].Get_extip()
		if extip != nil {
			fq_data[FQ_EXTIP] = *extip
		} else {
			fq_data[FQ_EXTIP] = ""
		}

		fq_data[FQ_EXTTY] = "-D"										// external reference is the destination for forward component

		epip, _ := plist[i].Get_h1().Get_addresses()					// forward first, from h1 -> h2 (must use info from path as it might be split)
		fq_data[FQ_IP1] = *epip
		epip, _ = plist[i].Get_h2().Get_addresses()
		fq_data[FQ_IP2] = *epip

		rm_sheep.Baa( 1, "res_mgr/push_reg: sending forward i/e flow-mods for path %d: %s h1=%s --> h2=%s ip1/2= %s/%s exp=%d", 
			i, rname, *h1, *h2, fq_data[FQ_IP1], fq_data[FQ_IP2], expiry )

		espq1, espq0 := plist[i].Get_endpoint_spq( &rname, timestamp )		// endpoints are saved h1,h2, but we need to process them in reverse here


		// ---- push flow-mods in the h1->h2 direction -----------
		if espq1 != nil {													// data flowing into h2 from h1 over h2 to switch connection (ep0 handled with reverse path)
			fq_data[FQ_DIR_IN] = true										// inbound to last host from egress switch
			fq_data[FQ_SPQ] = espq1
			fq_sdata = make( []interface{}, len( fq_data ) )
			copy( fq_sdata, fq_data )
			msg = ipc.Mk_chmsg()
			msg.Send_req( fq_ch, ch, REQ_IE_RESERVE, fq_sdata, nil )			// queue work to send to skoogi (errors come back asynch, successes do not generate response)
		}

		fq_data[FQ_SPQ] = plist[i].Get_ilink_spq( &rname, timestamp )			// send fmod to ingress switch on first link out from h1
		fq_data[FQ_DIR_IN] = false
		fq_sdata = make( []interface{}, len( fq_data ) )
		copy( fq_sdata, fq_data )
		msg = ipc.Mk_chmsg()
		msg.Send_req( fq_ch, ch, REQ_IE_RESERVE, fq_sdata, nil )				// queue work to send to skoogi (errors come back asynch, successes do not generate response)

		ilist := plist[i].Get_forward_im_spq( timestamp )						// get list of intermediate switch/port/qnum data in forward (h1->h2) direction
		for ii := 0; ii < len( ilist ); ii++ {
			fq_sdata = make( []interface{}, len( fq_data ) )
			copy( fq_sdata, fq_data )
			fq_sdata[FQ_SPQ] = ilist[ii]
			rm_sheep.Baa( 2, "send forward intermediate reserve: [%d] %s %d %d", ii, ilist[ii].Switch, ilist[ii].Port, ilist[ii].Queuenum )
			msg = ipc.Mk_chmsg()
			msg.Send_req( fq_ch, ch, REQ_IE_RESERVE, fq_sdata, nil )			// flow mod for each intermediate link in foward direction
		}


		// ---- push flow-mods in the h2->h1 direction -----------
		rev_rname := "R" + rname		// the egress link has an R(name) queue name
		fq_data[FQ_TPSPORT] = p2							// forward direction transport ports are h1==src h2==dest
		fq_data[FQ_TPDPORT] = p1

		fq_data[FQ_EXTTY] = "-S"							// external reference is the source for backward component
		epip, _ = plist[i].Get_h1().Get_addresses() 		// for egress and backward intermediates the dest is h1, so reverse them
		fq_data[FQ_IP2] = *epip

		epip, _ = plist[i].Get_h2().Get_addresses()
		fq_data[FQ_IP1] = *epip

		rm_sheep.Baa( 1, "res_mgr/push_reg: sending backward i/e flow-mods for path %d: %s h1=%s <-- h2=%s ip1-2=%s-%s %s %s exp=%d", 
			i, rev_rname, *h1, *h2, fq_data[FQ_IP1], fq_data[FQ_IP2], fq_data[FQ_EXTTY], fq_data[FQ_EXTIP], expiry )

		if espq0 != nil {											// data flowing into h1 from h2 over the h1-switch connection
			fq_data[FQ_DIR_IN] = true
			fq_data[FQ_SPQ] = espq0
			fq_sdata = make( []interface{}, len( fq_data ) )
			copy( fq_sdata, fq_data )
			msg = ipc.Mk_chmsg()
			msg.Send_req( fq_ch, ch, REQ_IE_RESERVE, fq_sdata, nil )			// queue fmod req for distribution; errors (only) come back asynch, successes do not generate response
		}

		fq_data[FQ_SPQ] = plist[i].Get_elink_spq( &rev_rname, timestamp )	// send res to egress switch on first link towards h1
		fq_data[FQ_DIR_IN] = false											// the rest are outbound 
		fq_sdata = make( []interface{}, len( fq_data ) )
		copy( fq_sdata, fq_data )
		msg = ipc.Mk_chmsg()
		msg.Send_req( fq_ch, ch, REQ_IE_RESERVE, fq_sdata, nil )		// queue work to send to skoogi

		ilist = plist[i].Get_backward_im_spq( timestamp )		// get list of intermediate switch/port/qnum data in backwards direction
		for ii := 0; ii < len( ilist ); ii++ {
			fq_data[FQ_SPQ] = ilist[ii]
			fq_sdata = make( []interface{}, len( fq_data ) )
			copy( fq_sdata, fq_data )
			rm_sheep.Baa( 2, "send backward intermediate reserve: [%d] %s %d %d", ii, ilist[ii].Switch, ilist[ii].Port, ilist[ii].Queuenum )
			msg = ipc.Mk_chmsg()
			msg.Send_req( fq_ch, ch, REQ_IE_RESERVE, fq_sdata, nil )			// flow mod for each intermediate link in backwards direction
		}
	}

	p.Set_pushed()				// safe to mark the pledge as having been pushed. 
}

/*
	Generate the flow mod that is placed into table 10 for steering. 
*/
func table10_fmods( rname *string ) {
		fq_match := &Fq_parms{
			Swport:	-1,								// port 0 is valid, so we need something that is ignored if not set later
			Meta:	&empty_str,
		}

		mstr := "0x02/0x02"							// sets the meta value
		fq_action := &Fq_parms{
			Meta:	&mstr,
		}

		fq_data := &Fq_req {							// fq-mgr request data
			Id:		rname,
			Expiry:	0,
			Match: 	fq_match,
			Action: fq_action,
			Table:	10,
		}

		msg := ipc.Mk_chmsg()
		msg.Send_req( fq_ch, nil, REQ_ST_RESERVE, fq_data, nil )			// no response right now -- eventually we want an asynch error
}

/*
	Generate flow-mod requests to the fq-manager for a given src,dest pair and list of 
	middleboxes.  This assumes that the middlebox list has been reversed if necessary. 
	Either source (ep1) or dest (ep2) may be nil which indicates a "to any" or "from any"
	intention. 

	TODO: add transport layer port support
*/
func steer_fmods( ep1 *string, ep2 *string, mblist []*gizmos.Mbox, expiry int64, rname *string  ) {
	var (
		mb	*gizmos.Mbox							// current middle box being worked with (must span various blocks)
	)

	if expiry < 5 {									// refuse if too short
		return
	}

	mstr := "0x00/0x02"								// meta data match string; match if mask 0x02 is not set
	nmb := len( mblist )
	for i := 0; i < nmb; i++ {						// forward direction ep1->ep2
		fq_match := &Fq_parms{						// new structs each time round as the others still might be queued with fq-mgr
			Swport:	-1,								// port 0 is valid, so we need something that is ignored if not set later
			Meta:	&mstr,
		}

		resub := "10 0"
		fq_action := &Fq_parms{
			Resub: &resub,							// resubmit to table 10 to set meta info, then to 0 to get tunnel matches
		}

		fq_data := &Fq_req {						// fq-mgr request data
			Id:		rname,
			Expiry:	expiry,
			Match: 	fq_match,
			Action: fq_action,
		}
		fq_data.Match.Ip1 = ep1
		fq_data.Match.Ip2 = ep2
	
		if i == 0 {									// push the ingress rule (possibly to all switches)
			fq_data.Pri = 100

			mb = mblist[i]
			if ep1 != nil {
				_, _, fq_data.Swid, _ = get_hostinfo( ep1 )		// if a specific src host supplied, get it's switch and we'll land only one flow-mod on it
			} else {
				fq_data.Swid = nil								// if ep1 is undefined (all), then we need a f-mod on all switches to handle ingress case
			}
			fq_data.Action.Tpsport = -1							// invalid port when writing to all too
			fq_data.Nxt_mac = mb.Get_mac( )
			rm_sheep.Baa( 2, "write ingress fmod: %s", fq_data.To_json() )

			msg := ipc.Mk_chmsg()
			msg.Send_req( fq_ch, nil, REQ_ST_RESERVE, fq_data, nil )			// no response right now -- eventually we want an asynch error
		} else {																// push fmod on the switch that connects the previous mbox matching packets from it and directing to next mbox
																				// CAUTION: pull info from the previous middle box _before_ getting next middlebox in list
			fq_data.Swid, fq_data.Match.Swport = mb.Get_sw_port( )	 			// specific switch and input port needed for this fmod
			fq_data.Lbmac = mb.Get_mac()										// fqmgr will need the mac if the port is late binding (-128)
			fq_data.Match.Smac = nil											// we match based on input port and dest mac, so no need for this
			fq_data.Match.Ip1 = nil												// and no need for the source ip which fqmanager happily translates to a mac

			fq_data.Pri = 200						// priority for intermediate flow-mods
			mb = mblist[i]	 						// now safe to get next middlebox in the list
			if mb == nil {
				rm_sheep.Baa( 1, "WRN: unexpected nil mb i=%d", i )
			} else {
				fq_data.Nxt_mac = mb.Get_mac( )
				rm_sheep.Baa( 2, "write intemed fmod: %s", fq_data.To_json() )
	
				msg := ipc.Mk_chmsg()
				msg.Send_req( fq_ch, nil, REQ_ST_RESERVE, fq_data, nil )			// flow mod for each intermediate link in backwards direction
			}
		}

		if i == nmb - 1 {								// for last mb we need a rule that causes steering to be skipped based on mb mac
			fq_match = &Fq_parms{						// new struct as the one used above is likely still queued with fq-mgr
				Swport:	-1,								// port 0 is valid, so we need something that is ignored if not set later
				Meta:	&mstr,
				Ip1:  	ep1,
			}

			fq_action = &Fq_parms{
				Resub: &resub,							// resubmit to table 10 to set meta info, then to 0 to get tunnel matches
			}

			fq_data = &Fq_req {							// generate data with just what need to be there
				Pri:	300,
				Id:		rname,
				Expiry:	expiry,
				Match:	fq_match,
				Action:	fq_action,
			}
			if ep1 != nil {								// if source is a specific address, then we need only one 300 rule
				fq_data.Match.Ip1 = nil												// there is no source to match at this point
				fq_data.Match.Smac = nil
				fq_data.Match.Ip2 = ep2
				fq_data.Swid, fq_data.Match.Swport = mb.Get_sw_port( )	 			// specific switch and input port needed for this fmod
				fq_data.Lbmac = mb.Get_mac()							// fqmgr will need the mac if the port is late binding
			} else {													// if no specific src, 100 rule lives on each switch, so we must put a 300 on each too
				fq_data.Swid = nil								// force to all switches
				fq_data.Match.Smac = mb.Get_mac()					// src for 300 is the last mbox
			}

			//fq_data.Swid, fq_data.Action.Swport = mb.Get_sw_port()

			rm_sheep.Baa( 2, "write final fmod: %s", fq_data.To_json() )

			msg := ipc.Mk_chmsg()
			msg.Send_req( fq_ch, nil, REQ_ST_RESERVE, fq_data, nil )			// final flow-mod from the last middlebox out
		}
	}
}

/*
	Push the fmod requests to fq-mgr for a steering resrvation. 
*/
func push_st_reservation( p *gizmos.Pledge, rname string, ch chan *ipc.Chmsg ) {

	ep1, ep2, _, _, _, conclude, _, _ := p.Get_values( )		// hosts, ports and expiry are all we need
	now := time.Now().Unix()

	ep1 = name2ip( ep1 )										// we work only with IP addresses; sets to nil if "" (L*)
	ep2 = name2ip( ep2 )

	table10_fmods( &rname )

	nmb := p.Get_mbox_count()
	mblist := make( []*gizmos.Mbox, nmb ) 
	for i := range mblist {
		mblist[i] = p.Get_mbox( i )
	}
	steer_fmods( ep1, ep2, mblist, conclude - now, &rname )			// set forward fmods

	nmb--
	for i := range mblist {											// build middlebox list in reverse
		mblist[nmb-i] = p.Get_mbox( i )
	}
	steer_fmods( ep2, ep1, mblist, conclude - now, &rname )			// set backward fmods

	p.Set_pushed()
}

/*
	Runs the list of reservations in the cache and pushes out any that are about to become active (in the 
	next 15 seconds).  

	Returns the number of reservations that were pushed.
*/
func (i *Inventory) push_reservations( ch chan *ipc.Chmsg ) ( npushed int ) {
	var (
<<<<<<< HEAD
=======
		fq_data	[]interface{}			// local work space to organise data for fq manager
		fq_sdata	[]interface{}		// copy of data at time message is sent so that it 'survives' after msg sent and this continues to update fq_data
		msg		*ipc.Chmsg
		ip2		*string					// the ip ad

>>>>>>> 560ffc02
		push_count	int = 0
		pend_count	int = 0
		pushed_count int = 0
	)


	rm_sheep.Baa( 2, "pushing reservations, %d in cache", len( i.cache ) )
	for rname, p := range i.cache {							// run all pledges that are in the cache
		if p != nil  &&  ! p.Is_pushed() {
			if p.Is_active() || p.Is_active_soon( 15 ) {	// not pushed, and became active while we napped, or will activate in the next 15 seconds
<<<<<<< HEAD
				if push_count <= 0 {
					rm_sheep.Baa( 1, "pushing proactive reservations" )
				}
				push_count++

				switch p.Get_ptype() {
					case gizmos.PT_BANDWIDTH:
							push_bw_reservation( p, rname, ch )

					case gizmos.PT_STEERING:
							push_st_reservation( p, rname, ch )
				}

=======
				fq_data[FQ_DSCP] = p.Get_dscp()
				h1, h2, p1, p2, _, expiry, _, _ := p.Get_values( )		// hosts, ports and expiry are all we need

				ip1 := name2ip( h1 )
				ip2 = name2ip( h2 )

				if ip1 != nil  &&  ip2 != nil {				// good ip addresses so we're good to go
					plist := p.Get_path_list( )				// each path that is a part of the reservation

					if push_count <= 0 {
						rm_sheep.Baa( 1, "pushing proactive reservations to skoogi; plistlen=%d", len( plist ) )
					}
					push_count++

					if p.Is_paused( ) {
						fq_data[FQ_EXPIRY] = time.Now().Unix( ) +  15	// if reservation shows paused, then we set the expiration to 15s from now  which should force the flow-mods out
					} else {
						fq_data[FQ_EXPIRY] = expiry						// set data constant to all requests for the path list
					}
					fq_data[FQ_ID] = rname
					fq_data[FQ_TPSPORT] = p1							// forward direction transport ports are h1==src h2==dest
					fq_data[FQ_TPDPORT] = p2
					timestamp := time.Now().Unix() + 16									// assume this will fall within the first few seconds of the reservation as we use it to find queue in timeslice

					for i := range plist { 												// for each path in the list, send fmod requests for each endpoint and each intermediate link, both forwards and backwards
						extip := plist[i].Get_extip()
						if extip != nil {
							fq_data[FQ_EXTIP] = *extip
						} else {
							fq_data[FQ_EXTIP] = ""
						}
						fq_data[FQ_EXTTY] = "-D"										// external reference is the destination for forward component

						epip, _ := plist[i].Get_h1().Get_addresses()					// forward first, from h1 -> h2 (must use info from path as it might be split)
						fq_data[FQ_IP1] = *epip
						epip, _ = plist[i].Get_h2().Get_addresses()
						fq_data[FQ_IP2] = *epip

						rm_sheep.Baa( 1, "res_mgr/push_reg: sending forward i/e flow-mods for path %d: %s h1=%s --> h2=%s ip1/2= %s/%s exp=%d", 
							i, rname, *h1, *h2, fq_data[FQ_IP1], fq_data[FQ_IP2], expiry )

						espq1, espq0 := plist[i].Get_endpoint_spq( &rname, timestamp )		// endpoints are saved h1,h2, but we need to process them in reverse here


						// ---- push flow-mods in the h1->h2 direction -----------
						if espq1 != nil {													// data flowing into h2 from h1 over h2 to switch connection (ep0 handled with reverse path)
							fq_data[FQ_DIR_IN] = true										// inbound to last host from egress switch
							fq_data[FQ_SPQ] = espq1
							fq_sdata = make( []interface{}, len( fq_data ) )
							copy( fq_sdata, fq_data )
							msg = ipc.Mk_chmsg()
							msg.Send_req( fq_ch, ch, REQ_IE_RESERVE, fq_sdata, nil )			// queue work to send to skoogi (errors come back asynch, successes do not generate response)
						}

						fq_data[FQ_SPQ] = plist[i].Get_ilink_spq( &rname, timestamp )			// send fmod to ingress switch on first link out from h1
						fq_data[FQ_DIR_IN] = false
						fq_sdata = make( []interface{}, len( fq_data ) )
						copy( fq_sdata, fq_data )
						msg = ipc.Mk_chmsg()
						msg.Send_req( fq_ch, ch, REQ_IE_RESERVE, fq_sdata, nil )				// queue work to send to skoogi (errors come back asynch, successes do not generate response)

						ilist := plist[i].Get_forward_im_spq( timestamp )						// get list of intermediate switch/port/qnum data in forward (h1->h2) direction
						//for ii := 0; ii < len( ilist ); ii++ {
						for ii := range ilist {
							fq_sdata = make( []interface{}, len( fq_data ) )
							copy( fq_sdata, fq_data )
							fq_sdata[FQ_SPQ] = ilist[ii]
							rm_sheep.Baa( 2, "send forward intermediate reserve: [%d] %s %d %d", ii, ilist[ii].Switch, ilist[ii].Port, ilist[ii].Queuenum )
							msg = ipc.Mk_chmsg()
							msg.Send_req( fq_ch, ch, REQ_IE_RESERVE, fq_sdata, nil )			// flow mod for each intermediate link in foward direction
						}


						// ---- push flow-mods in the h2->h1 direction -----------
						rev_rname := "R" + rname		// the egress link has an R(name) queue name
						fq_data[FQ_TPSPORT] = p2							// forward direction transport ports are h1==src h2==dest
						fq_data[FQ_TPDPORT] = p1

						fq_data[FQ_EXTTY] = "-S"							// external reference is the source for backward component
						epip, _ = plist[i].Get_h1().Get_addresses() 		// for egress and backward intermediates the dest is h1, so reverse them
						fq_data[FQ_IP2] = *epip

						epip, _ = plist[i].Get_h2().Get_addresses()
						fq_data[FQ_IP1] = *epip

						rm_sheep.Baa( 1, "res_mgr/push_reg: sending backward i/e flow-mods for path %d: %s h1=%s <-- h2=%s ip1-2=%s-%s %s %s exp=%d", 
							i, rev_rname, *h1, *h2, fq_data[FQ_IP1], fq_data[FQ_IP2], fq_data[FQ_EXTTY], fq_data[FQ_EXTIP], expiry )

						if espq0 != nil {											// data flowing into h1 from h2 over the h1-switch connection
							fq_data[FQ_DIR_IN] = true
							fq_data[FQ_SPQ] = espq0
							fq_sdata = make( []interface{}, len( fq_data ) )
							copy( fq_sdata, fq_data )
							msg = ipc.Mk_chmsg()
							msg.Send_req( fq_ch, ch, REQ_IE_RESERVE, fq_sdata, nil )			// queue work to send to skoogi (errors come back asynch, successes do not generate response)
						}

						fq_data[FQ_SPQ] = plist[i].Get_elink_spq( &rev_rname, timestamp )	// send res to egress switch on first link towards h1
						fq_data[FQ_DIR_IN] = false											// the rest are outbound 
						fq_sdata = make( []interface{}, len( fq_data ) )
						copy( fq_sdata, fq_data )
						msg = ipc.Mk_chmsg()
						msg.Send_req( fq_ch, ch, REQ_IE_RESERVE, fq_sdata, nil )		// queue work to send to skoogi

						ilist = plist[i].Get_backward_im_spq( timestamp )		// get list of intermediate switch/port/qnum data in backwards direction
						//for ii := 0; ii < len( ilist ); ii++ {
						for ii := range ilist {
							fq_data[FQ_SPQ] = ilist[ii]
							fq_sdata = make( []interface{}, len( fq_data ) )
							copy( fq_sdata, fq_data )
							rm_sheep.Baa( 2, "send backward intermediate reserve: [%d] %s %d %d", ii, ilist[ii].Switch, ilist[ii].Port, ilist[ii].Queuenum )
							msg = ipc.Mk_chmsg()
							msg.Send_req( fq_ch, ch, REQ_IE_RESERVE, fq_sdata, nil )			// flow mod for each intermediate link in backwards direction
						}
					}

					p.Set_pushed()				// safe to mark the pledge as having been pushed. 
				} 
>>>>>>> 560ffc02
			} else {
				pend_count++
			}
		} else {
			pushed_count++
		}
	}

	if push_count > 0 || rm_sheep.Would_baa( 2 ) {			// bleat if we pushed something, or if higher level is set in the sheep
		rm_sheep.Baa( 1, "push_reservations: %d pushed, %d pending, %d already pushed", push_count, pend_count, pushed_count )
	}

	return pushed_count
}

/*
	Turn pause mode on for all current reservations and reset their push flag so thta they all get pushed again.
*/
func (i *Inventory) pause_on( ) {
	for _, p := range i.cache {
		p.Pause( true )					// also reset the push flag		
	}
}

/*
	Turn pause mode off for all current reservations and reset their push flag so thta they all get pushed again.
*/
func (i *Inventory) pause_off( ) {
	for _, p := range i.cache {
		p.Resume( true )					// also reset the push flag		
	}
}

/*
	Run the set of reservations in the cache and write any that are not expired out to the checkpoint file.  
	For expired reservations, we'll delete them if they test positive for extinction (dead for more than 120
	seconds).
*/
func (i *Inventory) write_chkpt( ) {

	err := i.chkpt.Create( )
	if err != nil {
		rm_sheep.Baa( 0, "CRI: resmgr: unable to create checkpoint file: %s", err )
		return
	}

	for key, p := range i.cache {
		s := p.To_chkpt()		
		if s != "expired" {
			fmt.Fprintf( i.chkpt, "%s\n", s ) 					// we'll check the overall error state on close
		} else {
			if p.Is_extinct( 120 ) && p.Is_pushed( ) {			// if really old and extension was pushed, safe to clean it out
				rm_sheep.Baa( 1, "extinct reservation purged: %s", key )
				delete( i.cache, key )
			}
		}
	} 

	ckpt_name, err := i.chkpt.Close( )
	if err != nil {
		rm_sheep.Baa( 0, "CRI: resmgr: checkpoint write failed: %s: %s", ckpt_name, err )
	} else {
		rm_sheep.Baa( 1, "resmgr: checkpoint successful: %s", ckpt_name )
	}
}

/*
	Opens the filename passed in and reads the reservation data from it. The assumption is that records in 
	the file were saved via the write_chkpt() function and are json pledges.  We will drop any that 
	expired while 'sitting' in the file. 
*/
func (i *Inventory) load_chkpt( fname *string ) ( err error ) {
	var (
		rec		string
		nrecs	int = 0
		p		*gizmos.Pledge
		my_ch	chan	*ipc.Chmsg
		req		*ipc.Chmsg
	)

	err = nil
	my_ch = make( chan *ipc.Chmsg )
	defer close( my_ch )									// close it on return

	f, err := os.Open( *fname )
	if err != nil {
		return
	}
	defer	f.Close( )

	br := bufio.NewReader( f )
	for ; err == nil ; {
		nrecs++
		rec, err = br.ReadString( '\n' )
		if err == nil  {
			p = new( gizmos.Pledge )
			p.From_json( &rec )

			if  p.Is_expired() {
				rm_sheep.Baa( 1, "resmgr: ckpt_load: ignored expired pledge: %s", p.To_str() )
			} else {

				req = ipc.Mk_chmsg( )
				req.Send_req( nw_ch, my_ch, REQ_RESERVE, p, nil )
				req = <- my_ch									// should be OK, but the underlying network could have changed

				if req.State == nil {						// reservation accepted, add to inventory
					err = i.Add_res( p )
				} else {

					rm_sheep.Baa( 0, "ERR: resmgr: ckpt_laod: unable to reserve for pledge: %s", p.To_str() )
				}
			}
		}
	}

	if err == io.EOF {
		err = nil
	}

	rm_sheep.Baa( 1, "read %d records from checkpoint file: %s", nrecs, *fname )
	return
}

/*
	Given a host name, return all pledges that involve that host as a list. 
	Currently no error is detected and the list may be nill if there are no pledges.
*/
func (inv *Inventory) pledge_list(  vmname *string ) ( []*gizmos.Pledge, error ) {

	if len( inv.cache ) <= 0 {
rm_sheep.Baa( 1, ">>> <<<< bailing early -- no inventory?" )
		return nil, nil
	}

	plist := make( []*gizmos.Pledge, len( inv.cache ) )
	i := 0
	for _, p := range inv.cache {
		if p.Has_host( vmname ) {
rm_sheep.Baa( 1, "pledge matched: %s", *vmname )
			plist[i] = p
			i++
		} else {
rm_sheep.Baa(  1, "pledge did not match: %s %s", *vmname, p.To_json() )
}
	}

rm_sheep.Baa( 1, ">>> returning 0:%d", i )
	return plist[0:i], nil
}

// --- Public ---------------------------------------------------------------------------
/*
	constructor
*/
func Mk_inventory( ) (inv *Inventory) {

	inv = &Inventory { } 

	inv.cache = make( map[string]*gizmos.Pledge, 2048 )		// initial size is not a limit

	return
}

/*
	Stuff the pledge into the cache erroring if the pledge already exists.
*/
func (inv *Inventory) Add_res( p *gizmos.Pledge ) (state error) {
	state = nil
	id := p.Get_id()
	if inv.cache[*id] != nil {
		state = fmt.Errorf( "reservation already exists: %s", *id )
		return
	}

	inv.cache[*id] = p

	rm_sheep.Baa( 1, "resgmgr: added reservation: %s", p.To_chkpt() )
	return
}

/*
	Return the reservation that matches the name passed in provided that the cookie supplied
	matches the cookie on the reservation as well.  The cookie may be either the cookie that 
	the user supplied when the reservation was created, or may be the 'super cookie' admin
	'root' as you will, which allows access to all reservations.
*/
func (inv *Inventory) Get_res( name *string, cookie *string ) (p *gizmos.Pledge, state error) {
	
	state = nil
	p = inv.cache[*name]
	if p == nil {
		state = fmt.Errorf( "cannot find reservation: %s", *name )
		return
	}

	if ! p.Is_valid_cookie( cookie ) &&  *cookie != *super_cookie {
		rm_sheep.Baa( 2, "resgmgr: denied fetch of reservation: cookie supplied (%s) didn't match that on pledge %s", *cookie, *name )
		p = nil
		state = fmt.Errorf( "not authorised to access or delete reservation: %s", *name )
		return
	}

	rm_sheep.Baa( 2, "resgmgr:: fetched reservation: %s", p.To_str() )
	return
}

/*
	Looks for the named reservation and deletes it if found. The cookie must be either the 
	supper cookie, or the cookie that the user supplied when the reservation was created.
	Deletion is affected by reetting the expiry time on the pledge to now + a few seconds. 
	This will cause a new set of flow-mods to be sent out with an expiry time that will
	take them out post haste and without the need to send "delete" flow-mods out. 

	This function sends a request to the network manager to delete the related queues. This
	must be done here so as to prevent any issues with the loosely coupled management of 
	reservation and queue settings.  It is VERY IMPORTANT to delete the reservation from 
	the network perspective BEFORE the expiry time is reset.  If it is reset first then 
	the network splits timeslices based on the new expiry and queues end up dangling.
*/
func (inv *Inventory) Del_res( name *string, cookie *string ) (state error) {

	p, state := inv.Get_res( name, cookie )
	if p != nil {
		rm_sheep.Baa( 2, "resgmgr: deleted reservation: %s", p.To_str() )
		state = nil

		ch := make( chan *ipc.Chmsg )	
		defer close( ch )										// close it on return
		req := ipc.Mk_chmsg( )
		req.Send_req( nw_ch, ch, REQ_DEL, p, nil )			// delete from the network point of view
		req = <- ch											// wait for response from network
		state = req.State

		p.Set_expiry( time.Now().Unix() + 15 )				// set the expiry to 15s from now which will force it out
		p.Reset_pushed()									// force push of flow-mods that reset the expiry
	} else {
		rm_sheep.Baa( 2, "resgmgr: unable to delete reservation: not found: %s", *name )
	}

	return
}


/*
	delete all of the reservations provided that the cookie is the super cookie. If cookie
	is a user cookie, then deletes all reservations that match the cookie.
*/
func (inv *Inventory) Del_all_res( cookie *string ) ( ndel int ) {
	var	(
		plist	[]*string			// we'll create a list to avoid deletion issues with range
		i		int
	)

	ndel = 0
	
	plist = make( []*string, len( inv.cache ) )
	for _, pledge := range inv.cache {
		plist[i] = pledge.Get_id()
		i++
	}

	for _, pname := range plist {
<<<<<<< HEAD
		err := inv.Del_res( pname,  cookie );
=======
		rm_sheep.Baa( 2, "delete all attempt to delete: %s", *pname )
		err := inv.Del_res( pname,  cookie )
>>>>>>> 560ffc02
		if err == nil {
			ndel++;
			rm_sheep.Baa( 1, "delete all deleted reservation %s", *pname )
		} else {
			rm_sheep.Baa( 1, "delete all skipped reservation %s", *pname )
		}
	}

	rm_sheep.Baa( 1, "delete all deleted %d reservations %s", ndel )
	return
}


/*
	Pulls the reservation from the inventory. Similar to delete, but not quite the same.
	This will clone the pledge. The clone is expired and left in the inventory to force
	a reset of flowmods. The network manager is sent a request to delete the queues 
	assocaited with the path and the path is removed from the original pledge. The orginal
	pledge is returned so that it can be used to generate a new set of paths based on the 
	hosts, expiry and bandwidth requirements of the initial reservation. 

	Unlike the get/del functions, this is meant for internal support and does not
	require a cookie. 

	It is important to delete the reservation from the network manager point of view 
	BEFORE the expiry is reset. If expiry is set first then the network manager will
	cause queue timeslices to be split on that boundary leaving dangling queues. 
*/
func (inv *Inventory) yank_res( name *string ) ( p *gizmos.Pledge, state error) {

	state = nil
	p = inv.cache[*name]
	if p != nil {
		rm_sheep.Baa( 2, "resgmgr: yanked reservation: %s", p.To_str() )
		cp := p.Clone( *name + ".yank" )				// clone but DO NOT set conclude time until after network delete!

rm_sheep.Baa( 1, "cloned reservation: %s",  *cp.Get_id() )
		inv.cache[*name + ".yank"] = cp					// insert the cloned pledge into the inventory

		inv.cache[*name] = nil							// yank original from the list
		delete( inv.cache, *name )
		p.Set_path_list( nil )							// no path list for this pledge 	

rm_sheep.Baa( 1, "requesting delete" )
		ch := make( chan *ipc.Chmsg )	
		defer close( ch )									// close it on return
		req := ipc.Mk_chmsg( )
		req.Send_req( nw_ch, ch, REQ_DEL, cp, nil )			// delete from the network point of view
		req = <- ch											// wait for response from network
		state = req.State

														// now safe to set these
		cp.Set_expiry( time.Now().Unix() + 1 )			// force clone to be expired
		cp.Reset_pushed( )								// force it to go out again
	} else {
		state = fmt.Errorf( "no reservation with name: %s", *name )
		rm_sheep.Baa( 2, "resgmgr: unable to yank, no reservation with name: %s", *name )
	}

	return
}

//---- res-mgr main goroutine -------------------------------------------------------------------------------

/*
	Executes as a goroutine to drive the resevration manager portion of tegu. 
*/
func Res_manager( my_chan chan *ipc.Chmsg, cookie *string ) {

	var (
		inv	*Inventory
		msg	*ipc.Chmsg
		ckptd	string
		last_qcheck	int64				// time that the last queue check was made to set window
		queue_gen_type = REQ_GEN_EPQMAP
	)

	super_cookie = cookie				// global for all methods

	rm_sheep = bleater.Mk_bleater( 0, os.Stderr )		// allocate our bleater and attach it to the master
	rm_sheep.Set_prefix( "res_mgr" )
	tegu_sheep.Add_child( rm_sheep )					// we become a child so that if the master vol is adjusted we'll react too

	p := cfg_data["default"]["queue_type"]				// lives in default b/c used by fq-mgr too
	if p != nil {
		if *p == "endpoint" {
			queue_gen_type = REQ_GEN_EPQMAP
		} else {
			queue_gen_type = REQ_GEN_QMAP
		}
	}

	cdp := cfg_data["resmgr"]["chkpt_dir"] 
	if cdp == nil {
		ckptd = "/var/lib/tegu/resmgr"							// default directory and prefix
	} else {
		ckptd = *cdp + "/resmgr"							// add prefix to directory in config
	}

	p = cfg_data["resmgr"]["verbose"]
	if p != nil {
		rm_sheep.Set_level(  uint( clike.Atoi( *p ) ) )
	}

	inv = Mk_inventory( )
	inv.chkpt = chkpt.Mk_chkpt( ckptd, 10, 90 )

	last_qcheck = time.Now().Unix()
	tklr.Add_spot( 2, my_chan, REQ_PUSH, nil, ipc.FOREVER )		// push reservations to skoogi just before they go live
	tklr.Add_spot( 1, my_chan, REQ_SETQUEUES, nil, ipc.FOREVER )	// drives us to see if queues need to be adjusted
	tklr.Add_spot( 180, my_chan, REQ_CHKPT, nil, ipc.FOREVER )		// tickle spot to drive us every 180 seconds to checkpoint

	rm_sheep.Baa( 3, "res_mgr is running  %x", my_chan )
	for {
		msg = <- my_chan					// wait for next message
		
		rm_sheep.Baa( 3, "processing message: %d", msg.Msg_type )
		switch msg.Msg_type {
			case REQ_NOOP:			// just ignore

			case REQ_ADD:
				p := msg.Req_data.( *gizmos.Pledge )	
				msg.State = inv.Add_res( p )
				msg.Response_data = nil

			case REQ_CHKPT:
				rm_sheep.Baa( 3, "invoking checkpoint" )
				inv.write_chkpt( )

			case REQ_DEL:											// user initiated delete -- requires cookie
				data := msg.Req_data.( []*string )					// assume pointers to name and cookie
				if *data[0] == "all" {
					inv.Del_all_res( data[1] )
					msg.State = nil
				} else {
					msg.State = inv.Del_res( data[0], data[1] )
				}

				msg.Response_data = nil

			case REQ_GET:											// user initiated get -- requires cookie
				data := msg.Req_data.( []*string )					// assume pointers to name and cookie
				msg.Response_data, msg.State = inv.Get_res( data[0], data[1] )

			case REQ_LIST:											// list reservations	(for a client)
				msg.Response_data, msg.State = inv.res2json( )

			case REQ_LOAD:								// load from a checkpoint file
				data := msg.Req_data.( *string )		// assume pointers to name and cookie
				msg.State = inv.load_chkpt( data )
				msg.Response_data = nil
				rm_sheep.Baa( 1, "checkpoint file loaded" )
	
			case REQ_PAUSE:
				msg.State = nil							// right now this cannot fail in ways we know about 
				msg.Response_data = ""
				inv.pause_on()
				rm_sheep.Baa( 1, "pausing..." )

			case REQ_RESUME:
				msg.State = nil							// right now this cannot fail in ways we know about 
				msg.Response_data = ""
				inv.pause_off()

			case REQ_SETQUEUES:							// driven about every second to reset the queues if a reservation state has changed
				now := time.Now().Unix()
				if now > last_qcheck  &&  inv.any_concluded( now - last_qcheck ) || inv.any_commencing( now - last_qcheck, 0 ) {
					rm_sheep.Baa( 1, "reservation state change detected, requesting queue map from net-mgr" )
					tmsg := ipc.Mk_chmsg( )
					tmsg.Send_req( nw_ch, my_chan, queue_gen_type, time.Now().Unix(), nil )		// get a queue map; when it arrives we'll push to fqmgr
				}
				last_qcheck = now

			case REQ_PUSH:								// driven every few seconds to push new reservations
				inv.push_reservations( my_chan )

			case REQ_PLEDGE_LIST:						// generate a list of pledges that are related to the given VM
				msg.Response_data, msg.State = inv.pledge_list(  msg.Req_data.( *string ) ) 

			// CAUTION: the requests below come back as asynch responses rather than as initial message
			case REQ_IE_RESERVE:						// an IE reservation failed
				msg.Response_ch = nil					// immediately disable to prevent loop
				inv.failed_push( msg )			// suss out the pledge and mark it unpushed

			case REQ_GEN_QMAP:							// response caries the queue map that now should be sent to fq-mgr to drive a queue update
				fallthrough

			case REQ_GEN_EPQMAP:
				rm_sheep.Baa( 1, "received queue map from network manager" )
				msg.Response_ch = nil											// immediately disable to prevent loop
				fq_data := make( []interface{}, 1 )
				fq_data[FQ_QLIST] = msg.Response_data 
				tmsg := ipc.Mk_chmsg( )
				tmsg.Send_req( fq_ch, nil, REQ_SETQUEUES, fq_data, nil )		// send the queue list to fq manager to deal with
				
			case REQ_YANK_RES:										// yank a reservation from the inventory returning the pledge and allowing flow-mods to purge
				if msg.Response_ch != nil {
					msg.Response_data, msg.State = inv.yank_res( msg.Req_data.( *string ) )
				}

			default:
				rm_sheep.Baa( 0, "WRN: res_mgr: unknown message: %d", msg.Msg_type )
				msg.Response_data = nil
				msg.State = fmt.Errorf( "res_mgr: unknown message (%d)", msg.Msg_type )
		}

		rm_sheep.Baa( 3, "processing message complete: %d", msg.Msg_type )
		if msg.Response_ch != nil {			// if a response channel was provided
			msg.Response_ch <- msg			// send our result back to the requestor
		}
	}
}<|MERGE_RESOLUTION|>--- conflicted
+++ resolved
@@ -19,14 +19,6 @@
 				need to check to ensure that a VM's IP address has not changed; repush 
 				reservation if it has and cancel the previous one (when skoogi allows drops)
 
-<<<<<<< HEAD
-	Mods:		03 Apr 2014 : Added endpoint flowmod support.
-				30 Apr 2014 : Enhancements to send flow-mods and reservation request to agents (Tegu-light)
-				13 May 2014 : Changed to support exit dscp value in reservation.
-				18 May 2014 : Changes to allow cross tenant reservations.
-				19 May 2014 : Changes to support using destination floating IP address in flow mod.
-				28 Jun 2014 : Support for steering reservations.
-=======
 	Mods:		03 Apr 2014 (sd) : Added endpoint flowmod support.
 				30 Apr 2014 (sd) : Enhancements to send flow-mods and reservation request to agents (Tegu-light)
 				13 May 2014 (sd) : Changed to support exit dscp value in reservation.
@@ -35,7 +27,6 @@
 				07 Jul 2014 (sd) : Changed to send network manager a delete message when deleteing a reservation
 						rather than depending on the http manager to do that -- possible timing issues if we wait.
 						Added support for reservation refresh.
->>>>>>> 560ffc02
 */
 
 package managers
@@ -99,16 +90,12 @@
 func name2ip( name *string ) ( ip *string ) {
 	ip = nil
 
-<<<<<<< HEAD
 	if name == nil || *name == "" {
 		return 
 	}
 
 	ch := make( chan *ipc.Chmsg );	
-=======
-	ch := make( chan *ipc.Chmsg )	
 	defer close( ch )									// close it on return
->>>>>>> 560ffc02
 	msg := ipc.Mk_chmsg( )
 	msg.Send_req( nw_ch, ch, REQ_GETIP, name, nil )
 	msg = <- ch
@@ -124,7 +111,6 @@
 	return
 }
 
-<<<<<<< HEAD
 /*
 	Given a name, get host info (IP, mac, switch-id, switch-port) from network.
 */
@@ -161,8 +147,6 @@
 
 	return nil 
 }
-=======
->>>>>>> 560ffc02
 
 /*
 	Handles a response from the fq-manager that indicates the attempt to send a proactive ingress/egress flowmod to skoogi
@@ -525,14 +509,11 @@
 */
 func (i *Inventory) push_reservations( ch chan *ipc.Chmsg ) ( npushed int ) {
 	var (
-<<<<<<< HEAD
-=======
 		fq_data	[]interface{}			// local work space to organise data for fq manager
 		fq_sdata	[]interface{}		// copy of data at time message is sent so that it 'survives' after msg sent and this continues to update fq_data
 		msg		*ipc.Chmsg
 		ip2		*string					// the ip ad
 
->>>>>>> 560ffc02
 		push_count	int = 0
 		pend_count	int = 0
 		pushed_count int = 0
@@ -543,7 +524,6 @@
 	for rname, p := range i.cache {							// run all pledges that are in the cache
 		if p != nil  &&  ! p.Is_pushed() {
 			if p.Is_active() || p.Is_active_soon( 15 ) {	// not pushed, and became active while we napped, or will activate in the next 15 seconds
-<<<<<<< HEAD
 				if push_count <= 0 {
 					rm_sheep.Baa( 1, "pushing proactive reservations" )
 				}
@@ -556,127 +536,6 @@
 					case gizmos.PT_STEERING:
 							push_st_reservation( p, rname, ch )
 				}
-
-=======
-				fq_data[FQ_DSCP] = p.Get_dscp()
-				h1, h2, p1, p2, _, expiry, _, _ := p.Get_values( )		// hosts, ports and expiry are all we need
-
-				ip1 := name2ip( h1 )
-				ip2 = name2ip( h2 )
-
-				if ip1 != nil  &&  ip2 != nil {				// good ip addresses so we're good to go
-					plist := p.Get_path_list( )				// each path that is a part of the reservation
-
-					if push_count <= 0 {
-						rm_sheep.Baa( 1, "pushing proactive reservations to skoogi; plistlen=%d", len( plist ) )
-					}
-					push_count++
-
-					if p.Is_paused( ) {
-						fq_data[FQ_EXPIRY] = time.Now().Unix( ) +  15	// if reservation shows paused, then we set the expiration to 15s from now  which should force the flow-mods out
-					} else {
-						fq_data[FQ_EXPIRY] = expiry						// set data constant to all requests for the path list
-					}
-					fq_data[FQ_ID] = rname
-					fq_data[FQ_TPSPORT] = p1							// forward direction transport ports are h1==src h2==dest
-					fq_data[FQ_TPDPORT] = p2
-					timestamp := time.Now().Unix() + 16									// assume this will fall within the first few seconds of the reservation as we use it to find queue in timeslice
-
-					for i := range plist { 												// for each path in the list, send fmod requests for each endpoint and each intermediate link, both forwards and backwards
-						extip := plist[i].Get_extip()
-						if extip != nil {
-							fq_data[FQ_EXTIP] = *extip
-						} else {
-							fq_data[FQ_EXTIP] = ""
-						}
-						fq_data[FQ_EXTTY] = "-D"										// external reference is the destination for forward component
-
-						epip, _ := plist[i].Get_h1().Get_addresses()					// forward first, from h1 -> h2 (must use info from path as it might be split)
-						fq_data[FQ_IP1] = *epip
-						epip, _ = plist[i].Get_h2().Get_addresses()
-						fq_data[FQ_IP2] = *epip
-
-						rm_sheep.Baa( 1, "res_mgr/push_reg: sending forward i/e flow-mods for path %d: %s h1=%s --> h2=%s ip1/2= %s/%s exp=%d", 
-							i, rname, *h1, *h2, fq_data[FQ_IP1], fq_data[FQ_IP2], expiry )
-
-						espq1, espq0 := plist[i].Get_endpoint_spq( &rname, timestamp )		// endpoints are saved h1,h2, but we need to process them in reverse here
-
-
-						// ---- push flow-mods in the h1->h2 direction -----------
-						if espq1 != nil {													// data flowing into h2 from h1 over h2 to switch connection (ep0 handled with reverse path)
-							fq_data[FQ_DIR_IN] = true										// inbound to last host from egress switch
-							fq_data[FQ_SPQ] = espq1
-							fq_sdata = make( []interface{}, len( fq_data ) )
-							copy( fq_sdata, fq_data )
-							msg = ipc.Mk_chmsg()
-							msg.Send_req( fq_ch, ch, REQ_IE_RESERVE, fq_sdata, nil )			// queue work to send to skoogi (errors come back asynch, successes do not generate response)
-						}
-
-						fq_data[FQ_SPQ] = plist[i].Get_ilink_spq( &rname, timestamp )			// send fmod to ingress switch on first link out from h1
-						fq_data[FQ_DIR_IN] = false
-						fq_sdata = make( []interface{}, len( fq_data ) )
-						copy( fq_sdata, fq_data )
-						msg = ipc.Mk_chmsg()
-						msg.Send_req( fq_ch, ch, REQ_IE_RESERVE, fq_sdata, nil )				// queue work to send to skoogi (errors come back asynch, successes do not generate response)
-
-						ilist := plist[i].Get_forward_im_spq( timestamp )						// get list of intermediate switch/port/qnum data in forward (h1->h2) direction
-						//for ii := 0; ii < len( ilist ); ii++ {
-						for ii := range ilist {
-							fq_sdata = make( []interface{}, len( fq_data ) )
-							copy( fq_sdata, fq_data )
-							fq_sdata[FQ_SPQ] = ilist[ii]
-							rm_sheep.Baa( 2, "send forward intermediate reserve: [%d] %s %d %d", ii, ilist[ii].Switch, ilist[ii].Port, ilist[ii].Queuenum )
-							msg = ipc.Mk_chmsg()
-							msg.Send_req( fq_ch, ch, REQ_IE_RESERVE, fq_sdata, nil )			// flow mod for each intermediate link in foward direction
-						}
-
-
-						// ---- push flow-mods in the h2->h1 direction -----------
-						rev_rname := "R" + rname		// the egress link has an R(name) queue name
-						fq_data[FQ_TPSPORT] = p2							// forward direction transport ports are h1==src h2==dest
-						fq_data[FQ_TPDPORT] = p1
-
-						fq_data[FQ_EXTTY] = "-S"							// external reference is the source for backward component
-						epip, _ = plist[i].Get_h1().Get_addresses() 		// for egress and backward intermediates the dest is h1, so reverse them
-						fq_data[FQ_IP2] = *epip
-
-						epip, _ = plist[i].Get_h2().Get_addresses()
-						fq_data[FQ_IP1] = *epip
-
-						rm_sheep.Baa( 1, "res_mgr/push_reg: sending backward i/e flow-mods for path %d: %s h1=%s <-- h2=%s ip1-2=%s-%s %s %s exp=%d", 
-							i, rev_rname, *h1, *h2, fq_data[FQ_IP1], fq_data[FQ_IP2], fq_data[FQ_EXTTY], fq_data[FQ_EXTIP], expiry )
-
-						if espq0 != nil {											// data flowing into h1 from h2 over the h1-switch connection
-							fq_data[FQ_DIR_IN] = true
-							fq_data[FQ_SPQ] = espq0
-							fq_sdata = make( []interface{}, len( fq_data ) )
-							copy( fq_sdata, fq_data )
-							msg = ipc.Mk_chmsg()
-							msg.Send_req( fq_ch, ch, REQ_IE_RESERVE, fq_sdata, nil )			// queue work to send to skoogi (errors come back asynch, successes do not generate response)
-						}
-
-						fq_data[FQ_SPQ] = plist[i].Get_elink_spq( &rev_rname, timestamp )	// send res to egress switch on first link towards h1
-						fq_data[FQ_DIR_IN] = false											// the rest are outbound 
-						fq_sdata = make( []interface{}, len( fq_data ) )
-						copy( fq_sdata, fq_data )
-						msg = ipc.Mk_chmsg()
-						msg.Send_req( fq_ch, ch, REQ_IE_RESERVE, fq_sdata, nil )		// queue work to send to skoogi
-
-						ilist = plist[i].Get_backward_im_spq( timestamp )		// get list of intermediate switch/port/qnum data in backwards direction
-						//for ii := 0; ii < len( ilist ); ii++ {
-						for ii := range ilist {
-							fq_data[FQ_SPQ] = ilist[ii]
-							fq_sdata = make( []interface{}, len( fq_data ) )
-							copy( fq_sdata, fq_data )
-							rm_sheep.Baa( 2, "send backward intermediate reserve: [%d] %s %d %d", ii, ilist[ii].Switch, ilist[ii].Port, ilist[ii].Queuenum )
-							msg = ipc.Mk_chmsg()
-							msg.Send_req( fq_ch, ch, REQ_IE_RESERVE, fq_sdata, nil )			// flow mod for each intermediate link in backwards direction
-						}
-					}
-
-					p.Set_pushed()				// safe to mark the pledge as having been pushed. 
-				} 
->>>>>>> 560ffc02
 			} else {
 				pend_count++
 			}
@@ -808,7 +667,6 @@
 func (inv *Inventory) pledge_list(  vmname *string ) ( []*gizmos.Pledge, error ) {
 
 	if len( inv.cache ) <= 0 {
-rm_sheep.Baa( 1, ">>> <<<< bailing early -- no inventory?" )
 		return nil, nil
 	}
 
@@ -816,15 +674,11 @@
 	i := 0
 	for _, p := range inv.cache {
 		if p.Has_host( vmname ) {
-rm_sheep.Baa( 1, "pledge matched: %s", *vmname )
 			plist[i] = p
 			i++
-		} else {
-rm_sheep.Baa(  1, "pledge did not match: %s %s", *vmname, p.To_json() )
-}
-	}
-
-rm_sheep.Baa( 1, ">>> returning 0:%d", i )
+		}
+	}
+
 	return plist[0:i], nil
 }
 
@@ -940,12 +794,8 @@
 	}
 
 	for _, pname := range plist {
-<<<<<<< HEAD
-		err := inv.Del_res( pname,  cookie );
-=======
 		rm_sheep.Baa( 2, "delete all attempt to delete: %s", *pname )
 		err := inv.Del_res( pname,  cookie )
->>>>>>> 560ffc02
 		if err == nil {
 			ndel++;
 			rm_sheep.Baa( 1, "delete all deleted reservation %s", *pname )
@@ -982,14 +832,12 @@
 		rm_sheep.Baa( 2, "resgmgr: yanked reservation: %s", p.To_str() )
 		cp := p.Clone( *name + ".yank" )				// clone but DO NOT set conclude time until after network delete!
 
-rm_sheep.Baa( 1, "cloned reservation: %s",  *cp.Get_id() )
 		inv.cache[*name + ".yank"] = cp					// insert the cloned pledge into the inventory
 
 		inv.cache[*name] = nil							// yank original from the list
 		delete( inv.cache, *name )
 		p.Set_path_list( nil )							// no path list for this pledge 	
 
-rm_sheep.Baa( 1, "requesting delete" )
 		ch := make( chan *ipc.Chmsg )	
 		defer close( ch )									// close it on return
 		req := ipc.Mk_chmsg( )
