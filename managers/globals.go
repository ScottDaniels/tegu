--- conflicted
+++ resolved
@@ -43,11 +43,8 @@
 				20 Mar 2015 - Added REQ_GET_PHOST_FROM_MAC
 				31 Mar 2015 - Added REQ_GET_PROJ_HOSTS
 				21 Sep 2015 - Added REQ_GET_PHOST_FROM_PORTUUID
-<<<<<<< HEAD
 				25 Sep 2015 - Added REQ_GET_ENDPTS
-=======
 				12 Nov 2015 - Pulled in httplogger from steering branch.
->>>>>>> f5a2d86f
 */
 
 /*
