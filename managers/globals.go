/*
	Mnemonic:	globals.go
	Abstract:	Global things shared by all managers.  Use caution when modifying or adding to iota lists order
				might be important and note where new cosntant blocks are started as the reason is likely
				that iota needs to be reset!

				There is also one initialisation function that is managed here. We cannot make use of the 
				automatic package initialisation mechanism because the inititalisation requires specific
				information from the main which is passed into the init function.  

	Date:		02 December 2013
	Author:		E. Scott Daniels

	Mods:		25 Jun 2014 - Added initial steering support
*/

package managers

import (
	"fmt"
	"os"
	
	"forge.research.att.com/gopkgs/clike"
	"forge.research.att.com/gopkgs/ipc"
	"forge.research.att.com/gopkgs/config"
	"forge.research.att.com/gopkgs/bleater"

	"forge.research.att.com/tegu/gizmos"
)

const (
	// message types (requests) that are placed into channel messages. Primary reciver of each type is
	// indicated in parens (except for the more generic types).
	REQ_NOOP		int = -1	// no operation
	_				int = iota	// skip 0
	REQ_RESERVE					// reservation request
	REQ_NETGRAPH				// return the network graph as a jThing (json)
	REQ_HASCAP					// check for reservation capacity
	REQ_ADD						// generic requests may mean slightly different things based on the go-routine receiving the request
	REQ_DEL			
	REQ_GET			
	REQ_CHKPT					// take a checkpoint (res_mgr)
	REQ_LOAD					// load checkpoint file data (res_mgr)
	REQ_NETUPDATE				// new network graph is attached (network)
	REQ_LISTCONNS				// user request a port list for named host	(network)
	REQ_GENMAPS					// generate VM maps (osif) and send out
	REQ_GETIP					// look up the VM name or ID and return the IP address
	REQ_GWMAP					// map that translates mac to ip just for gateway nodes (not included in the vm list)
	REQ_PUSH					// generic push depending on receiver
	REQ_LIST					// generic list depending on receiver
	REQ_GETLMAX					// get max link allocation across the network
	REQ_SETQUEUES				// fqmgr - tickle to cause queues to be set if needed
	REQ_CHOSTLIST				// osif - get a list of compute hosts
	REQ_HOSTLIST				// network - build a host list that includes vm name, ip, switch(es) and port(s) for each host
	REQ_GEN_QMAP				// network - generate queue info needed by external process to set queues
	REQ_IE_RESERVE				// fq-manager send ingress/egress reservations to skoogi
	REQ_VM2IP					// xlate map VM name | VM ID to IP map is in the request
	REQ_VMID2IP					// xlate map VM-ID to ip is in request
	REQ_IP2VMID					// xlate map IP address to VM-ID
	REQ_VMID2PHOST				// xlate map VM-ID to physical host name
	REQ_IP2MAC					// xlate map IP address to mac
	REQ_GEN_EPQMAP				// generate queue map for end points only (no intermediate queues are generated)
	REQ_SENDALL					// send message to all
	REQ_SENDSHORT				// send a long running request to a single agent (uses only one agent to handle all long running requests
	REQ_SENDLONG				// send a short running request to a single agent (will round robin between all attached agents)
	REQ_IP2MACMAP				// generate an ip to mac translation table and return to requestor
	REQ_MAC2PHOST				// request contains mac to physical host data
	REQ_INTERMEDQ				// setup queues and flowmods on intermediate switches
	REQ_IP2FIP					// request contains a translation of tenant/ip to floating ip
	REQ_FIP2IP					// request contains a translation of floating ip to tenant/ip
	REQ_STATE					// generate some kind of state data back to message sender
	REQ_PAUSE					// put things into a paused mode
	REQ_RESUME					// take things out of a paused mode and resume normal reservation operation.
	REQ_VALIDATE_HOST			// validaate a [token/][project/]hostname string
	REQ_GENCREDS				// generate crdentials
	REQ_VALIDATE_ADMIN			// validate an admin token
<<<<<<< HEAD
	REQ_PROJNAME2ID				// translate project name to ID
	REQ_HOSTINFO				// given a vm name generate a *string with ip, mac, switch-id and switch port 
	REQ_VALIDATE_TOKEN			// given a token/user-space  string, validate the token and translate user-space name to ID
=======
	REQ_PNAME2ID				// translate project (user, tenant, etc.) to ID
	REQ_SETULCAP				// set a user link capacity
>>>>>>> 618c84f4
	
)

const (
	ONE_GIG		int64 = 1024 * 1024 * 1024

<<<<<<< HEAD
	version 	string = "v3.1/16264"			// version bumped to 3.1 for steering 
=======
	version 	string = "v3.0/16294"
>>>>>>> 618c84f4
)


// fq_mgr constants	(resets iota)
const (
				// offsets into the array of data passed to fq_mgr on requests
	FQ_IP1		int = iota		// ip address of host 1					(ie proactive reservation request)
	FQ_IP2						// ip address of host 2
	FQ_EXPIRY					// reservation expiry time 
	FQ_SPQ						// queue to map traffic to
	FQ_ID						// id used if reporting error asynch
	FQ_DIR_IN					// bool flag that indicates whether the flowmod direction is into switch or out of switch
	FQ_DSCP						// user supplied dscp that the data should have on egress
	FQ_EXTIP					// an external IP that is needed to setup flow mods when session traveling through a gateway
	FQ_EXTTY					// external IP type used in fmod command (either -D or -S)
	FQ_TPSPORT					// transport source port number
	FQ_TPDPORT					// transport dest port number

	FQ_SIZE						// CAUTION:  this must be LAST as it indicates the size of the array needed

	FQ_QLIST	int = 0			// the list of current queue settings 	(set queues)
)

var (
	shell_cmd	string = "/bin/ksh"						// preferred shell, cfg can override in default section
	empty_str	string = ""								// go prevents &"", so these make generating a pointer to default strings easier
	default_sdn	string = "localhost:8080"				// default controller (skoogi)
	local_host	string = "localhost"

	cfg_data	map[string]map[string]*string			// things read from the configuration file

	/* 
		Channels that various goroutines listen to. Global so that all goroutines have access to them.
	*/
	nw_ch		chan	*ipc.Chmsg		// network 
	rmgr_ch		chan	*ipc.Chmsg		// reservation manager 
	osif_ch		chan	*ipc.Chmsg		// openstack interface
	fq_ch		chan	*ipc.Chmsg		// flow and queue manager
	am_ch		chan	*ipc.Chmsg		// agent manager channel

	tklr	*ipc.Tickler				// tickler that will drive periodic things like checkpointing

	pid int = 0							// process id for use in generating reservation names uniqueue across invocations
	res_nmseed	int = 0					// reservation name sequential value
	res_paused	bool = false			// set to true if reservations are paused

	super_cookie	*string; 			// the 'admin cookie' that the super user can use to manipulate a reservation

	tegu_sheep	*bleater.Bleater		// parent sheep that controls the 'master' bleating volume and is used by 'library' functions (allocated in init below)
	net_sheep	*bleater.Bleater		// indivual sheep for each goroutine (each is responsible for allocating their own sheep)
	am_sheep	*bleater.Bleater
	fq_sheep	*bleater.Bleater
	osif_sheep	*bleater.Bleater
	rm_sheep	*bleater.Bleater
	http_sheep	*bleater.Bleater
	qm_sheep	*bleater.Bleater

	/*
		http manager needs globals because the http callback doesn't allow private data to be passed
	*/
	priv_auth *string;					// type of authorisation needed for privledged commands (pause, resume, etc.)
)

//--------------------------------------------------------------------------------------------------------------------------

/*
	Sets up the global variables needed by the whole package. This should be invoked by the 
	main tegu function (main/tegu.go).

	CAUTION:  this is not implemented as an init() function as we must pass information from the 
			main to here.  
*/
func Initialise( cfg_fname *string, nwch chan *ipc.Chmsg, rmch chan *ipc.Chmsg, osifch chan *ipc.Chmsg, fqch chan *ipc.Chmsg, amch chan *ipc.Chmsg ) (err error)  {

	err = nil

	def_log_dir := "."
	log_dir := &empty_str

	nw_ch = nwch;		
	rmgr_ch = rmch
	osif_ch = osifch
	fq_ch = fqch
	am_ch = amch
	

	tegu_sheep = bleater.Mk_bleater( 1, os.Stderr )		// the main (parent) bleater used by libraries and as master 'volume' control
	tegu_sheep.Set_prefix( "tegu" )

	pid = os.Getpid()							// used to keep reservation names unique across invocations

	tklr = ipc.Mk_tickler( 30 )				// shouldn't need more than 30 different tickle spots
	tklr.Add_spot( 2, rmgr_ch, REQ_NOOP, nil, 1 )	// a quick burst tickle to prevent a long block if the first goroutine to schedule a tickle schedules a long wait

	if cfg_fname != nil {
		cfg_data, err = config.Parse2strs( nil, *cfg_fname )		// capture config data as strings -- referenced as cfg_data["sect"]["key"] 
		if err != nil {
			err = fmt.Errorf( "unable to parse config file %s: %s", *cfg_fname, err )
			return
		}

		if p := cfg_data["default"]["shell"]; p != nil {
			shell_cmd = *p
		}
		if p := cfg_data["default"]["verbose"]; p != nil {
			 tegu_sheep.Set_level( uint( clike.Atoi( *p ) ) )
		}
		if log_dir = cfg_data["default"]["log_dir"]; log_dir == nil {
			log_dir = &def_log_dir
		}
	} else {
		cfg_data = nil
	}

	tegu_sheep.Add_child( gizmos.Get_sheep( ) )						// since we don't directly initialise the gizmo environment we ask for its sheep
	if *log_dir  != "stderr" {										// if overriden in config
		lfn := tegu_sheep.Mk_logfile_nm( log_dir, 86400 )
		tegu_sheep.Baa( 1, "switching to log file: %s", *lfn )
		tegu_sheep.Append_target( *lfn, false )						// switch bleaters to the log file rather than stderr
		go tegu_sheep.Sheep_herder( log_dir, 86400 )				// start the function that will roll the log now and again
	}

	return
}<|MERGE_RESOLUTION|>--- conflicted
+++ resolved
@@ -74,25 +74,17 @@
 	REQ_VALIDATE_HOST			// validaate a [token/][project/]hostname string
 	REQ_GENCREDS				// generate crdentials
 	REQ_VALIDATE_ADMIN			// validate an admin token
-<<<<<<< HEAD
 	REQ_PROJNAME2ID				// translate project name to ID
 	REQ_HOSTINFO				// given a vm name generate a *string with ip, mac, switch-id and switch port 
 	REQ_VALIDATE_TOKEN			// given a token/user-space  string, validate the token and translate user-space name to ID
-=======
 	REQ_PNAME2ID				// translate project (user, tenant, etc.) to ID
 	REQ_SETULCAP				// set a user link capacity
->>>>>>> 618c84f4
-	
 )
 
 const (
 	ONE_GIG		int64 = 1024 * 1024 * 1024
 
-<<<<<<< HEAD
 	version 	string = "v3.1/16264"			// version bumped to 3.1 for steering 
-=======
-	version 	string = "v3.0/16294"
->>>>>>> 618c84f4
 )
 
 
