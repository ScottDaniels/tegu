--- conflicted
+++ resolved
@@ -19,11 +19,8 @@
 				03 Sep 2014 - Added transport type field to fq_req struct.
 				05 Sep 2014 - Allow version, used in ping, to be set by main.
 				16 Jan 2014 - Support port masks in flow-mods.
-<<<<<<< HEAD
 				22 Feb 2014 - Added REQ_GET_MIRRORS
-=======
 				26 Feb 2015 - Added support for default gateway sussing.
->>>>>>> c81e69b1
 */
 
 package managers
@@ -101,12 +98,8 @@
 	REQ_LISTULCAP				// user link capacity list
 	REQ_ALLUP					// signal that all initialisation has been completed
 	REQ_GET_HOSTINFO			// request a full set of host info from the maps
-<<<<<<< HEAD
 	REQ_GET_MIRRORS				// get a list of mirrors from res mgr
-=======
 	REQ_GET_DEFGW				// given a project[/junk] string, return the default (first in list) gateway (router)
-	
->>>>>>> c81e69b1
 )
 
 const (
