--- conflicted
+++ resolved
@@ -77,11 +77,8 @@
 	"github.com/att/gopkgs/config"
 	"github.com/att/gopkgs/http_logger"
 	"github.com/att/gopkgs/ipc"
-<<<<<<< HEAD
-=======
 
 	"github.com/att/tegu/datacache"
->>>>>>> d7841387
 	"github.com/att/tegu/gizmos"
 )
 
@@ -164,10 +161,7 @@
 	REQ_GET_PHOST_FROM_PORTUUID // used by mirroring to find the phost that goes with a neutron UUID
 	REQ_GET_PROJ_HOSTS			// get a list of all VMs for a project for block insertion into network graph
 	REQ_GET_ENDPTS				// generate a map of endpoints for one or all projects keyed by endpoint uuid
-<<<<<<< HEAD
-=======
 	REQ_DEL_ENDPT				// add/delete an endpoint
->>>>>>> d7841387
 	REQ_NEW_ENDPT
 	REQ_HAS_ANY_ROLE			// given token and role list return true if token lists any role presented
 	REQ_HAS_ANY_ROLE2			// given token and role list return user,project if token lists any role presented
@@ -175,11 +169,8 @@
 	REQ_DUPCHECK				// check for duplicate (resmgr)
 	REQ_SWITCHINFO				// request switch info from all hosts
 	REQ_GENPLAN					// (re)generate a steering plan for a new/modified chain request
-<<<<<<< HEAD
-=======
 	REQ_CLEANUP					// periodic cleanup 
 	REQ_SANITY					// any needed sanity checks
->>>>>>> d7841387
 
 	//--- deprecated - http uses osif for direct query REQ_GETGW					// give a project ID and get it's gateway
 )
