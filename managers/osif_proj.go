--- conflicted
+++ resolved
@@ -38,11 +38,8 @@
 				31 Mar 2015 - Changes to provide a force load of all VMs into the network graph.
 				01 Apr 2015 - Added ipv6 support for finding gateway/routers.
 				16 Jun 2015 - Turned down some of the bleat messages.
-<<<<<<< HEAD
+				17 Jul 2015 - Merged steering changes in.
 				25 Sep 2015 - Added support to generate endpoint information.
-=======
-				17 Jul 2015 - Merged steering changes in.
->>>>>>> 270ee923
 */
 
 package managers
