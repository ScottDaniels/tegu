// vi: sw=4 ts=4:

/*
	Mnemonic:	osif_proj.go
	Abstract:	Functions that manage an osif project struct. For now it manages the
				related translation maps for the project. In future it might also
				be used to reference the associated creds, but not wanting to change
				the structure that builds that aspect of thigs.

	Date:		17 November 2014
	Author:		E. Scott Daniels

	Mods:		16 Dec 2014 - Corrected slice out of bounds error in get_host_info()
				09 Jan 2015 - No longer assume that the gateway list is limited by the project
					that is valid in the creds.  At least some versions of Openstack were
					throwing all gateways into the subnet list.
<<<<<<< HEAD
				16 Jan 2014 - Support port masks in flow-mods.
				26 Feb 2014 - Added support to dig out the default gateway for a project.
				31 Mar 2015 - Changes to provide a force load of all VMs into the network graph.
=======
				16 Jan 2015 - Support port masks in flow-mods.
				01 Apr 2015 - Added ipv6 support for finding gateway/routers.
>>>>>>> 348a9fdf
*/

package managers
// should this move to gizmos?

import (
	"fmt"
	"net"
	"strings"
	"sync"
	"time"

	"codecloud.web.att.com/gopkgs/ipc"
	"codecloud.web.att.com/gopkgs/ostack"
)


type osif_project struct {
	name		*string
	lastfetch	int64						// timestamp of last map update to detect freshness
	vmid2ip		map[string]*string			// translation maps for the project
	ip2vmid		map[string]*string
	ip2vm		map[string]*string
	vm2ip		map[string]*string			// vm name to ip; gateway IPs are used as names
	vmid2host	map[string]*string
	ip2mac		map[string]*string
	gwmap		map[string]*string			// mac to ip translation
	ip2fip		map[string]*string
	fip2ip		map[string]*string
	gw2cidr		map[string]*string

	rwlock		sync.RWMutex						// must lock to prevent update collisions
}

// -------------------------------------------------------------------------------------------------

/*
	Accepts an IP address, a network and number of bits that specify the network portion of an 
	address. Using the number of bits the IP address is converted to it's network address and 
	compared to the target network. If they match, the IP address is a member of the subnet
	and true is returned.  Works for both ip4 and ip6 addresses. Errors returned by ParseCIDR
	are ignored as they are most likely ip6 number of bits that are too large for an ip4 
	address.  This can happen when both IP address types are in use on the same cluster.
*/
func in_subnet( ip string, target_net string, nbits string ) ( bool ) {
	_, ip_net, err := net.ParseCIDR( ip + "/" + nbits )	
	if err != nil {									// this will happen if we are validating an ip4 with an ip6 and the nbits is too large; ignore
		return false
	}

	return  target_net == ip_net.IP.String() 
}


// -------------------------------------------------------------------------------------------------

/*
	Make a new project map management block.
*/
func Mk_osif_project( name string ) ( p *osif_project, err error ) {
	p = &osif_project {
		name:	&name,
		lastfetch:	0,
	}

	p.vmid2ip = make( map[string]*string )
	p.ip2vmid = make( map[string]*string )
	p.vm2ip = make( map[string]*string )
	p.ip2vm = make( map[string]*string )
	p.vmid2host = make( map[string]*string )
	p.ip2mac = make( map[string]*string )
	p.gwmap = make( map[string]*string )
	p.ip2fip = make( map[string]*string )
	p.fip2ip = make( map[string]*string )

	return
}

/*
	Build all translation maps for the given project.
	Does NOT replace a map with a nil map; we assume this is an openstack glitch.

	CAUTION:  ip2 maps are complete, where vm2 or vmid2 maps are not because
			they only reference one of the VMs IP addresses where there might
			be many.
*/
func (p *osif_project) refresh_maps( creds *ostack.Ostack ) ( rerr error ) {
	
	if p == nil {
		return
	}
	if creds == nil {
		osif_sheep.Baa( 1, "IER: refresh_maps given nil creds" )
		rerr = fmt.Errorf( "creds were nil" )
		return
	}

	if *p.name != "_ref_" {				// we don't fetch maps from the ref since it's not real
		olastfetch := p.lastfetch		// last fetch -- ensure it wasn't fetched while we waited
		p.rwlock.Lock()					// wait for a write lock
		defer p.rwlock.Unlock()				// ensure unlocked on return

		if olastfetch != p.lastfetch {	// assume read done while we waited
			return
		}

		osif_sheep.Baa( 2, "refresh: creating VM maps from: %s", creds.To_str( ) )
		vmid2ip, ip2vmid, vm2ip, vmid2host, vmip2vm, err := creds.Mk_vm_maps( nil, nil, nil, nil, nil, true )
		if err != nil {
			osif_sheep.Baa( 2, "WRN: unable to map VM info (vm): %s; %s   [TGUOSI003]", creds.To_str( ), err )
			rerr = err
			creds.Expire()					// force re-auth next go round
		} else {

			osif_sheep.Baa( 2, "%s map sizes: vmid2ip=%d ip2vmid=%d vm2ip=%d vmid2host=%d vmip2vm=%d", 
					*p.name, len( vmid2ip ), len( ip2vmid ), len( vm2ip ), len( vmid2host ), len( vmip2vm ) )
			if len( vmip2vm ) > 0 && len( vmid2ip ) > 0 &&  len( ip2vmid ) > 0 &&  len( vm2ip ) > 0 &&  len( vmid2host ) > 0  {		// don't refresh unless all are good
				p.vmid2ip = vmid2ip						// id and vm name map to just ONE ip address
				p.vm2ip = vm2ip
				p.ip2vmid = ip2vmid						// the only complete list of ips
if osif_sheep.Would_baa( 2 ) {
for k, v := range p.ip2vmid {
osif_sheep.Baa( 2, "   %s -> %s", k, *v )
}
}
				p.vmid2host = vmid2host					// id to physical host
				p.ip2vm = vmip2vm
			}
		}

		fip2ip, ip2fip, err := creds.Mk_fip_maps( nil, nil, true )
		if err != nil {
			osif_sheep.Baa( 2, "WRN: unable to map VM info (fip): %s; %s   [TGUOSI004]", creds.To_str( ), err )
			rerr = err
			creds.Expire()					// force re-auth next go round
		} else {
			osif_sheep.Baa( 2, "%s map sizes: ip2fip=%d fip2ip=%d", *p.name, len( ip2fip ), len( fip2ip ) )
			if len( ip2fip ) > 0 &&  len( fip2ip ) > 0 {
				p.ip2fip = ip2fip
				p.ip2fip = fip2ip
			}
		}

		ip2mac, _, err := creds.Mk_mac_maps( nil, nil, true )	
		if err != nil {
			osif_sheep.Baa( 2, "WRN: unable to map MAC info: %s; %s   [TGUOSI005]", creds.To_str( ), err )
			rerr = err
			creds.Expire()					// force re-auth next go round
		} else {
			osif_sheep.Baa( 2, "%s map sizes: ip2mac=%d", *p.name, len( ip2mac ) )
			if len( ip2mac ) > 0  {
				p.ip2mac = ip2mac
			}
		}
	

		gwmap, _, gwmac2id, _, _, gwip2phost, err := creds.Mk_gwmaps( nil, nil, nil, nil, nil, nil, true, false )		// gwmap is mac2ip
		if err != nil {
			osif_sheep.Baa( 2, "WRN: unable to map gateway info: %s; %s   [TGUOSI006]", creds.To_str( ), err )
			creds.Expire()					// force re-auth next go round
		} else {
			osif_sheep.Baa( 2, "%s map sizes: gwmap=%d", *p.name, len( gwmap ) )
			if len( gwmap ) > 0 {
				p.gwmap = gwmap
			}

			for mac, id := range gwmac2id {			// run the gateway info and insert as though they were first class VMs
				ip := gwmap[mac]
				p.vmid2ip[*id] = ip
				p.ip2vmid[*ip] = id
				p.vmid2host[*id] = gwip2phost[*ip]
				p.vm2ip[*ip] = ip				// gw is nameless, so use the ip address
			}
		}

		_, gw2cidr, err := creds.Mk_snlists( ) 		// get list of gateways and their subnet cidr
		if err == nil && gw2cidr != nil {
			p.gw2cidr = gw2cidr
		} else {
			if err != nil {
				osif_sheep.Baa( 1, "WRN: unable to create gateway to cidr map: %s; %s   [TGUOSI007]", creds.To_str( ), err )
			} else {
				osif_sheep.Baa( 1, "WRN: unable to create gateway to cidr map: %s  no reason given   [TGUOSI007]", creds.To_str( ) )
			}
			creds.Expire()					// force re-auth next go round
		}

		p.lastfetch = time.Now().Unix()
	}

	return
}

/* Suss out the gateway from the list based on the VM's ip address.
	Must look at the project on the gateway as some flavours of openstack
	seem to return every subnet, not just the subnets defined for the
	project listed in the creds.
*/
func (p *osif_project) ip2gw( ip *string ) ( *string ) {
	if p == nil || ip == nil {
		return nil
	}

	ip_toks := strings.Split( *ip, "/" )			// assume project/ip
	project := ""
	if len( ip_toks ) > 1 {						// should always be 2, but don't core dump if not
		ip = &ip_toks[1]
		project = ip_toks[0]					// capture the project for match against the gateway
	} else {
		ip = &ip_toks[0]
	}
		
	for k, v := range p.gw2cidr {												// key is the project/ip of the gate, value is the cidr
		k_toks := strings.Split( k, "/" )										// need to match on project too
		if len( k_toks ) == 1  ||  k_toks[0] ==  project || project == "" {		// safe to check the cidr
			c_toks := strings.Split( *v, "/" )
<<<<<<< HEAD
			if in_subnet( ip, c_toks[0], clike.Atoi( c_toks[1] ) ) {
				osif_sheep.Baa( 2, "mapped ip to gateway for: %s  %s", *ip4, k )
				return &k
			}
		}
	}

	osif_sheep.Baa( 2, "osif-ip2gw: unable to map ip to gateway for: %s", *ip4 )
	return nil
}

/* Suss out the first gateway (router) for the project. Needed for E* steering case.
	Assume input (proj_stuff) is either project, project/, or project/<stuff>.
*/
func (p *osif_project) suss_default_gw( proj_stuff *string ) ( *string ) {
	if p == nil || proj_stuff == nil {
		return nil
	}

	proj_toks := strings.Split( *proj_stuff, "/" )			// could be project/<stuff>; ditch stuff
	project := proj_toks[0]
		
	for k, _ := range p.gw2cidr {												// key is the project/ip of the gate, value is the cidr
		k_toks := strings.Split( k, "/" )										// need to match on project too
		if len( k_toks ) == 1  ||  k_toks[0] ==  project || project == "" {		// found the first, return it
			osif_sheep.Baa( 2, "found default gateway for: %s  %s", project, k )
			return &k
		}
	}

	osif_sheep.Baa( 1, "osif-ip2gw: unable to find default gateway for: %s", project )
=======
				if in_subnet( *ip, c_toks[0], c_toks[1]  ) {
					osif_sheep.Baa( 1, "mapped ip to gateway for: %s  %s", *ip, k )
					return &k
				}
		}
	}

	osif_sheep.Baa( 1, "osif-ip2gw: unable to map ip to gateway for: %s", *ip )
>>>>>>> 348a9fdf
	return nil
}

/*
	Supports Get_info by searching for the information but does not do a reload.
*/
func (p *osif_project) suss_info( search *string ) ( name *string, id *string, ip4 *string, fip4 *string, mac *string, gw *string, phost *string, gwmap map[string]*string ) {

	name = nil
	id = nil
	ip4 = nil

	if p == nil || search == nil {
		return
	}

	dup_str := *search							// new string in case we need to pass it back as a return value
	search = &dup_str

	p.rwlock.RLock()							// lock for reading
	defer p.rwlock.RUnlock() 					// ensure unlocked on return

	if p.vm2ip[*search] != nil {				// search is the name
		ip4 = p.vm2ip[*search]
		name = search
	} else {
		if p.ip2vmid[*search] != nil {			// name is actually an ip
			ip4 = search
			id = p.ip2vmid[*ip4]
			name = p.ip2vm[*ip4]
		} else {								// assume its an id or project/id
			if p.vmid2ip[*search] != nil {		// id2ip shouldn't include project, but handle that case
				id = search
				ip4 = p.vmid2ip[*id]
				name = p.ip2vm[*ip4]
			} else {
				tokens := strings.Split( *search, "/" )			// could be id or project/id
				id = &tokens[0]									// assume it's just the id and not project/id
				if len( tokens ) > 1  {
					id = &tokens[1]
				}
				if p.vmid2ip[*id] != nil {
					ip4 = p.vmid2ip[*id]
					name = p.ip2vm[*ip4]
				}
			}
		}
	}

	if name == nil || ip4 == nil {
		return
	}

	if id == nil {
		id = p.ip2vmid[*ip4]
	}

	fip4 = p.ip2fip[*ip4]
	gw = p.ip2gw( ip4 )					// find the gateway for the VM
	mac = p.ip2mac[*ip4]
	phost = p.vmid2host[*id]
	gwmap = make( map[string]*string, len( p.gwmap ) )
	for k, v := range p.gwmap {
		gwmap[k] = v					// should be safe to reference the same string
	}

	return
}


/*
	Looks for the search string treating it first as a VM name, then VM IP address
	and finally VM ID (might want to redo that order some day) and if a match in
	the maps is found, we return the gambit of information.  If not found, we force
	a reload of the map and then search again.  The new-data flag indicates that the
	information wasn't in the previous map.
*/
func (p *osif_project) Get_info( search *string, creds *ostack.Ostack, inc_project bool ) (
		name *string,
		id *string,
		ip4 *string,
		fip4 *string,
		mac *string,
		gw *string,
		phost *string,
		gwmap map[string]*string,
		new_data bool,
		err error ) {

	new_data = false
	err = nil
	name = nil
	id = nil

	if creds == nil {
		err = fmt.Errorf( "creds were nil" )
		osif_sheep.Baa( 2, "lazy update: unable to get nil creds" )
		return
	}

	if time.Now().Unix() - p.lastfetch < 90 {					// if fresh, try to avoid reload
		name, id, ip4, fip4, mac, gw, phost, gwmap = p.suss_info( search )
	}

	if name == nil {											// not found or not fresh, force reload
		osif_sheep.Baa( 2, "lazy update: data reload for: %s", *p.name )
		new_data = true		
		err = p.refresh_maps( creds )
		if err == nil {
			name, id, ip4, fip4, mac, gw, phost, gwmap = p.suss_info( search )
		}
	}

	return
}

/*
	Crates an array of VM info that can be inserted into the network graph for an entire
	project.
*/
func (p *osif_project) Get_all_info( creds *ostack.Ostack, inc_project bool ) ( ilist []*Net_vm, err error ) {

	err = nil
	ilist = nil

	if p == nil  ||  creds == nil {
		err = fmt.Errorf( "creds were nil" )
		osif_sheep.Baa( 2, "lazy update: unable to get_all: nil creds" )
		return
	}

	if time.Now().Unix() - p.lastfetch > 90 {					// if not fresh force a reload first
		err = p.refresh_maps( creds )
		osif_sheep.Baa( 2, "lazy update: data reload for: get_all" )
		if err != nil {
			return
		}
	}

	
	found := 0
	ilist = make( []*Net_vm, len( p.ip2vmid ) )

	for k, _ := range p.ip2vmid {
		name := p.ip2vm[k]
		_, id, ip4, fip4, mac, gw, phost, gwmap, _, lerr := p.Get_info( &k, creds, true )
		if lerr == nil  {
			if name == nil {
				n := "unknown"
				name = &n
			}
			ilist[found] = Mk_netreq_vm( name, id, ip4, nil, phost, mac, gw, fip4, gwmap )
			found++
		}  
	}

	pname, _ := creds.Get_project() 
	osif_sheep.Baa( 1, "get all osvm info found %d VMs in %s", found, *pname )

	return
}

/* Public interface to get the default gateway (router) for a project. Causes data to 
	be loaded if stale.  Search is the project name or ID and can be of the form 
	project/<stuff> where stuff will be ignored. New data (return) is true if the data
	had to be loaded.
*/
func (p *osif_project) Get_default_gw( search *string, creds *ostack.Ostack, inc_project bool ) ( gw *string, new_data bool, err error ) {

	new_data = false
	err = nil
	gw = nil

	if creds == nil {
		err = fmt.Errorf( "creds were nil" )
		osif_sheep.Baa( 1, "lazy gw update: unable to get, nil creds" )
		return
	}

	if time.Now().Unix() - p.lastfetch < 90 {					// if fresh, try to avoid reload
		gw = p.suss_default_gw( search )
	}

	if gw == nil {											// not found or not fresh, force reload
		osif_sheep.Baa( 2, "lazy gw update: data reload for: %s", *p.name )
		new_data = true		
		err = p.refresh_maps( creds )
		if err == nil {
			gw = p.suss_default_gw( search )
		}
	}

	return
}

/*
	Fill in the ip2mac map that is passed in with ours. Must grab the read lock to make this
	safe.
*/
func (p *osif_project) Fill_ip2mac( umap map[string]*string ) {
	if umap == nil {
		return
	}

	p.rwlock.RLock()							// lock for reading
	defer p.rwlock.RUnlock() 					// ensure unlocked on return

	for k, v := range p.ip2mac {
		umap[k] = v
	}
}


// - - - - - - - - - - - - - - - - - - - - - - - - - - - - - - - - - - - - - - - - - - - - - - - - - - - - - - - - - - - - - - -

/*
	Get openstack host information.
	Given a project-id/host as input, dig out all of the host's information and build a struct
	that can be passed into the network manager as an add host to graph request. This
	expects to run as a go routine and to write the response directly back on the channel
	givn in the message block.
*/
func get_os_hostinfo( msg	*ipc.Chmsg, os_refs map[string]*ostack.Ostack, os_projs map[string]*osif_project, id2pname map[string]*string, pname2id map[string]*string ) {
	if msg == nil || msg.Response_ch == nil {
		return															// prevent accidents
	}

	msg.Response_data = nil

	tokens := strings.Split( *(msg.Req_data.( *string )), "/" )			// break project/host into bits
	if len( tokens ) != 2 || tokens[0] == "" || tokens[1] == "" {
		osif_sheep.Baa( 1, "get hostinfo: unable to map to a project: %s bad tokens",  *(msg.Req_data.( *string )) )
		msg.State = fmt.Errorf( "invalid project/hostname string: %s", *(msg.Req_data.( *string )) )
		msg.Response_ch <- msg
		return
	}

	if tokens[0] == "!" { 					// !//ipaddress was given; we've got nothing, so bail now
		osif_sheep.Baa( 1, "get hostinfo: unable to map to a project: %s lone bang",  *(msg.Req_data.( *string )) )
		msg.Response_ch <- msg
		return
	}

	if tokens[0][0:1] == "!" {				// first character is a bang, but there is a name/id that follows
		tokens[0] = tokens[0][1:]			// ditch it for this
	}

	pid := &tokens[0]
	pname := id2pname[*pid]
	if pname == nil {						// it should be an id, but allow for a name/host to be sent in
		pname = &tokens[0]
		pid = pname2id[*pname]
	}

	if pid == nil {
		osif_sheep.Baa( 1, "get hostinfo: unable to map to a project: %s",  *(msg.Req_data.( *string )) )  // might be !project/vm, and so this is ok
		msg.State = fmt.Errorf( "%s could not be mapped to a osif_project", *(msg.Req_data.( *string )) )
		msg.Response_ch <- msg
		return
	}

	p := os_projs[*pid]
	if p == nil {
		msg.State = fmt.Errorf( "%s could not be mapped to a osif_project", *(msg.Req_data.( *string )) )
		msg.Response_ch <- msg
		return
	}

	creds := os_refs[*pname]
	if creds == nil {
		msg.State = fmt.Errorf( "%s could not be mapped to openstack creds ", *pname )
		msg.Response_ch <- msg
		return
	}
	
	osif_sheep.Baa( 2, "lazy update: get host info setup complete for (%s) %s", *pname, *(msg.Req_data.( *string )) )

	search := *pid + "/" + tokens[1]							// search string must be id/hostname
	name, id, ip4, fip4, mac, gw, phost, gwmap, _, err := p.Get_info( &search, creds, true )
	if err != nil {
		msg.State = fmt.Errorf( "unable to retrieve host info: %s", err )
		msg.Response_ch <- msg
		return
	}
	
	msg.Response_data = Mk_netreq_vm( name, id, ip4, nil, phost, mac, gw, fip4, gwmap )		// build the vm data block for network manager
	msg.Response_ch <- msg																// and send it on its merry way

	return
}


/* Get the default gateway for a project. Returns the string directly to the channel 
	that send the osif the message. Expects to be executed as  a go routine. 
go get_os_defgw( msg, os_refs, os_projects, id2pname, pname2id )			// do it asynch and return the result on the message channel
*/
func get_os_defgw( msg	*ipc.Chmsg, os_refs map[string]*ostack.Ostack, os_projs map[string]*osif_project, id2pname map[string]*string, pname2id map[string]*string ) {
	if msg == nil || msg.Response_ch == nil {
		return															// prevent accidents
	}

	msg.Response_data = nil

	if msg.Req_data != nil {
		tokens := strings.Split( *(msg.Req_data.( *string )), "/" )			// split off /junk if it's there
		if tokens[0] == "!" || tokens[0] == "" { 							// nothing to work with; bail now
			osif_sheep.Baa( 1, "get_defgw: unable to map to a project -- bad token[0] --: %s",  *(msg.Req_data.( *string )) )
			msg.Response_ch <- msg
			return
		}

		if tokens[0][0:1] == "!" {				// first character is a bang, but there is a name/id that follows
			tokens[0] = tokens[0][1:]			// ditch the bang and go on
		}

		pid := &tokens[0]
		pname := id2pname[*pid]
		if pname == nil {						// it should be an id, but allow for a name/host to be sent in
			osif_sheep.Baa( 1, "get_defgw: unable to map to a project -- no pname --: %s",  *(msg.Req_data.( *string )) )
			pname = &tokens[0]
			pid = pname2id[*pname]
		}

		if pid == nil {
			osif_sheep.Baa( 1, "get_defgw: unable to map to a project: %s",  *(msg.Req_data.( *string )) )
			msg.State = fmt.Errorf( "%s could not be mapped to a osif_project", *(msg.Req_data.( *string )) )
			msg.Response_ch <- msg
			return
		}

		p := os_projs[*pid]						// finally we can find the data associated with the project; maybe
		if p == nil {
			osif_sheep.Baa( 1, "get_defgw: unable to map project to data: %s", *pid )
			msg.State = fmt.Errorf( "%s could not be mapped to a osif_project", *(msg.Req_data.( *string )) )
			msg.Response_ch <- msg
			return
		}

		creds := os_refs[*pname]
		if creds == nil {
			msg.State = fmt.Errorf( "defgw: %s could not be mapped to openstack creds ", *pname )
			msg.Response_ch <- msg
			return
		}

		msg.Response_data, _, msg.State = p.Get_default_gw( pid, creds, true )
		msg.Response_ch <- msg
		return
	}
	
	osif_sheep.Baa( 1, "get_defgw:  missing data (nil) in request" )
	msg.State = fmt.Errorf( "defgw: missing data in request" )
	msg.Response_ch <- msg																// and send it on its merry way

	return
}

/*
	Get a complete list of VMs for a project as network request blocks so they can be added. The project name is 
	expected to be in the request data (*string) and can be either the name or the project id.


	pid is a pointer to either the project name or the project ID. 
	Returns an array of net_vm struts that can be passed to network manager to insert into the graph.
*/
func get_projvm_info( pid *string, os_refs map[string]*ostack.Ostack, os_projs map[string]*osif_project, id2pname map[string]*string, pname2id map[string]*string ) ( ilist []*Net_vm, err error ) {
																	// must translate to project name to be able to find creds
	ilist = nil
	err = nil

	pname := id2pname[*pid]											// if id passed in
	if pname == nil {
		pname = pid													// assume it's the name since it didn't translate as an ID
		pid = pname2id[*pname]					
	}

	if pid == nil {
		osif_sheep.Baa( 1, "projvm_info: could not translate project name to a project id: %s", *pname )
		err = fmt.Errorf( "projvm_info: %s could not be mapped to a project id", *pname )
		return
	}

	p := os_projs[*pid]
	if p == nil {
		osif_sheep.Baa( 1, "projvm_info: could not translate project name to a project struct: %s", *pname )
		err = fmt.Errorf( "projvm_info: %s could not be mapped to a project struct", *pname )
		return
	}

	creds := os_refs[*pname]	
	if creds == nil {
		osif_sheep.Baa( 1, "projvm_info: project did not translate to openstack creds: %s", *pname )
		err = fmt.Errorf( "projvm_info: project did not translate to openstack creds: %s", *pname )
		return
	}

	ilist, err =  p.Get_all_info( creds, true )		// finally have enough info to dig 
	return
}

/*
	Gathers the VM information for all VMs in one or more projects. If "_all_proj" is given as the project name then
	all projects  known to Tegu are fetched. 

	Expected to execute as a go routine and writes the resulting array to the channel specified in the message.
*/
func get_all_osvm_info( msg	*ipc.Chmsg, os_refs map[string]*ostack.Ostack, os_projs map[string]*osif_project, id2pname map[string]*string, pname2id map[string]*string ) {
	if msg == nil || msg.Response_ch == nil {
		return															// prevent accidents
	}

	msg.Response_data = nil
	msg.State = nil

	if msg.Req_data == nil {
		osif_sheep.Baa( 1, "osvm_info: request data didn't contain a project name or ID" )
		msg.State = fmt.Errorf( "osvm_info: request data didn't contain a project name or ID" )
		msg.Response_ch <- msg
		return
	}

	pid := msg.Req_data.( *string )
	if *pid == "_all_proj" {
		ilist := make( []*Net_vm, 0 )
		for k := range os_refs {
			if k != "_ref_" {
				nlist, err := get_projvm_info( &k, os_refs, os_projs, id2pname, pname2id )					// dig out next project's stuff
				if err == nil {
					llist := make( []*Net_vm, len( ilist ) + len( nlist ) )									// create array large enough
					copy( llist[:], ilist[:] )																// copy contents into new array
					copy( llist[len( ilist):], nlist[:] )
					ilist = llist
				} else {
					osif_sheep.Baa( 1, "osvm_info: could not dig out VM information for project: %s: %s", k, err )
				}
			}
		}

		msg.Response_data = ilist
		if len( ilist ) <= 0 {
			msg.State = fmt.Errorf( "osvm_info: unable to dig any information for all projects" )
		} else {
			msg.State = fmt.Errorf( "osvm_info: fetched info for all projects: %d elements", len( ilist ) )
			msg.State = nil
		}
	} else {
		msg.Response_data, msg.State = get_projvm_info( pid, os_refs, os_projs, id2pname, pname2id )		// just dig out for the one project
	}

	msg.Response_ch <- msg
}
<|MERGE_RESOLUTION|>--- conflicted
+++ resolved
@@ -14,14 +14,10 @@
 				09 Jan 2015 - No longer assume that the gateway list is limited by the project
 					that is valid in the creds.  At least some versions of Openstack were
 					throwing all gateways into the subnet list.
-<<<<<<< HEAD
 				16 Jan 2014 - Support port masks in flow-mods.
 				26 Feb 2014 - Added support to dig out the default gateway for a project.
 				31 Mar 2015 - Changes to provide a force load of all VMs into the network graph.
-=======
-				16 Jan 2015 - Support port masks in flow-mods.
 				01 Apr 2015 - Added ipv6 support for finding gateway/routers.
->>>>>>> 348a9fdf
 */
 
 package managers
@@ -238,15 +234,14 @@
 		k_toks := strings.Split( k, "/" )										// need to match on project too
 		if len( k_toks ) == 1  ||  k_toks[0] ==  project || project == "" {		// safe to check the cidr
 			c_toks := strings.Split( *v, "/" )
-<<<<<<< HEAD
-			if in_subnet( ip, c_toks[0], clike.Atoi( c_toks[1] ) ) {
-				osif_sheep.Baa( 2, "mapped ip to gateway for: %s  %s", *ip4, k )
+			if in_subnet( *ip, c_toks[0], c_toks[1]  ) {
+				osif_sheep.Baa( 1, "mapped ip to gateway for: %s  %s", *ip, k )
 				return &k
 			}
 		}
 	}
 
-	osif_sheep.Baa( 2, "osif-ip2gw: unable to map ip to gateway for: %s", *ip4 )
+	osif_sheep.Baa( 2, "osif-ip2gw: unable to map ip to gateway for: %s", *ip )
 	return nil
 }
 
@@ -270,16 +265,7 @@
 	}
 
 	osif_sheep.Baa( 1, "osif-ip2gw: unable to find default gateway for: %s", project )
-=======
-				if in_subnet( *ip, c_toks[0], c_toks[1]  ) {
-					osif_sheep.Baa( 1, "mapped ip to gateway for: %s  %s", *ip, k )
-					return &k
-				}
-		}
-	}
-
-	osif_sheep.Baa( 1, "osif-ip2gw: unable to map ip to gateway for: %s", *ip )
->>>>>>> 348a9fdf
+
 	return nil
 }
 
