// vi: sw=4 ts=4:
/*
 ---------------------------------------------------------------------------
   Copyright (c) 2013-2015 AT&T Intellectual Property

   Licensed under the Apache License, Version 2.0 (the "License");
   you may not use this file except in compliance with the License.
   You may obtain a copy of the License at:

       http://www.apache.org/licenses/LICENSE-2.0

   Unless required by applicable law or agreed to in writing, software
   distributed under the License is distributed on an "AS IS" BASIS,
   WITHOUT WARRANTIES OR CONDITIONS OF ANY KIND, either express or implied.
   See the License for the specific language governing permissions and
   limitations under the License.
 ---------------------------------------------------------------------------
*/


/*

	Mnemonic:	tegu_agent
	Abstract:	An agent that connects to tegu and receives requests to act on.

				Command line flags:
					-h host:port -- tegu host an port (default localhost:29055)
					-i id	     -- ID number for this agent
					-k key	     -- ssh key file for the ssh broker
					-l directory -- logfile directory
					-p n		 -- number of parallel ssh to run (default 10)
					-no-rsync    -- turn off rsync feature
					-rdir dir    -- rsync remote directory
					-rlist list  -- list of files to sync to remote hosts
					-u user      -- ssh username to use
					-v			 -- verbose mode
					-V level     -- verbosity level

	Date:		30 April 2014
	Author:		E. Scott Daniels

	Mods:		05 May 2014 : Added ability to support the map_mac2phost request
					which generaets data back to tegu.
				06 May 2014 : Added support to drive setup_ovs_intermed script.
				13 Jun 2014 : Corrected typo in warning message.
				29 Sep 2014 : Better error messages from (some) scripts.
				05 Oct 2014 : Now writes stderr from all commands even if good return.
				06 Jan 2015 : Wa support.
				13 Jan 2015 : Added check for "exits" result fro wa_route.
				14 Jan 2014 : Added ssh-broker support. (bump to 2.0)
				25 Feb 2015 : Added mirroring (version => 2.1), command line flags comment, and "mirrirwiz" handling.
				27 Feb 2015 : Allow fmod to be sent to multiple hosts (steering).
				20 Mar 2015 : Added support for bandwidth flow-mod generation script.
				09 Apr 2015 : Added ql_set_trunks to list of scripts to rsync.
				20 Apr 2015 : Now accepts direction of external IP to pass on bw-fmod command.
				28 May 2015 : Changes to support trinity. (version bump to 2.2)
				15 Jun 2015 : Added support for oneway bandwidth reservations (bump 2.3)
				19 Jun 2015 : Added bwow script to copy list.
				23 Jun 2015 : Removed one result channel close (defer) that was causing a panic in ssh_broker
					if the agent pops the timeout.
				25 Jun 2015 : Now puts stderr out from a mirror command on failure or bleat level 2+.
				16 Jul 2015 : Version bump to reflect link with ssh_broker library bug fix.
<<<<<<< HEAD
				17 Jul 2015 : Merge with steering, reference wa scripts from /var/lib/tegu/bin rather
					than /opt/app/bin.
				11 Aug 2015 : Corrected initialisation of state value in port.
=======
				02 Sep 2015 : Pick up new agent script.
>>>>>>> 0454e7a5

	NOTE:		There are three types of generic error/warning messages which have
				the same message IDs (007, 008, 009) and thus are generated through
				dedicated functions rather than direct calls to Baa().
*/

package main

import (
	"bytes"
	"encoding/json"
	"flag"
	"fmt"
	"math/rand"
	"os"
	"strings"
	"time"

	"github.com/att/gopkgs/bleater"
	"github.com/att/gopkgs/connman"
	"github.com/att/gopkgs/jsontools"
	"github.com/att/gopkgs/ssh_broker"
	"github.com/att/gopkgs/token"
)

// globals
var (
<<<<<<< HEAD
	version		string = "v2.1.1/18115"		// wide area support added with broker
=======
	version		string = "v2.3/19025"
>>>>>>> 0454e7a5
	sheep *bleater.Bleater
	// the next two should be deprecated with broker
	shell_cmd	string = "/bin/ksh"
	ssh_cmd		string = "ssh"				// allows us to use a dummy for testing

	running_sim	bool = false	// prevent queueing more if one is running (set up intermediate)
	running_map bool = false	// map phost
)


/*
	Structures used to unpack json. These provide a generic
	struture set into which all types of requests can be unpacked.
*/
type json_action struct {
	Atype	string				// action type e.g. intermed_queues, flowmod, etc.
	Aid		uint32				// action id to be sent in the response
	Data	map[string]string	// generic data - probably json directly from the outside world, but who knows
	Qdata	[]string			// queue parms
	Fdata	[]string			// flow-mod parms
	Hosts	[]string			// hosts to execute on if a multihost command
	Dscps	string				// space separated list of dscp values
}

type json_request struct {
	Ctype	string
	Actions	[]json_action
}

/*
	Structure of message to send to tegu
*/
type agent_msg struct {
	Ctype	string			// command type -- should be response, ack, nack etc.
	Rtype	string			// type of response (e.g. map_mac2phost, or specific id for ack/nack)
	Rdata	[]string		// response stdout data
	Edata	[]string		// response error data
	State	int				// if an ack/nack some state information
	Vinfo	string			// agent version info for debugging
	Rid		uint32			// original request id
}
//--- generic message functions ---------------------------------------------------------------------

/*
	These message functions ensure that the message text is the same regardless of the function that
	needs to generate a message with the given IDs.
*/
func msg_007( host string, cmd string, err error ) {
	sheep.Baa( 0, "ERR: unable to submit command: on %s: %s: %s	[TGUAGN007]", host, cmd, err )
}

func msg_008( count int ) {
	sheep.Baa( 1, "WRN: timeout waiting for mac2phost responses; %d replies not received   [TGUAGN008]", count )
}

func msg_009( cname string, host string ) {
	sheep.Baa( 1, "WRN: error running %s command on %s  [TGUAGN009]", cname, host )
}

//----------------------------------------------------------------------------------------------------

/*
	Establishes a connection with tegu. This blocks until a connection is established
	and tries every few seconds until successful.
*/
func connect2tegu( smgr *connman.Cmgr, host_port *string, data_chan chan *connman.Sess_data ) {

	burble := 0		// limit our complaining to once a minute or so

	for {
		err := smgr.Connect( *host_port, "c0", data_chan )
		if err == nil {
			sheep.Baa( 1, "connection with tegu established: %s", *host_port )
			return
		}

		if burble <= 0 {
			sheep.Baa( 0, "unable to establish a connection with tegu: %s: %s", *host_port, err )
			burble = 12
		}

		time.Sleep( 5 * time.Duration( time.Second ) )
		burble--
	}
}


/*
	Dumps the bytes buffer a line at a time to our real stdout device.
*/
func dump_stderr( stderr bytes.Buffer, prefix string ) {
		for {												// read until the first error which we assume is io.EOF
			line, err := stderr.ReadBytes( '\n' )
			if err == nil {
				sheep.Baa( 0, "%s stderr:  %s", prefix, bytes.TrimRight( line, "\n" ) )
			} else {
				return
			}
		}
}

/*
	Accept an array and a bytes buffer; save the newline separated records in buf into the array starting at
	the index (sidx). Returns the index
*/
func  buf_into_array( buf bytes.Buffer, a []string, sidx int ) ( idx int ) {
		idx = sidx
		for {												// read until the first error which we assume is io.EOF
			line, err := buf.ReadBytes( '\n' )
			if err == nil {
				if idx < len( a ) {
					a[idx] = string( line[0:len( line )-1] )	// remove trailing newline
					idx++
				}
			} else {
				return
			}
		}
}

// --------------- request support (command execution) ----------------------------------------------------------

/*	Run a wide area command which fits a generic profile. The agent (us) is expected to know what values need to be pulled
	from the parm list and how they are placed on the command line. Tegu's agent manager knows what the
	interface is with the caller (could be WACC, could be something different) and thus tegu is
	responsible for taking the raw stdout and putting it into a form that the requestor can digest.

	Type is "wa_del_conn" "wa_port", "wa_tunnel", or "wa_route"
 */
func (act *json_action ) do_wa_cmd( cmd_type string, broker *ssh_broker.Broker, path *string, timeout time.Duration ) ( jout []byte, err error ) {
    var (
		cmd_str string
		allow_exists bool = false		// we might allow file exists "errors" if this is set
    )
	
	pstr := ""
	if path != nil {
		pstr = fmt.Sprintf( "PATH=%s:$PATH ", *path )		// path to add if needed
	}

	parms := act.Data

	switch cmd_type {
		case "wa_ping":
				if parms["state"] != "fail"  {
					cmd_str = fmt.Sprintf( `echo "tegu running on $(hostname) parm=%s`,  parms["state"] )
				} else {
					cmd_str = fmt.Sprintf( `no-such-command` )
				}

		case "wa_port":
				allow_exists = true
				cmd_str = fmt.Sprintf( `%s sudo /var/lib/tegu/bin/addWANPort %s %s %s`, pstr, parms["token"], parms["wan_uuid"], parms["subnet"] )

		case "wa_tunnel":
				cmd_str = fmt.Sprintf( `%s  sudo /var/lib/tegu/bin/addWANTunnel %s %s %s`, pstr, parms["localrouter"], parms["localip"], parms["remoteip"] )

		case "wa_route":
				cmd_str = fmt.Sprintf( `%s  sudo /var/lib/tegu/bin/addWANRoute %s %s %s %s`,
						pstr, parms["localrouter"], parms["localip"], parms["remoteip"], parms["remote_cidr"] )

		case "wa_del_conn":
				cmd_str = fmt.Sprintf( `%s sudo /var/lib/tegu/bin/deleteWANConnection %s %s %s %s`,  pstr, parms["token"], parms["wan_uuid"], parms["router"], parms["remote_cidr"] )
	}

	sheep.Baa( 1, "wa_cmd executing: %s", cmd_str )

	msg := agent_msg{}				// build response to send back
	msg.Ctype = "response"
	msg.Rtype = cmd_type
	msg.Rid = act.Aid				// response id so tegu can map back to requestor
	msg.Vinfo = version
	msg.State = 0

	//msg.Rdata, msg.Edata, err = extcmd.Cmd2strings( cmd_str ) 		// execute command and package output as json in response format

	ssh_rch := make( chan *ssh_broker.Broker_msg, 256 )					// channel for ssh results
	err = broker.NBRun_cmd( act.Hosts[0], cmd_str, 0, ssh_rch )			// for now, there will only ever be one host for these commands
	if err != nil {
		sheep.Baa( 1, "WRN: error submitting wa command  to %s: %s", act.Hosts[0], err )
		jout, _ = json.Marshal( msg )
		sheep.Baa( 1, "returning error: %s", jout )
		return
	}

	rdata := make( []string, 8192 )								// response output converted to strings
	edata := make( []string, 8192 )
	ridx := 0													// index of next insert point into rdata
	wait4 := 1
	timer_pop := false
	for wait4 > 0 && !timer_pop {								// wait for response back on the channel or the timer to pop
		select {
			case <- time.After( timeout * time.Second ):		// timeout if we don't get something back soonish
				sheep.Baa( 1, "WRN: timeout waiting for wa command response to: %s", cmd_str )
				timer_pop = true

			case resp := <- ssh_rch:					// response from broker
				wait4--
				stdout, stderr, _, err := resp.Get_results()
				host, _, _ := resp.Get_info()
				eidx := buf_into_array( stderr, edata, 0 )			// capture error messages, if any
				msg.Edata = edata[0:eidx]
				if err != nil {
					msg.State = 1
					if allow_exists && msg.Edata != nil && len( msg.Edata ) > 0 {
						if strings.Contains( msg.Edata[0], "File exists" ) {
							sheep.Baa( 1, "WRN wa_cmd (%s) indicates element (route, etc.) exists;  stdout: %d lines; stderr: %d lines", cmd_type, len( msg.Rdata ), len( msg.Edata )  )
							msg.State = 0
						}
					}
					sheep.Baa( 1, "WRN: error running wa command: host=%s: %s", host, err )
				} else {
					ridx = buf_into_array( stdout, rdata, ridx )			// capture what came back for return
				}
				if err != nil || sheep.Would_baa( 2 ) {
					dump_stderr( stderr, "wa " + host )			// always dump stderr on error, or in chatty mode
				}
		}
	}

	msg.Rdata = rdata[0:ridx]										// return just what was filled in

	if msg.State > 0 {
		sheep.Baa( 1, "wa_cmd (%s) failed: stdout: %d lines;  stderr: %d lines", cmd_type, len( msg.Rdata ), len( msg.Edata )  )
		sheep.Baa( 0, "ERR: %s unable to execute: %s: %s	[TGUAGN000]", cmd_type, cmd_str, err )
	} else {
		sheep.Baa( 1, "wa_cmd (%s) completed: stdout: %d lines;  stderr: %d lines", cmd_type, len( msg.Rdata ), len( msg.Edata )  )
	}

	jout, err = json.Marshal( msg )
	sheep.Baa( 1, "json_out: %s", jout )
	return
}

/*
	Builds an option string of the form '-X value' if value passed in is not nil, and an empty string if
	if the value is nil.  If the value is "true" or "True", then '-X' is returned, if value is "false"
	or "False", then an empty string is returned.  Opt is the -X or --longname option to use. If
	opt ends in an equal sign, (e.g. --longname=), then no space will separate the key and value
	in the resulting string.  If opt is empty (""), then that results in just the value being placed
	in the return string such that -x could be sent in the map, or positional paramters sussed out
	this way too.
*/

func build_opt( value string, opt string ) ( parm string ) {
	parm = ""

	if value == "" {
		return
	}

	if opt == "" {					// value is assumed to be -x or someething of the sort that can stand alone; just return it
		return value + " "
	}

	have_eq := false
	fmt_str := "%s %s "				// default to -x value
	li := len(opt) 					// last index
	if opt[li-1:li] == "=" {		// --longopt=  we assume, so tokens have no space
		fmt_str = "%s%s "
		have_eq = true
	}

	switch( value ) {
		case "True", "true", "TRUE":
			if have_eq {
				parm = fmt.Sprintf( fmt_str, opt, value )		// --foo=true
			} else {
				parm = opt + " "								// just -f
			}

		case "False", "false", "FALSE":
			if have_eq {								// need to output --foo=false in this case
				parm = fmt.Sprintf( fmt_str, opt, value )
			}

		default:
			parm = fmt.Sprintf( fmt_str, opt, value )
		
	}
	
	return
	
}

/*	
	Bandwidth flow-mod generation rolls the creation of a set of flow-mods into a single script which
	eliminates the need for Tegu to understand/know things like command line parms, bridge names and
	such.  Parms in the map are converted to script command line options.
 */
func (act *json_action ) do_bw_fmod( cmd_type string, broker *ssh_broker.Broker, path *string, timeout time.Duration ) ( jout []byte, err error ) {
    var (
		cmd_str string
    )
	
	pstr := ""
	if path != nil {
		pstr = fmt.Sprintf( "PATH=%s:$PATH ", *path )		// path to add if needed
	}

	parms := act.Data

	cmd_str = fmt.Sprintf( `%sql_bw_fmods `, pstr ) +
			build_opt( parms["smac"], "-s" ) +
			build_opt( parms["dmac"], "-d" ) +
			build_opt( parms["extip"], "-E" ) +
			build_opt( parms["extdir"], "" ) +
			build_opt( parms["vlan_match"],  "-V" ) +
			build_opt( parms["vlan_action"],  "-v" ) +
			build_opt( parms["koe"],  "-k" ) +
			build_opt( parms["sproto"],  "-p" ) +
			build_opt( parms["dproto"],  "-P" ) +
			build_opt( parms["queue"],  "-q" ) +
			build_opt( parms["timeout"],  "-t" ) +
			build_opt( parms["dscp"],  "-T" ) +
			build_opt( parms["oneswitch"], "-o" )  +
			build_opt( parms["ipv6"], "-6" )


	sheep.Baa( 1, "via broker on %s: %s", act.Hosts[0], cmd_str )

	msg := agent_msg{}				// build response to send back
	msg.Ctype = "response"
	msg.Rtype = cmd_type
	msg.Rid = act.Aid				// response id so tegu can map back to requestor
	msg.Vinfo = version
	msg.State = 0					// assume success

	ssh_rch := make( chan *ssh_broker.Broker_msg, 256 )					// channel for ssh results
																		// do NOT close the channel here; only senders should close

	err = broker.NBRun_cmd( act.Hosts[0], cmd_str, 0, ssh_rch )			// for now, there will only ever be one host for these commands
	if err != nil {
		sheep.Baa( 1, "WRN: error submitting bandwidth command  to %s: %s", act.Hosts[0], err )
		jout, _ = json.Marshal( msg )
		return
	}

	rdata := make( []string, 8192 )								// response output converted to strings
	edata := make( []string, 8192 )
	ridx := 0													// index of next insert point into rdata
	wait4 := 1
	timer_pop := false
	for wait4 > 0 && !timer_pop {								// wait for response back on the channel or the timer to pop
		select {
			case <- time.After( timeout * time.Second ):		// timeout if we don't get something back soonish
				sheep.Baa( 1, "WRN: timeout waiting for response from %s; cmd: %s", act.Hosts[0], cmd_str )
				timer_pop = true

			case resp := <- ssh_rch:					// response from broker
				wait4--
				stdout, stderr, _, err := resp.Get_results()
				host, _, _ := resp.Get_info()
				eidx := buf_into_array( stderr, edata, 0 )			// capture error messages, if any
				msg.Edata = edata[0:eidx]
				if err != nil {
					msg.State = 1
					sheep.Baa( 1, "WRN: error running command: host=%s: %s", host, err )
				} else {
					ridx = buf_into_array( stdout, rdata, ridx )			// capture what came back for return
				}
				if err != nil || sheep.Would_baa( 2 ) {
					dump_stderr( stderr, "bw_fmod " + host )			// always dump stderr on error, or in chatty mode
				}
		}
	}

	msg.Rdata = rdata[0:ridx]										// return just what was filled in

	if msg.State > 0 {
		sheep.Baa( 1, "bw_fmod (%s) failed: stdout: %d lines;  stderr: %d lines", cmd_type, len( msg.Rdata ), len( msg.Edata )  )
		sheep.Baa( 0, "ERR: %s unable to execute: %s	[TGUAGN000]", cmd_type, cmd_str )
	} else {
		sheep.Baa( 1, "bw_fmod cmd (%s) completed: stdout: %d lines;  stderr: %d lines", cmd_type, len( msg.Rdata ), len( msg.Edata )  )
	}

	jout, err = json.Marshal( msg )
	return
}

/*	
	Oneway bandwidth flow-mod generation rolls the creation of a set of flow-mods into a single script which
	eliminates the need for Tegu to understand/know things like command line parms, bridge names and
	such.  Parms in the map are converted to script command line options.
 */
func (act *json_action ) do_bwow_fmod( cmd_type string, broker *ssh_broker.Broker, path *string, timeout time.Duration ) ( jout []byte, err error ) {
    var (
		cmd_str string
    )
	
	pstr := ""
	if path != nil {
		pstr = fmt.Sprintf( "PATH=%s:$PATH ", *path )		// path to add if needed
	}

	parms := act.Data
	cmd_str = fmt.Sprintf( `%sql_bwow_fmods `, pstr ) +
			build_opt( parms["smac"], "-s" ) +
			build_opt( parms["dmac"], "-d" ) +
			build_opt( parms["extip"], "-E" ) +
			build_opt( parms["sproto"],  "-p" ) +
			build_opt( parms["dproto"],  "-P" ) +
			build_opt( parms["queue"],  "-q" ) +
			build_opt( parms["timeout"],  "-t" ) +
			build_opt( parms["dscp"],  "-T" ) +
			build_opt( parms["vlan_match"],  "-V" ) +
			build_opt( parms["ipv6"], "-6" )


	sheep.Baa( 1, "via broker on %s: %s", act.Hosts[0], cmd_str )

	msg := agent_msg{}				// build response to send back
	msg.Ctype = "response"
	msg.Rtype = cmd_type
	msg.Rid = act.Aid				// response id so tegu can map back to requestor
	msg.Vinfo = version
	msg.State = 0					// assume success

	ssh_rch := make( chan *ssh_broker.Broker_msg, 256 )					// channel for ssh results
																		// do NOT close the channel here; only senders should close
	err = broker.NBRun_cmd( act.Hosts[0], cmd_str, 0, ssh_rch )			// oneway fmods are only ever applied to one host so [0] is ok
	if err != nil {
		sheep.Baa( 1, "WRN: error submitting bwow command  to %s: %s", act.Hosts[0], err )
		jout, _ = json.Marshal( msg )
		return
	}

	// TODO: this can be moved to a function
	rdata := make( []string, 8192 )								// response output converted to strings
	edata := make( []string, 8192 )
	ridx := 0													// index of next insert point into rdata
	wait4 := 1
	timer_pop := false
	for wait4 > 0 && !timer_pop {								// wait for response back on the channel or the timer to pop
		select {
			case <- time.After( timeout * time.Second ):		// timeout if we don't get something back soonish
				sheep.Baa( 1, "WRN: timeout waiting for response from %s; cmd: %s", act.Hosts[0], cmd_str )
				timer_pop = true

			case resp := <- ssh_rch:					// response from broker
				wait4--
				stdout, stderr, _, err := resp.Get_results()
				host, _, _ := resp.Get_info()
				eidx := buf_into_array( stderr, edata, 0 )			// capture error messages, if any
				msg.Edata = edata[0:eidx]
				if err != nil {
					msg.State = 1
					sheep.Baa( 1, "WRN: error running command: host=%s: %s", host, err )
				} else {
					ridx = buf_into_array( stdout, rdata, ridx )			// capture what came back for return
				}
				if err != nil || sheep.Would_baa( 2 ) {
					dump_stderr( stderr, "bw_fmod " + host )			// always dump stderr on error, or in chatty mode
				}
		}
	}

	msg.Rdata = rdata[0:ridx]										// return just what was filled in

	if msg.State > 0 {
		sheep.Baa( 1, "bwow_fmod (%s) failed: stdout: %d lines;  stderr: %d lines", cmd_type, len( msg.Rdata ), len( msg.Edata )  )
		sheep.Baa( 0, "ERR: %s unable to execute: %s	[TGUAGN000]", cmd_type, cmd_str )
	} else {
		sheep.Baa( 1, "bwow_fmod cmd (%s) completed: stdout: %d lines;  stderr: %d lines", cmd_type, len( msg.Rdata ), len( msg.Edata )  )
	}

	jout, err = json.Marshal( msg )
	return
}

/*
	Generate a map that lists physical host and mac addresses. Timeout is the max number of
	seconds that we will wait for all responses.  If timeout seconds passes before all
	responses are received we will return what we have. The map command is executed on all
	hosts, so we send a non-blocking command to the broker for each host and wait for the
	responses to come back on the channel.  This allows them to run in parallel across
	the cluster.
*/
func do_map_mac2phost( req json_action, broker *ssh_broker.Broker, path *string, timeout time.Duration ) ( jout []byte, err error ) {
    var (
		cmd_str string
    )

	startt := time.Now().Unix()

	ssh_rch := make( chan *ssh_broker.Broker_msg, 256 )		// channel for ssh results
															// do NOT close this channel, only senders should close

	wait4 := 0											// number of responses to wait for
	for k, v := range req.Hosts {						// submit them all out non-blocking
		cmd_str = fmt.Sprintf( "PATH=%s:$PATH map_mac2phost -p %s localhost", *path, v )
		err := broker.NBRun_cmd( req.Hosts[k], cmd_str, wait4, ssh_rch )
		if err != nil {
			msg_007( req.Hosts[k], cmd_str, err )
		} else {
			wait4++
		}
	}

	msg := agent_msg{}									// message to return
	msg.Ctype = "response"
	msg.Rtype = "map_mac2phost"
	msg.Vinfo = version
	msg.State = 0

	rdata := make( []string, 8192 )		// might need to revisit this limit
	ridx := 0

	sheep.Baa( 2, "map_mac2phost: waiting for %d responses", wait4 )
	timer_pop := false						// indicates a timeout for loop exit
	errcount := 0
	for wait4 > 0 && !timer_pop {			// wait for responses back on the channel or the timer to pop
		select {
			case <- time.After( timeout * time.Second ):		// timeout after 15 seconds
				msg_008( wait4 )
				timer_pop = true

			case resp := <- ssh_rch:					// response from broker
				wait4--
				stdout, stderr, elapsed, err := resp.Get_results()
				host, _, _ := resp.Get_info()
				sheep.Baa( 2, "map_mac2phost: received response from %s elap=%d err=%v, waiting for %d more", host, elapsed, err != nil, wait4 )
				if err != nil {
					msg_009( "map_mac2phost", host )
					errcount++
				} else {
					ridx = buf_into_array( stdout, rdata, ridx )			// capture what came back for return
				}
				if err != nil || sheep.Would_baa( 2 ) {
					dump_stderr( stderr, "map_mac2phost" + host )			// always dump stderr on error, or in chatty mode
				}
		}
	}

	msg.Rdata = rdata[0:ridx]										// return just what was filled in
	endt := time.Now().Unix()
	sheep.Baa( 1, "map-mac2phost: timeout=%v %ds elapsed for %d hosts %d errors %d elements", timer_pop, endt - startt, len( req.Hosts ), errcount, len( msg.Rdata ) )

	jout, err = json.Marshal( msg )
	return
}

/*
	Executes the setup_ovs_intermed script on each host listed. This command can take
	a significant amount of time on each host (10s of seconds) and so we submit the
	command to the broker for each host in non-blocking mode to allow them to
	run concurrently. Once submitted, we collect the results (reporting errors)
	as the broker writes the response back on the channel.
*/
func do_intermedq( req json_action, broker *ssh_broker.Broker, path *string, timeout time.Duration ) {

	startt := time.Now().Unix()

	running_sim = true										// prevent queuing another of these
	sheep.Baa( 1, "running intermediate switch queue/fmod setup on all hosts (broker)" )

	ssh_rch := make( chan *ssh_broker.Broker_msg, 256 )		// channel for ssh results
															// do NOT close the channel here; only senders should close

	wait4 := 0												// number of responses to wait for
	for i := range req.Hosts {
		cmd_str := fmt.Sprintf( `PATH=%s:$PATH setup_ovs_intermed -d "%s"`, *path, req.Dscps )
    	sheep.Baa( 1, "via broker on %s: %s", req.Hosts[i], cmd_str )

		err := broker.NBRun_cmd( req.Hosts[i], cmd_str, wait4, ssh_rch )
		if err != nil {
			msg_007( req.Hosts[i], cmd_str, err )
		} else {
			wait4++
		}
	}

	timer_pop := false
	errcount := 0
	for wait4 > 0 && !timer_pop {							// collect responses logging any errors
		select {
			case <- time.After( timeout * time.Second ):		// timeout
				msg_008( wait4 )
				timer_pop = true

			case resp := <- ssh_rch:							// response back from the broker
				wait4--
				_, stderr, elapsed, err := resp.Get_results()
				host, _, _ := resp.Get_info()
				sheep.Baa( 2, "setup-intermed: received response from %s elap=%d err=%v, waiting for %d more", host, elapsed, err != nil, wait4 )
				if err != nil {
					msg_009( "setup_intermed", host )
					errcount++
				}
				if err != nil || sheep.Would_baa( 2 ) {
					dump_stderr( stderr, "setup-intermed" + host )			// always dump on error, or if chatty
				}
		}
	}

	endt := time.Now().Unix()
	sheep.Baa( 1, "setup-intermed: timeout=%v %ds elapsed for %d hosts %d errors", timer_pop, endt - startt, len( req.Hosts ), errcount )
	running_sim = false
}

/*
	Execute a create_ovs_queues for each host in the list. The create queues script is unique inasmuch
	as it expects an input file that is supplied either as a filename as $1, or on stdin if $1 is omitted.
	To send the data file for the command to execute, we'll create a tmp file on the local machine which
	is a script that echos the data into the script:
		cat <<endKat | create_ovs_queues
			data passed to us
		endKat

	We'll use the brokers 'send script for execution' feature rather to execute our script.
*/
func do_setqueues( req json_action, broker *ssh_broker.Broker, path *string, timeout time.Duration ) {
    var (
        err error
    )

	startt := time.Now().Unix()

    fname := fmt.Sprintf( "/tmp/tegu_setq_%d_%x_%02d.data", os.Getpid(), time.Now().Unix(), rand.Intn( 10 ) )
    sheep.Baa( 3, "adjusting queues: creating %s will contain %d items", fname, len( req.Qdata ) );

    f, err := os.Create( fname )
    if err != nil {
        sheep.Baa( 0, "ERR: unable to create data file: %s: %s	[TGUAGN002]", fname, err )
        return
    }

	fmt.Fprintf( f, "#!/usr/bin/env ksh\ncat <<endKat | PATH=%s:$PATH create_ovs_queues\n", *path )
    for i := range req.Qdata {
        sheep.Baa( 3, "writing queue info: %s", req.Qdata[i] )
        fmt.Fprintf( f, "%s\n", req.Qdata[i] )
    }
	fmt.Fprintf( f, "endKat\n" )

    err = f.Close( )
    if err != nil {
        sheep.Baa( 0, "ERR: unable to create data file (close): %s: %s	[TGUAGN003]", fname, err )
        return
    }

	ssh_rch := make( chan *ssh_broker.Broker_msg, 256 )		// channel for ssh results
															// do NOT close the channel here; only senders should close

	wait4 := 0												// number of responses to wait for
	for i := range req.Hosts {
    	sheep.Baa( 1, "via broker on %s: create_ovs_queues embedded in %s", req.Hosts[i], fname )

		err := broker.NBRun_on_host( req.Hosts[i], fname, "", wait4, ssh_rch )		// sends the file as input to be executed on the host
		if err != nil {
			msg_007( req.Hosts[i], "create_ovs_queues", err )
		} else {
			wait4++
		}
	}

	timer_pop := false
	errcount := 0
	for wait4 > 0 && !timer_pop {							// collect responses logging any errors
		select {
			case <- time.After( timeout * time.Second ):		// timeout
				msg_008( wait4 )
				timer_pop = true

			case resp := <- ssh_rch:							// response back from the broker
				wait4--
				_, stderr, elapsed, err := resp.Get_results()
				host, _, _ := resp.Get_info()
				sheep.Baa( 2, "create-q: received response from %s elap=%d err=%v, waiting for %d more", host, elapsed, err != nil, wait4 )
				if err != nil {
        			sheep.Baa( 0, "ERR: unable to execute set queue command on %s: data=%s: %s  [TGUAGN004]", host, fname, err )
					errcount++
				}  else {
        			sheep.Baa( 1, "queues adjusted succesfully on: %s", host )
				}
				if err != nil || sheep.Would_baa( 2 ) {
					dump_stderr( stderr, "create-q" + host )			// always dump on error, or if chatty
				}
		}
	}

	endt := time.Now().Unix()
	sheep.Baa( 1, "create-q: timeout=%v %ds elapsed %d hosts %d errors", timer_pop, endt - startt, len( req.Hosts ), errcount )

	if errcount == 0 {							// ditch the script we built earlier if all successful
		os.Remove( fname )
	} else {
		sheep.Baa( 1, "create-q: %d errors, generated script file kept: %s", fname )
	}

}

/*
	Extracts the information from the action passed in and causes the fmod command
	to be executed.
*/
func do_fmod( req json_action, broker *ssh_broker.Broker, path *string, timeout time.Duration ) ( err error ){

	startt := time.Now().Unix()

	errcount := 0
	for f := range req.Fdata {
		cstr := fmt.Sprintf( `PATH=%s:$PATH send_ovs_fmod %s`, *path, req.Fdata[f] )

		ssh_rch := make( chan *ssh_broker.Broker_msg, 256 )		// channel for ssh results
																// do NOT close the channel here; only senders should close

		wait4 := 0												// number of responses to wait for
		for i := range req.Hosts {
			sheep.Baa( 1, "via broker on %s send fmod: %s", req.Hosts[i], cstr )

			err := broker.NBRun_cmd( req.Hosts[i], cstr, wait4, ssh_rch )		// sends the file as input to be executed on the host
			if err != nil {
				msg_007( req.Hosts[i], cstr, err )
			} else {
				wait4++
			}
		}

		timer_pop := false
		errcount := 0
		for wait4 > 0 && !timer_pop {							// collect responses logging any errors
			select {
				case <- time.After( timeout * time.Second ):		// timeout
					msg_008( wait4 )
					timer_pop = true

				case resp := <- ssh_rch:							// response back from the broker
					wait4--
					_, stderr, elapsed, err := resp.Get_results()
					host, _, _ := resp.Get_info()
					sheep.Baa( 1, "send-fmod: received response from %s elap=%d err=%v, waiting for %d more", host, elapsed, err != nil, wait4 )
					if err != nil {
						sheep.Baa( 0, "ERR: unable to execute send-fmod command on %s: data=%s  %s	[TGUAGN004]", host, cstr, err )
						errcount++
					}  else {
						sheep.Baa( 1, "flow mod set on: %s", host )
					}
					if err != nil || sheep.Would_baa( 2 ) {
						dump_stderr( stderr, "send-fmod" + host )			// always dump on error, or if chatty
					}
			}
		}
	}

	endt := time.Now().Unix()
	sheep.Baa( 1, "fmod: %ds elapsed %d fmods %d errors", endt - startt, len( req.Fdata ),  errcount )

	return
}

/*
 *  Invoke the tegu_add_mirror or tegu_del_mirror command on a remote host in order to add/remove a mirror.
 */
func do_mirrorwiz( req json_action, broker *ssh_broker.Broker, path *string ) {
	startt := time.Now().UnixNano()

	cstr := ""
	switch (req.Qdata[0]) {
		case "add":
			cstr = fmt.Sprintf( `PATH=%s:$PATH tegu_add_mirror %s %s %s`, *path, req.Qdata[1], req.Qdata[2], req.Qdata[3] )
			if len(req.Qdata) > 4 {
				// If VLAN list is in the arguments, tack that on the end
				cstr += " " + req.Qdata[4]
			}

		case "del":
			cstr = fmt.Sprintf( `PATH=%s:$PATH tegu_del_mirror %s`, *path, req.Qdata[1] )
	}
	if cstr != "" {
    	sheep.Baa( 1, "via broker on %s: %s", req.Hosts[0], cstr )
		_, stderr, err := broker.Run_cmd( req.Hosts[0], cstr )
		if err != nil {
			sheep.Baa( 0, "ERR: send mirror cmd failed host=%s: %s	[TGUAGN005]", req.Hosts[0], err )
		} else {
        	sheep.Baa( 2, "mirror cmd succesfully sent: %s", cstr )
		}
		if sheep.Would_baa( 2 ) || err != nil {
			dump_stderr( *stderr, "addmirror" + req.Hosts[0] )			// always dump on error, or if chatty
		}
	} else {
		sheep.Baa( 0, "Unrecognized mirror command: " + req.Qdata[0] )
	}
	endt := time.Now().UnixNano()
	sheep.Baa( 1, "do_mirrorwiz: %d ms elapsed", (endt - startt) / 1000 )
}

/*
	Unpacks the json blob into the generic json request structure and validates that the ctype
	is one of the epected types.  The only supported ctype at the moment is action_list; this
	function will then split out the actions and invoke the proper do_* function to
	exeute the action.

	Returns a list of responses that should be written back to tegu, or nil if none of the
	requests produced responses.
*/
func handle_blob( jblob []byte, broker *ssh_broker.Broker, path *string ) ( resp [][]byte ) {
	var (
		req	json_request		// unpacked request struct
		ridx int = 0
	)

	resp = make( [][]byte, 128 )

    err := json.Unmarshal( jblob, &req )           // unpack the json
	if err != nil {
		sheep.Baa( 0, "ERR: unable to unpack request: %s	[TGUAGN006]", err )
		sheep.Baa( 0, "got: %s", jblob )
		return
	}

	if req.Ctype != "action_list" {
		sheep.Baa( 0, "unknown request type received from tegu: %s", req.Ctype )
		return
	}

	for i := range req.Actions {
		switch( req.Actions[i].Atype ) {
			case "setqueues":								// set queues
					do_setqueues( req.Actions[i], broker, path, 30 )

			case "flowmod":									// set a flow mod
					do_fmod( req.Actions[i], broker, path, 30 )

			case "map_mac2phost":							// run script to generate mac to physical host mappings
					p, err := do_map_mac2phost( req.Actions[i], broker, path, 15 )
					if err == nil {
						resp[ridx] = p
						ridx++
					}

			case "intermed_queues":													// setup intermediate queues
					if ! running_sim {												// it's not good to start overlapping setup scripts
						go do_intermedq(  req.Actions[i], broker, path, 3600 )		// this can run asynch since there isn't any output
					} else {
						sheep.Baa( 1, "handle blob: setqueues still running, not restarted" )
					}


			case "wa_ping", "wa_port", "wa_tunnel", "wa_route", "wa_del_conn":									// execute one of the wa commands
					p, err := req.Actions[i].do_wa_cmd( req.Actions[i].Atype, broker, nil, 5 )		// no path needed at the moment for these
					if err == nil {
						resp[ridx] = p
						ridx++
					}

			case "mirrorwiz":
					do_mirrorwiz(req.Actions[i], broker, path)

			case "bw_fmod":									// new bandwidth flow-mod
					p, err := req.Actions[i].do_bw_fmod( req.Actions[i].Atype, broker, path, 15 )
					if err == nil {
						resp[ridx] = p
						ridx++
					}

			case "bwow_fmod":									// generate oneway bandwidth flow-mods
					p, err := req.Actions[i].do_bwow_fmod( req.Actions[i].Atype, broker, path, 15 )

					if err == nil {
						resp[ridx] = p
						ridx++
					}

			default:
				sheep.Baa( 0, "unknown action type received from tegu: %s", req.Actions[i].Atype )
		}
	}

	if ridx > 0 {
		resp = resp[0:ridx]
	} else {
		resp = nil
	}

	return
}


func usage( version string ) {
	fmt.Fprintf( os.Stdout, "tegu_agent %s\n", version )
	fmt.Fprintf( os.Stdout, "usage: tegu_agent -i id [-h host:port] [-l log-dir] [-p n] [-v | -V level] [-k key] [-no-rsync] [-rdir dir] [-rlist list] [-u user]\n" )
}

func main() {

	home := os.Getenv( "HOME" )
	def_user := os.Getenv( "LOGNAME" )
	def_rdir := "/tmp/tegu_b"					// rsync directory created on remote hosts
	def_rlist := 								// list of scripts to copy to remote hosts for execution
			"/usr/bin/create_ovs_queues " +
			"/usr/bin/map_mac2phost " +
			"/usr/bin/ovs_sp2uuid " +
			"/usr/bin/purge_ovs_queues " +
			"/usr/bin/ql_setup_irl " +
			"/usr/bin/ql_setup_ipt " +
			"/usr/bin/send_ovs_fmod " +
			"/usr/bin/tegu_add_mirror " +
			"/usr/bin/tegu_del_mirror " +
			"/usr/bin/ql_bw_fmods " +
			"/usr/bin/ql_bwow_fmods " +
			"/usr/bin/ql_set_trunks " +
			"/usr/bin/ql_filter_rtr " +
			"/usr/bin/setup_ovs_intermed "

	if home == "" {
		home = "/home/tegu"					// probably bogus, but we'll have something
	}
	def_key := home + "/.ssh/id_rsa," + home + "/.ssh/id_dsa"		// default ssh key to use

	needs_help := flag.Bool( "?", false, "show usage" )				// define recognised command line options
	id := flag.Int( "i", 0, "id" )
	key_files := flag.String( "k", def_key, "ssh-key file(s) for broker" )
	log_dir := flag.String( "l", "stderr", "log_dir" )
	parallel := flag.Int( "p", 10, "parallel ssh commands" )
	no_rsync := flag.Bool( "no-rsync", false, "turn off rsync" )
	rdir := flag.String( "rdir", def_rdir, "rsync remote directory" )
	rlist := flag.String( "rlist", def_rlist, "rsync file list" )
	tegu_host := flag.String( "h", "localhost:29055", "tegu_host:port" )
	testing := flag.Bool( "t", false, "testing mode" )
	user	:= flag.String( "u", def_user, "ssh user-name" )
	verbose := flag.Bool( "v", false, "verbose" )
	vlevel := flag.Int( "V", 1, "verbose-level" )
	flag.Parse()									// actually parse the commandline

	if *needs_help {
		usage( version )
		os.Exit( 0 )
	}

	if *testing {					// may imply different behaviour....
		ssh_cmd = "dummy_ssh"			// use a dummy ssh command to prevent sending to the remote host
	}

	if *id <= 0 {
		fmt.Fprintf( os.Stderr, "ERR: must enter -i id (number) on command line\n" )
		os.Exit( 1 )
	}

	sheep = bleater.Mk_bleater( 0, os.Stderr )
	sheep.Set_prefix( fmt.Sprintf( "agent-%d", *id ) )		// append the pid so that if multiple agents are running they'll use different log files

	if *needs_help {
		usage( version )
		os.Exit( 0 )
	}

	if( *verbose ) {
		sheep.Set_level( 1 )
	} else {
		if( *vlevel > 0 ) {
			sheep.Set_level( uint( *vlevel ) )
		}
	}

	if *log_dir  != "stderr" {							// allow it to stay on stderr
		lfn := sheep.Mk_logfile_nm( log_dir, 86400 )
		sheep.Baa( 1, "switching to log file: %s", *lfn )
		sheep.Append_target( *lfn, false )						// switch bleaters to the log file rather than stderr
		go sheep.Sheep_herder( log_dir, 86400 )						// start the function that will roll the log now and again
	}

	sheep.Baa( 1, "tegu_agent %s started", version )
	sheep.Baa( 1, "will contact tegu on port: %s", *tegu_host )

	jc := jsontools.Mk_jsoncache( )							// create json cache to buffer tegu datagram input
	sess_mgr := make( chan *connman.Sess_data, 1024 )		// session management to create tegu connections with and drive the session listener(s)
	smgr := connman.NewManager( "", sess_mgr );				// get a manager, but no listen port opened

	connect2tegu( smgr, tegu_host, sess_mgr )				// establish initial connection

	ntoks, key_toks := token.Tokenise_populated( *key_files, " ," )		// allow space or , seps and drop nil tokens
	if ntoks <= 0 {
		sheep.Baa( 0, "CRI: no ssh key files given (-k)" )
		os.Exit( 1 )
	}
	keys := make( []string, ntoks )
	for i := range key_toks  {
		keys[i] = key_toks[i]
	}
	broker := ssh_broker.Mk_broker( *user,  keys )
	if broker == nil {
		sheep.Baa( 0, "CRI: unable to create an ssh broker" )
		os.Exit( 1 )
	}
	if ! *no_rsync {
		sheep.Baa( 1, "will sync these files to remote hosts: %s", *rlist )
		broker.Add_rsync( rlist, rdir )
	}
	sheep.Baa( 1, "successfully created ssh_broker for user: %s, command path: %s", *user, *rdir )
	broker.Start_initiators( *parallel )


	for {
		select {									// wait on input from any channel -- just one now, but who knows
			case sreq := <- sess_mgr:				// data from the network
				switch( sreq.State ) {
					case connman.ST_ACCEPTED:		// shouldn't happen
						sheep.Baa( 1, "this shouldn't happen; accepted session????" );

					case connman.ST_NEW:			// new connection; nothing to process here

					case connman.ST_DISC:
						sheep.Baa( 1, "session to tegu was lost" )
						connect2tegu( smgr, tegu_host, sess_mgr )			// blocks until connected and reports on the conn_ch channel when done
						broker.Reset( )				// reset the broker each time we pick up a new tegu connection

					case connman.ST_DATA:
						sheep.Baa( 3, "data: [%s]  %d bytes received", sreq.Id, len( sreq.Buf ) )
						jc.Add_bytes( sreq.Buf )
						jblob := jc.Get_blob()		// get next blob if ready
						for ; jblob != nil ; {
							resp := handle_blob( jblob, broker, rdir )
							if resp != nil {
								for i := range resp {
									smgr.Write( sreq.Id, resp[i] )
								}
							}

							jblob = jc.Get_blob()	// get next blob if more than one in the cache
						}
				}
		}			// end select
	}
}<|MERGE_RESOLUTION|>--- conflicted
+++ resolved
@@ -60,13 +60,10 @@
 					if the agent pops the timeout.
 				25 Jun 2015 : Now puts stderr out from a mirror command on failure or bleat level 2+.
 				16 Jul 2015 : Version bump to reflect link with ssh_broker library bug fix.
-<<<<<<< HEAD
 				17 Jul 2015 : Merge with steering, reference wa scripts from /var/lib/tegu/bin rather
 					than /opt/app/bin.
 				11 Aug 2015 : Corrected initialisation of state value in port.
-=======
 				02 Sep 2015 : Pick up new agent script.
->>>>>>> 0454e7a5
 
 	NOTE:		There are three types of generic error/warning messages which have
 				the same message IDs (007, 008, 009) and thus are generated through
@@ -94,11 +91,7 @@
 
 // globals
 var (
-<<<<<<< HEAD
 	version		string = "v2.1.1/18115"		// wide area support added with broker
-=======
-	version		string = "v2.3/19025"
->>>>>>> 0454e7a5
 	sheep *bleater.Bleater
 	// the next two should be deprecated with broker
 	shell_cmd	string = "/bin/ksh"
