// vi: sw=4 ts=4:

/*

	Mnemonic:	tegu_agent
	Abstract:	An agent that connects to tegu and receives requests to act on.

				Command line flags:
					-h host:port -- tegu host an port (default localhost:29055)
					-i id	     -- ID number for this agent
					-k key	     -- ssh key file for the ssh broker
					-l directory -- logfile directory
					-p n		 -- number of parallel ssh to run (default 10)
					-no-rsync    -- turn off rsync feature
					-rdir dir    -- rsync remote directory
					-rlist list  -- list of files to sync to remote hosts
					-u user      -- ssh username to use
					-v			 -- verbose mode
					-V level     -- verbosity level

	Date:		30 April 2014
	Author:		E. Scott Daniels

	Mods:		05 May 2014 : Added ability to support the map_mac2phost request
					which generaets data back to tegu.
				06 May 2014 : Added support to drive setup_ovs_intermed script.
				13 Jun 2014 : Corrected typo in warning message.
				29 Sep 2014 : Better error messages from (some) scripts.
				05 Oct 2014 : Now writes stderr from all commands even if good return.
				14 Jan 2014 : Added ssh-broker support. (bump to 2.0)
				25 Feb 2015 : Added mirroring (version => 2.1), command line flags comment, and "mirrirwiz" handling.
				27 Feb 2015 : Allow fmod to be sent to multiple hosts (steering).
				20 Mar 2015 : Added support for bandwidth flow-mod generation script.
				09 Apr 2015 : Added ql_set_trunks to list of scripts to rsync.
<<<<<<< HEAD

	NOTE:		There are three types of generic error/warning messages which have 
				the same message IDs (007, 008, 009) and thus are generated through
				dedicated functions rather than direct calls to Baa().
=======
				20 Apr 2015 : Now accepts direction of external IP to pass on bw-fmod command.
>>>>>>> 00ae49f7
*/

package main

import (
	"bytes"
	"encoding/json"
	"flag"
	"fmt"
	"math/rand"
	"os"
	"time"

	"codecloud.web.att.com/gopkgs/bleater"
	//"codecloud.web.att.com/gopkgs/extcmd"
	"codecloud.web.att.com/gopkgs/connman"
	"codecloud.web.att.com/gopkgs/jsontools"
	"codecloud.web.att.com/gopkgs/ssh_broker"
	"codecloud.web.att.com/gopkgs/token"

	//"codecloud.web.att.com/gopkgs/clike"
	//"codecloud.web.att.com/gopkgs/ipc"
)

// globals
var (
<<<<<<< HEAD
	version		string = "v2.1/14105"
=======
	version		string = "v2.0/14215/a"
>>>>>>> 00ae49f7
	sheep *bleater.Bleater
	shell_cmd	string = "/bin/ksh"

	running_sim	bool = false	// prevent queueing more if one is running (set up intermediate)
	running_map bool = false	// map phost
)


/*
	Structures used to unpack json. These provide a generic
	struture set into which all types of requests can be unpacked.
*/
type json_action struct {
	Atype	string				// action type e.g. intermed_queues, flowmod, etc.
	Aid		uint32				// action id to be sent in the response
	Data	map[string]string	// generic data - probably json directly from the outside world, but who knows
	Qdata	[]string			// queue parms 
	Fdata	[]string			// flow-mod parms
	Hosts	[]string			// hosts to execute on if a multihost command
	Dscps	string				// space separated list of dscp values
}

type json_request struct {
	Ctype	string
	Actions	[]json_action
}

/*
	Structure of message to send to tegu
*/
type agent_msg struct {
	Ctype	string			// command type -- should be response, ack, nack etc.
	Rtype	string			// type of response (e.g. map_mac2phost, or specific id for ack/nack)
	Rdata	[]string		// response stdout data
	Edata	[]string		// response error data
	State	int				// if an ack/nack some state information
	Vinfo	string			// agent version info for debugging
	Rid		uint32			// original request id
}
//--- generic message functions ---------------------------------------------------------------------

/* 
	These message functions ensure that the message text is the same regardless of the function that
	needs to generate a message with the given IDs.
*/
func msg_007( host string, cmd string, err error ) {
	sheep.Baa( 0, "ERR: unable to submit command: on %s: %s: %s	[TGUAGN007]", host, cmd, err )
}

func msg_008( count int ) {
	sheep.Baa( 1, "WRN: timeout waiting for mac2phost responses; %d replies not received   [TGUAGN008]", count )
}

func msg_009( cname string, host string ) {
	sheep.Baa( 1, "WRN: error running %s command on %s  [TGUAGN009]", cname, host )
}

//----------------------------------------------------------------------------------------------------

/*
	Establishes a connection with tegu. This blocks until a connection is established
	and tries every few seconds until successful.
*/
func connect2tegu( smgr *connman.Cmgr, host_port *string, data_chan chan *connman.Sess_data ) {

	burble := 0		// limit our complaining to once a minute or so

	for {
		err := smgr.Connect( *host_port, "c0", data_chan )
		if err == nil {
			sheep.Baa( 1, "connection with tegu established: %s", *host_port )
			return
		}

		if burble <= 0 {
			sheep.Baa( 0, "unable to establish a connection with tegu: %s: %s", *host_port, err )
			burble = 12
		}

		time.Sleep( 5 * time.Duration( time.Second ) )
		burble--
	}
}


/*
	Dumps the bytes buffer a line at a time to our real stdout device.
*/
func dump_stderr( stderr bytes.Buffer, prefix string ) {
		for {												// read until the first error which we assume is io.EOF
			line, err := stderr.ReadBytes( '\n' )
			if err == nil {
				sheep.Baa( 0, "%s stderr:  %s", prefix, bytes.TrimRight( line, "\n" ) )
			} else {
				return
			}
		}
}

/*
	Accept an array and a bytes buffer; save the newline separated records in buf into the array starting at
	the index (sidx). Returns the index
*/
func  buf_into_array( buf bytes.Buffer, a []string, sidx int ) ( idx int ) {
		idx = sidx
		for {												// read until the first error which we assume is io.EOF
			line, err := buf.ReadBytes( '\n' )
			if err == nil {
				if idx < len( a ) {
					a[idx] = string( line[0:len( line )-1] )	// remove trailing newline
					idx++
				}
			} else {
				return
			}
		}
}

// --------------- request support (command execution) ----------------------------------------------------------

/*
	Builds an option string of the form -X value if value passed in is not nil, and an empty string if 
	if the value is nil.  If the value is "true" or "True", then -X is returned, if value is "false"
	or "False", then an empty string is returned.  Opt is the -X or --longname option to use. If
	opt ends in an equal sign, (e.g. --longname=), then no space will separate the key and value
	in the resulting string.
*/

func build_opt( value string, opt string ) ( parm string ) {
	parm = ""

	if value == "" {
		return
	}

	if opt == "" {					// value is assumed to be -x or someething of the sort that can stand alone; just return it
		return value + " "
	}

	have_eq := false
	fmt_str := "%s %s "				// default to -x value
	li := len(opt) 					// last index 
	if opt[li-1:li] == "=" {		// --longopt=  we assume, so tokens have no space
		fmt_str = "%s%s "
		have_eq = true
	} 

	switch( value ) {
		case "True", "true", "TRUE":
			if have_eq {
				parm = fmt.Sprintf( fmt_str, opt, value )		// --foo=true
			} else {
				parm = opt + " "								// just -f
			}

		case "False", "false", "FALSE":
			if have_eq {								// need to output --foo=false in this case
				parm = fmt.Sprintf( fmt_str, opt, value )
			}

		default:
			parm = fmt.Sprintf( fmt_str, opt, value )
		
	}
	
	return
	
}

/*	
	Bandwidth flow-mod generation rolls the creation of a set of flow-mods into a single script which 
	eliminates the need for Tegu to understand/know things like command line parms, bridge names and
	such.  Parms in the map are converted to script command line options.
 */
func (act *json_action ) do_bw_fmod( cmd_type string, broker *ssh_broker.Broker, path *string, timeout time.Duration ) ( jout []byte, err error ) {
    var (
		cmd_str string  
    )
	
	pstr := ""
	if path != nil {
		pstr = fmt.Sprintf( "PATH=%s:$PATH ", *path )		// path to add if needed
	}

	parms := act.Data

	cmd_str = fmt.Sprintf( `%sql_bw_fmods `, pstr ) +
			build_opt( parms["smac"], "-s" ) +
			build_opt( parms["dmac"], "-d" ) +
			build_opt( parms["extip"], "-E" ) +
			build_opt( parms["extdir"], "" ) +
			build_opt( parms["flvlan"],  "-v" ) +
			build_opt( parms["koe"],  "-k" ) +
			build_opt( parms["one_switch"],  "-o" ) +
			build_opt( parms["sproto"],  "-p" ) +
			build_opt( parms["dproto"],  "-P" ) +
			build_opt( parms["queue"],  "-q" ) +
			build_opt( parms["timeout"],  "-t" ) +
			build_opt( parms["dscp"],  "-T" ) +
			build_opt( parms["oneswitch"], "-o" )  +
			build_opt( parms["ipv6"], "-6" ) 


	sheep.Baa( 1, "via broker on %s: %s", act.Hosts[0], cmd_str )

	msg := agent_msg{}				// build response to send back
	msg.Ctype = "response"
	msg.Rtype = cmd_type
	msg.Rid = act.Aid				// response id so tegu can map back to requestor
	msg.Vinfo = version
	msg.State = 0					// assume success

	ssh_rch := make( chan *ssh_broker.Broker_msg, 256 )					// channel for ssh results
	err = broker.NBRun_cmd( act.Hosts[0], cmd_str, 0, ssh_rch )			// for now, there will only ever be one host for these commands
	if err != nil {
		sheep.Baa( 1, "WRN: error submitting wa command  to %s: %s", act.Hosts[0], err )
		jout, _ = json.Marshal( msg )
		return
	}

	rdata := make( []string, 8192 )								// response output converted to strings
	edata := make( []string, 8192 )
	ridx := 0													// index of next insert point into rdata
	wait4 := 1
	timer_pop := false
	for wait4 > 0 && !timer_pop {								// wait for response back on the channel or the timer to pop
		select {
			case <- time.After( timeout * time.Second ):		// timeout if we don't get something back soonish
				sheep.Baa( 1, "WRN: timeout waiting for response from %s; cmd: %s", act.Hosts[0], cmd_str )
				timer_pop = true

			case resp := <- ssh_rch:					// response from broker
				wait4--
				stdout, stderr, _, err := resp.Get_results()
				host, _, _ := resp.Get_info()
				eidx := buf_into_array( stderr, edata, 0 )			// capture error messages, if any
				msg.Edata = edata[0:eidx]
				if err != nil {
					msg.State = 1
					sheep.Baa( 1, "WRN: error running command: host=%s: %s", host, err )
				} else {
					ridx = buf_into_array( stdout, rdata, ridx )			// capture what came back for return
				}
				if err != nil || sheep.Would_baa( 2 ) {
					dump_stderr( stderr, "bw_fmod " + host )			// always dump stderr on error, or in chatty mode
				}
		}
	}

	msg.Rdata = rdata[0:ridx]										// return just what was filled in

	if msg.State > 0 {
		sheep.Baa( 1, "bw_fmod (%s) failed: stdout: %d lines;  stderr: %d lines", cmd_type, len( msg.Rdata ), len( msg.Edata )  )
		sheep.Baa( 0, "ERR: %s unable to execute: %s: %s	[TGUAGN000]", cmd_type, cmd_str, err )
	} else {
		sheep.Baa( 1, "bw_fmod cmd (%s) completed: stdout: %d lines;  stderr: %d lines", cmd_type, len( msg.Rdata ), len( msg.Edata )  )
	}

	jout, err = json.Marshal( msg )
	return
}

/*
	Generate a map that lists physical host and mac addresses. Timeout is the max number of 
	seconds that we will wait for all responses.  If timeout seconds passes before all 
	responses are received we will return what we have. The map command is executed on all
	hosts, so we send a non-blocking command to the broker for each host and wait for the
	responses to come back on the channel.  This allows them to run in parallel across
	the cluster.
*/
func do_map_mac2phost( req json_action, broker *ssh_broker.Broker, path *string, timeout time.Duration ) ( jout []byte, err error ) {
    var (
		cmd_str string
    )

	startt := time.Now().Unix()

	ssh_rch := make( chan *ssh_broker.Broker_msg, 256 )		// channel for ssh results
	defer close( ssh_rch )

	wait4 := 0											// number of responses to wait for
	for k, v := range req.Hosts {						// submit them all out non-blocking
		cmd_str = fmt.Sprintf( "PATH=%s:$PATH map_mac2phost -p %s localhost", *path, v )
		err := broker.NBRun_cmd( req.Hosts[k], cmd_str, wait4, ssh_rch )
		if err != nil {
			msg_007( req.Hosts[k], cmd_str, err )
		} else {
			wait4++
		}
	}

	msg := agent_msg{}									// message to return
	msg.Ctype = "response"
	msg.Rtype = "map_mac2phost"
	msg.Vinfo = version
	msg.State = 0

	rdata := make( []string, 8192 )		// might need to revisit this limit
	ridx := 0

	sheep.Baa( 2, "map_mac2phost: waiting for %d responses", wait4 )
	timer_pop := false						// indicates a timeout for loop exit
	errcount := 0
	for wait4 > 0 && !timer_pop {			// wait for responses back on the channel or the timer to pop
		select {
			case <- time.After( timeout * time.Second ):		// timeout after 15 seconds
				msg_008( wait4 )
				timer_pop = true

			case resp := <- ssh_rch:					// response from broker
				wait4--
				stdout, stderr, elapsed, err := resp.Get_results()
				host, _, _ := resp.Get_info()
				sheep.Baa( 2, "map_mac2phost: received response from %s elap=%d err=%v, waiting for %d more", host, elapsed, err != nil, wait4 )
				if err != nil {
					msg_009( "map_mac2phost", host )
					errcount++
				} else {
					ridx = buf_into_array( stdout, rdata, ridx )			// capture what came back for return
				}
				if err != nil || sheep.Would_baa( 2 ) {
					dump_stderr( stderr, "map_mac2phost" + host )			// always dump stderr on error, or in chatty mode
				}
		}
	}

	msg.Rdata = rdata[0:ridx]										// return just what was filled in
	endt := time.Now().Unix()
	sheep.Baa( 1, "map-mac2phost: timeout=%v %ds elapsed for %d hosts %d errors %d elements", timer_pop, endt - startt, len( req.Hosts ), errcount, len( msg.Rdata ) )

	jout, err = json.Marshal( msg )
	return
}

/*
	Executes the setup_ovs_intermed script on each host listed. This command can take
	a significant amount of time on each host (10s of seconds) and so we submit the
	command to the broker for each host in non-blocking mode to allow them to
	run concurrently. Once submitted, we collect the results (reporting errors)
	as the broker writes the response back on the channel.
*/
func do_intermedq( req json_action, broker *ssh_broker.Broker, path *string, timeout time.Duration ) {

	startt := time.Now().Unix()

	running_sim = true										// prevent queuing another of these
	sheep.Baa( 1, "running intermediate switch queue/fmod setup on all hosts (broker)" )

	ssh_rch := make( chan *ssh_broker.Broker_msg, 256 )		// channel for ssh results
	wait4 := 0												// number of responses to wait for
	for i := range req.Hosts {
		cmd_str := fmt.Sprintf( `PATH=%s:$PATH setup_ovs_intermed -d "%s"`, *path, req.Dscps )
    	sheep.Baa( 1, "via broker on %s: %s", req.Hosts[i], cmd_str )

		err := broker.NBRun_cmd( req.Hosts[i], cmd_str, wait4, ssh_rch )
		if err != nil {
			msg_007( req.Hosts[i], cmd_str, err )
		} else {
			wait4++
		}
	}

	timer_pop := false
	errcount := 0
	for wait4 > 0 && !timer_pop {							// collect responses logging any errors
		select {
			case <- time.After( timeout * time.Second ):		// timeout
				msg_008( wait4 )
				timer_pop = true

			case resp := <- ssh_rch:							// response back from the broker
				wait4--
				_, stderr, elapsed, err := resp.Get_results()
				host, _, _ := resp.Get_info()
				sheep.Baa( 2, "setup-intermed: received response from %s elap=%d err=%v, waiting for %d more", host, elapsed, err != nil, wait4 )
				if err != nil {
					msg_009( "setup_intermed", host )
					errcount++
				}
				if err != nil || sheep.Would_baa( 2 ) {
					dump_stderr( stderr, "setup-intermed" + host )			// always dump on error, or if chatty
				}
		}
	}

	endt := time.Now().Unix()
	sheep.Baa( 1, "setup-intermed: timeout=%v %ds elapsed for %d hosts %d errors", timer_pop, endt - startt, len( req.Hosts ), errcount )
	running_sim = false
}

/*
	Execute a create_ovs_queues for each host in the list. The create queues script is unique inasmuch
	as it expects an input file that is supplied either as a filename as $1, or on stdin if $1 is omitted.
	To send the data file for the command to execute, we'll create a tmp file on the local machine which
	is a script that echos the data into the script:
		cat <<endKat | create_ovs_queues
			data passed to us
		endKat

	We'll use the brokers 'send script for execution' feature rather to execute our script.
*/
func do_setqueues( req json_action, broker *ssh_broker.Broker, path *string, timeout time.Duration ) {
    var (
        err error
    )

	startt := time.Now().Unix()

    fname := fmt.Sprintf( "/tmp/tegu_setq_%d_%x_%02d.data", os.Getpid(), time.Now().Unix(), rand.Intn( 10 ) )
    sheep.Baa( 3, "adjusting queues: creating %s will contain %d items", fname, len( req.Qdata ) );

    f, err := os.Create( fname )
    if err != nil {
        sheep.Baa( 0, "ERR: unable to create data file: %s: %s	[TGUAGN002]", fname, err )
        return
    }

	fmt.Fprintf( f, "#!/usr/bin/env ksh\ncat <<endKat | PATH=%s:$PATH create_ovs_queues\n", *path )
    for i := range req.Qdata {
        sheep.Baa( 3, "writing queue info: %s", req.Qdata[i] )
        fmt.Fprintf( f, "%s\n", req.Qdata[i] )
    }
	fmt.Fprintf( f, "endKat\n" )

    err = f.Close( )
    if err != nil {
        sheep.Baa( 0, "ERR: unable to create data file (close): %s: %s	[TGUAGN003]", fname, err )
        return
    }

	ssh_rch := make( chan *ssh_broker.Broker_msg, 256 )		// channel for ssh results
	wait4 := 0												// number of responses to wait for
	for i := range req.Hosts {
    	sheep.Baa( 1, "via broker on %s: create_ovs_queues embedded in %s", req.Hosts[i], fname )

		err := broker.NBRun_on_host( req.Hosts[i], fname, "", wait4, ssh_rch )		// sends the file as input to be executed on the host
		if err != nil {
			msg_007( req.Hosts[i], "create_ovs_queues", err )
		} else {
			wait4++
		}
	}

	timer_pop := false
	errcount := 0
	for wait4 > 0 && !timer_pop {							// collect responses logging any errors
		select {
			case <- time.After( timeout * time.Second ):		// timeout
				msg_008( wait4 )
				timer_pop = true

			case resp := <- ssh_rch:							// response back from the broker
				wait4--
				_, stderr, elapsed, err := resp.Get_results()
				host, _, _ := resp.Get_info()
				sheep.Baa( 2, "create-q: received response from %s elap=%d err=%v, waiting for %d more", host, elapsed, err != nil, wait4 )
				if err != nil {
        			sheep.Baa( 0, "ERR: unable to execute set queue command on %s: data=%s:  %s	[TGUAGN004]", host, fname, err )
					errcount++
				}  else {
        			sheep.Baa( 1, "queues adjusted succesfully on: %s", host )
				}
				if err != nil || sheep.Would_baa( 2 ) {
					dump_stderr( stderr, "create-q" + host )			// always dump on error, or if chatty
				}
		}
	}

	endt := time.Now().Unix()
	sheep.Baa( 1, "create-q: timeout=%v %ds elapsed %d hosts %d errors", timer_pop, endt - startt, len( req.Hosts ), errcount )

	if errcount == 0 {							// ditch the script we built earlier if all successful
		os.Remove( fname )
	} else {
		sheep.Baa( 1, "create-q: %d errors, generated script file kept: %s", fname )
	}

}

/*
	Extracts the information from the action passed in and causes the fmod command
	to be executed.
*/
func do_fmod( req json_action, broker *ssh_broker.Broker, path *string, timeout time.Duration ) ( err error ){

	startt := time.Now().Unix()

	errcount := 0
/*
	for i := range req.Fdata {
	for hi := range req.Hosts {			//TODO:  send them in parallel

		cstr := fmt.Sprintf( `PATH=%s:$PATH send_ovs_fmod %s`, *path, req.Fdata[i] )
    	sheep.Baa( 1, "via broker on %s: %s", req.Hosts[0], cstr )

		_, stderr, err := broker.Run_cmd( req.Hosts[hi], cstr )				// there is at most only one host when sending fmods
		if err != nil {
			sheep.Baa( 0, "ERR: send fmod failed host=%s: %s	[TGUAGN005]", req.Hosts[hi], err )
			errcount++
		} else {
        	sheep.Baa( 2, "fmod succesfully sent: %s", cstr )
		}
		for {
			line, err := stderr.ReadBytes( '\n' )
			if err == nil {
				sheep.Baa( 0, "send_fmod stderr:  %s", bytes.TrimRight( line, "\n" ) )
			} else {
				break
			}
		}
	}
	}

*/
	for f := range req.Fdata {
		cstr := fmt.Sprintf( `PATH=%s:$PATH send_ovs_fmod %s`, *path, req.Fdata[f] )

		ssh_rch := make( chan *ssh_broker.Broker_msg, 256 )		// channel for ssh results
		wait4 := 0												// number of responses to wait for
		for i := range req.Hosts {
			sheep.Baa( 1, "via broker on %s send fmod: %s", req.Hosts[i], cstr )

			err := broker.NBRun_cmd( req.Hosts[i], cstr, wait4, ssh_rch )		// sends the file as input to be executed on the host
			if err != nil {
				msg_007( req.Hosts[i], cstr, err )
			} else {
				wait4++
			}
		}

		timer_pop := false
		errcount := 0
		for wait4 > 0 && !timer_pop {							// collect responses logging any errors
			select {
				case <- time.After( timeout * time.Second ):		// timeout
					msg_008( wait4 )
					timer_pop = true

				case resp := <- ssh_rch:							// response back from the broker
					wait4--
					_, stderr, elapsed, err := resp.Get_results()
					host, _, _ := resp.Get_info()
					sheep.Baa( 1, "send-fmod: received response from %s elap=%d err=%v, waiting for %d more", host, elapsed, err != nil, wait4 )
					if err != nil {
						sheep.Baa( 0, "ERR: unable to execute send-fmod command on %s: data=%s:  %s	[TGUAGN004]", host, cstr, err )
						errcount++
					}  else {
						sheep.Baa( 1, "flow mod set on: %s", host )
					}
					if err != nil || sheep.Would_baa( 2 ) {
						dump_stderr( stderr, "send-fmod" + host )			// always dump on error, or if chatty
					}
			}
		}
	}

	endt := time.Now().Unix()
	sheep.Baa( 1, "fmod: %ds elapsed %d fmods %d errors", endt - startt, len( req.Fdata ),  errcount )

	return
}

/*
 *  Invoke the tegu_add_mirror or tegu_del_mirror command on a remote host in order to add/remove a mirror.
 */
func do_mirrorwiz( req json_action, broker *ssh_broker.Broker, path *string ) {
	startt := time.Now().UnixNano()

	cstr := ""
	switch (req.Qdata[0]) {
		case "add":
			cstr = fmt.Sprintf( `PATH=%s:$PATH tegu_add_mirror %s %s %s`, *path, req.Qdata[1], req.Qdata[2], req.Qdata[3] )
			if len(req.Qdata) > 4 {
				// If VLAN list is in the arguments, tack that on the end
				cstr += " " + req.Qdata[4]
			}

		case "del":
			cstr = fmt.Sprintf( `PATH=%s:$PATH tegu_del_mirror %s`, *path, req.Qdata[1] )
	}
	if cstr != "" {
    	sheep.Baa( 1, "via broker on %s: %s", req.Hosts[0], cstr )
		_, _, err := broker.Run_cmd( req.Hosts[0], cstr )
		if err != nil {
			sheep.Baa( 0, "ERR: send mirror cmd failed host=%s: %s	[TGUAGN005]", req.Hosts[0], err )
		} else {
        	sheep.Baa( 2, "mirror cmd succesfully sent: %s", cstr )
		}
	} else {
		sheep.Baa( 0, "Unrecognized mirror command: " + req.Qdata[0] )
	}
	endt := time.Now().UnixNano()
	sheep.Baa( 1, "do_mirrorwiz: %d ms elapsed", (endt - startt) / 1000 )
}

/*
	Unpacks the json blob into the generic json request structure and validates that the ctype
	is one of the epected types.  The only supported ctype at the moment is action_list; this
	function will then split out the actions and invoke the proper do_* function to
	exeute the action.

	Returns a list of responses that should be written back to tegu, or nil if none of the
	requests produced responses.
*/
func handle_blob( jblob []byte, broker *ssh_broker.Broker, path *string ) ( resp [][]byte ) {
	var (
		req	json_request		// unpacked request struct
		ridx int = 0
	)

	resp = make( [][]byte, 128 )

    err := json.Unmarshal( jblob, &req )           // unpack the json
	if err != nil {
		sheep.Baa( 0, "ERR: unable to unpack request: %s	[TGUAGN006]", err )
		sheep.Baa( 0, "got: %s", jblob )
		return
	}

	if req.Ctype != "action_list" {
		sheep.Baa( 0, "unknown request type received from tegu: %s", req.Ctype )
		return
	}

	for i := range req.Actions {
		switch( req.Actions[i].Atype ) {
			case "setqueues":								// set queues
					do_setqueues( req.Actions[i], broker, path, 30 )

			case "flowmod":									// set a flow mod
					do_fmod( req.Actions[i], broker, path, 30 )

			case "map_mac2phost":							// run script to generate mac to physical host mappings
					p, err := do_map_mac2phost( req.Actions[i], broker, path, 15 )
					if err == nil {
						resp[ridx] = p
						ridx++
					}

			case "intermed_queues":													// setup intermediate queues
					if ! running_sim {												// it's not good to start overlapping setup scripts
						go do_intermedq(  req.Actions[i], broker, path, 3600 )		// this can run asynch since there isn't any output
					} else {
						sheep.Baa( 1, "handle blob: setqueues still running, not restarted" )
					}

			case "mirrorwiz":
					do_mirrorwiz(req.Actions[i], broker, path)

			case "bw_fmod":									// new bandwidth flow-mod
					p, err := req.Actions[i].do_bw_fmod( req.Actions[i].Atype, broker, path, 15 )
					if err == nil {
						resp[ridx] = p
						ridx++
					}

			default:
				sheep.Baa( 0, "unknown action type received from tegu: %s", req.Actions[i].Atype )
		}
	}

	if ridx > 0 {
		resp = resp[0:ridx]
	} else {
		resp = nil
	}

	return
}


func usage( version string ) {
	fmt.Fprintf( os.Stdout, "tegu_agent %s\n", version )
	fmt.Fprintf( os.Stdout, "usage: tegu_agent -i id [-h host:port] [-l log-dir] [-p n] [-v | -V level] [-k key] [-no-rsync] [-rdir dir] [-rlist list] [-u user]\n" )
}

func main() {

	home := os.Getenv( "HOME" )
	def_user := os.Getenv( "LOGNAME" )
	def_rdir := "/tmp/tegu_b"					// rsync directory created on remote hosts
	def_rlist := 								// list of scripts to copy to remote hosts for execution
			"/usr/bin/create_ovs_queues " +
			"/usr/bin/map_mac2phost " +
			"/usr/bin/ovs_sp2uuid " +
			"/usr/bin/purge_ovs_queues " +
			"/usr/bin/ql_setup_irl " +
			"/usr/bin/send_ovs_fmod " +
			"/usr/bin/tegu_add_mirror " +
			"/usr/bin/tegu_del_mirror " +
			"/usr/bin/ql_bw_fmods " +
			"/usr/bin/ql_set_trunks " +
			"/usr/bin/ql_filter_rtr " +
			"/usr/bin/setup_ovs_intermed "

	if home == "" {
		home = "/home/tegu"					// probably bogus, but we'll have something
	}
	def_key := home + "/.ssh/id_rsa," + home + "/.ssh/id_dsa"		// default ssh key to use

	needs_help := flag.Bool( "?", false, "show usage" )				// define recognised command line options
	id := flag.Int( "i", 0, "id" )
	key_files := flag.String( "k", def_key, "ssh-key file(s) for broker" )
	log_dir := flag.String( "l", "stderr", "log_dir" )
	parallel := flag.Int( "p", 10, "parallel ssh commands" )
	no_rsync := flag.Bool( "no-rsync", false, "turn off rsync" )
	rdir := flag.String( "rdir", def_rdir, "rsync remote directory" )
	rlist := flag.String( "rlist", def_rlist, "rsync file list" )
	tegu_host := flag.String( "h", "localhost:29055", "tegu_host:port" )
	user	:= flag.String( "u", def_user, "ssh user-name" )
	verbose := flag.Bool( "v", false, "verbose" )
	vlevel := flag.Int( "V", 1, "verbose-level" )
	flag.Parse()									// actually parse the commandline

	if *needs_help {
		usage( version )
		os.Exit( 0 )
	}

	if *id <= 0 {
		fmt.Fprintf( os.Stderr, "ERR: must enter -i id (number) on command line\n" )
		os.Exit( 1 )
	}

	sheep = bleater.Mk_bleater( 0, os.Stderr )
	sheep.Set_prefix( fmt.Sprintf( "agent-%d", *id ) )		// append the pid so that if multiple agents are running they'll use different log files

	if *needs_help {
		usage( version )
		os.Exit( 0 )
	}

	if( *verbose ) {
		sheep.Set_level( 1 )
	} else {
		if( *vlevel > 0 ) {
			sheep.Set_level( uint( *vlevel ) )
		}
	}

	if *log_dir  != "stderr" {							// allow it to stay on stderr
		lfn := sheep.Mk_logfile_nm( log_dir, 86400 )
		sheep.Baa( 1, "switching to log file: %s", *lfn )
		sheep.Append_target( *lfn, false )						// switch bleaters to the log file rather than stderr
		go sheep.Sheep_herder( log_dir, 86400 )						// start the function that will roll the log now and again
	}

	sheep.Baa( 1, "tegu_agent %s started", version )
	sheep.Baa( 1, "will contact tegu on port: %s", *tegu_host )

	jc := jsontools.Mk_jsoncache( )							// create json cache to buffer tegu datagram input
	sess_mgr := make( chan *connman.Sess_data, 1024 )		// session management to create tegu connections with and drive the session listener(s)
	smgr := connman.NewManager( "", sess_mgr );				// get a manager, but no listen port opened

	connect2tegu( smgr, tegu_host, sess_mgr )				// establish initial connection

	ntoks, key_toks := token.Tokenise_populated( *key_files, " ," )		// allow space or , seps and drop nil tokens
	if ntoks <= 0 {
		sheep.Baa( 0, "CRI: no ssh key files given (-k)" )
		os.Exit( 1 )
	}
	keys := make( []string, ntoks )
	for i := range key_toks  {
		keys[i] = key_toks[i]
	}
	broker := ssh_broker.Mk_broker( *user,  keys )
	if broker == nil {
		sheep.Baa( 0, "CRI: unable to create an ssh broker" )
		os.Exit( 1 )
	}
	if ! *no_rsync {
		sheep.Baa( 1, "will sync these files to remote hosts: %s", *rlist )
		broker.Add_rsync( rlist, rdir )
	}
	sheep.Baa( 1, "successfully created ssh_broker for user: %s, command path: %s", *user, *rdir )
	broker.Start_initiators( *parallel )


	for {
		select {									// wait on input from any channel -- just one now, but who knows
			case sreq := <- sess_mgr:				// data from the network
				switch( sreq.State ) {
					case connman.ST_ACCEPTED:		// shouldn't happen
						sheep.Baa( 1, "this shouldn't happen; accepted session????" );

					case connman.ST_NEW:			// new connection; nothing to process here

					case connman.ST_DISC:
						sheep.Baa( 1, "session to tegu was lost" )
						connect2tegu( smgr, tegu_host, sess_mgr )

					case connman.ST_DATA:
						sheep.Baa( 3, "data: [%s]  %d bytes received", sreq.Id, len( sreq.Buf ) )
						jc.Add_bytes( sreq.Buf )
						jblob := jc.Get_blob()		// get next blob if ready
						for ; jblob != nil ; {
							resp := handle_blob( jblob, broker, rdir )
							if resp != nil {
								for i := range resp {
									smgr.Write( sreq.Id, resp[i] )
								}
							}

							jblob = jc.Get_blob()	// get next blob if more than one in the cache
						}
				}
		}			// end select
	}
}<|MERGE_RESOLUTION|>--- conflicted
+++ resolved
@@ -32,14 +32,11 @@
 				27 Feb 2015 : Allow fmod to be sent to multiple hosts (steering).
 				20 Mar 2015 : Added support for bandwidth flow-mod generation script.
 				09 Apr 2015 : Added ql_set_trunks to list of scripts to rsync.
-<<<<<<< HEAD
+				20 Apr 2015 : Now accepts direction of external IP to pass on bw-fmod command.
 
 	NOTE:		There are three types of generic error/warning messages which have 
 				the same message IDs (007, 008, 009) and thus are generated through
 				dedicated functions rather than direct calls to Baa().
-=======
-				20 Apr 2015 : Now accepts direction of external IP to pass on bw-fmod command.
->>>>>>> 00ae49f7
 */
 
 package main
@@ -66,11 +63,7 @@
 
 // globals
 var (
-<<<<<<< HEAD
 	version		string = "v2.1/14105"
-=======
-	version		string = "v2.0/14215/a"
->>>>>>> 00ae49f7
 	sheep *bleater.Bleater
 	shell_cmd	string = "/bin/ksh"
 
