// vi: sw=4 ts=4:

/*

	Mnemonic:	tegu_agent
	Abstract:	An agent that connects to tegu and receives requests to act on.

				Command line flags:
					-h host:port -- tegu host an port (default localhost:29055)
					-i id	     -- ID number for this agent
					-k key	     -- ssh key file for the ssh broker
					-l directory -- logfile directory
					-p n		 -- number of parallel ssh to run (default 10)
					-no-rsync    -- turn off rsync feature
					-rdir dir    -- rsync remote directory
					-rlist list  -- list of files to sync to remote hosts
					-u user      -- ssh username to use
					-v			 -- verbose mode
					-V level     -- verbosity level

	Date:		30 April 2014
	Author:		E. Scott Daniels

	Mods:		05 May 2014 : Added ability to support the map_mac2phost request
					which generaets data back to tegu.
				06 May 2014 : Added support to drive setup_ovs_intermed script.
				13 Jun 2014 : Corrected typo in warning message.
				29 Sep 2014 : Better error messages from (some) scripts.
				05 Oct 2014 : Now writes stderr from all commands even if good return.
				14 Jan 2014 : Added ssh-broker support. (bump to 2.0)
				25 Feb 2015 : Added mirroring (version => 2.1), command line flags comment, and "mirrirwiz" handling.
				27 Feb 2015 : Allow fmod to be sent to multiple hosts (steering).
				20 Mar 2015 : Added support for bandwidth flow-mod generation script.
<<<<<<< HEAD

	NOTE:		There are three types of generic error/warning messages which have 
				the same message IDs (007, 008, 009) and thus are generated through
				dedicated functions rather than direct calls to Baa().
=======
				09 Apr 2015 : Added ql_set_trunks to list of scripts to rsync.
>>>>>>> 385f7cb7
*/

package main

import (
	"bytes"
	"encoding/json"
	"flag"
	"fmt"
	"math/rand"
	"os"
	"time"

	"codecloud.web.att.com/gopkgs/bleater"
	//"codecloud.web.att.com/gopkgs/extcmd"
	"codecloud.web.att.com/gopkgs/connman"
	"codecloud.web.att.com/gopkgs/jsontools"
	"codecloud.web.att.com/gopkgs/ssh_broker"
	"codecloud.web.att.com/gopkgs/token"

	//"codecloud.web.att.com/gopkgs/clike"
	//"codecloud.web.att.com/gopkgs/ipc"
)

// globals
var (
<<<<<<< HEAD
	version		string = "v2.1/13205"
=======
	version		string = "v2.0/14095"
>>>>>>> 385f7cb7
	sheep *bleater.Bleater
	shell_cmd	string = "/bin/ksh"

	running_sim	bool = false	// prevent queueing more if one is running (set up intermediate)
	running_map bool = false	// map phost
)


/*
	Structures used to unpack json. These provide a generic
	struture set into which all types of requests can be unpacked.
*/
type json_action struct {
	Atype	string				// action type e.g. intermed_queues, flowmod, etc.
	Aid		uint32				// action id to be sent in the response
	Data	map[string]string	// generic data - probably json directly from the outside world, but who knows
	Qdata	[]string			// queue parms 
	Fdata	[]string			// flow-mod parms
	Hosts	[]string			// hosts to execute on if a multihost command
	Dscps	string				// space separated list of dscp values
}

type json_request struct {
	Ctype	string
	Actions	[]json_action
}

/*
	Structure of message to send to tegu
*/
type agent_msg struct {
	Ctype	string			// command type -- should be response, ack, nack etc.
	Rtype	string			// type of response (e.g. map_mac2phost, or specific id for ack/nack)
	Rdata	[]string		// response stdout data
	Edata	[]string		// response error data
	State	int				// if an ack/nack some state information
	Vinfo	string			// agent version info for debugging
	Rid		uint32			// original request id
}
//--- generic message functions ---------------------------------------------------------------------

/* 
	These message functions ensure that the message text is the same regardless of the function that
	needs to generate a message with the given IDs.
*/
func msg_007( host string, cmd string, err error ) {
	sheep.Baa( 0, "ERR: unable to submit command: on %s: %s: %s	[TGUAGN007]", host, cmd, err )
}

func msg_008( count int ) {
	sheep.Baa( 1, "WRN: timeout waiting for mac2phost responses; %d replies not received   [TGUAGN008]", count )
}

func msg_009( cname string, host string ) {
	sheep.Baa( 1, "WRN: error running %s command on %s  [TGUAGN009]", cname, host )
}

//----------------------------------------------------------------------------------------------------

/*
	Establishes a connection with tegu. This blocks until a connection is established
	and tries every few seconds until successful.
*/
func connect2tegu( smgr *connman.Cmgr, host_port *string, data_chan chan *connman.Sess_data ) {

	burble := 0		// limit our complaining to once a minute or so

	for {
		err := smgr.Connect( *host_port, "c0", data_chan )
		if err == nil {
			sheep.Baa( 1, "connection with tegu established: %s", *host_port )
			return
		}

		if burble <= 0 {
			sheep.Baa( 0, "unable to establish a connection with tegu: %s: %s", *host_port, err )
			burble = 12
		}

		time.Sleep( 5 * time.Duration( time.Second ) )
		burble--
	}
}


/*
	Dumps the bytes buffer a line at a time to our real stdout device.
*/
func dump_stderr( stderr bytes.Buffer, prefix string ) {
		for {												// read until the first error which we assume is io.EOF
			line, err := stderr.ReadBytes( '\n' )
			if err == nil {
				sheep.Baa( 0, "%s stderr:  %s", prefix, bytes.TrimRight( line, "\n" ) )
			} else {
				return
			}
		}
}

/*
	Accept an array and a bytes buffer; save the newline separated records in buf into the array starting at
	the index (sidx). Returns the index
*/
func  buf_into_array( buf bytes.Buffer, a []string, sidx int ) ( idx int ) {
		idx = sidx
		for {												// read until the first error which we assume is io.EOF
			line, err := buf.ReadBytes( '\n' )
			if err == nil {
				if idx < len( a ) {
					a[idx] = string( line[0:len( line )-1] )	// remove trailing newline
					idx++
				}
			} else {
				return
			}
		}
}

// --------------- request support (command execution) ----------------------------------------------------------

/*
	Builds an option string of the form -X value if value passed in is not nil, and an empty string if 
	if the value is nil.  If the value is "true" or "True", then -X is returned, if value is "false"
	or "False", then an empty string is returned.  Opt is the -X or --longname option to use. If
	opt ends in an equal sign, (e.g. --longname=), then no space will separate the key and value
	in the resulting string.
*/

func build_opt( value string, opt string ) ( parm string ) {
	parm = ""

	if value == "" {
		return
	}

	have_eq := false
	fmt_str := "%s %s "
	li := len(opt) 					// last index 
	if opt[li-1:li] == "=" {
		fmt_str = "%s%s "
		have_eq = true
	} 

	switch( value ) {
		case "True", "true", "TRUE":
			if have_eq {
				parm = fmt.Sprintf( fmt_str, opt, value )		// --foo=true
			} else {
				parm = opt + " "								// just -f
			}

		case "False", "false", "FALSE":
			if have_eq {								// need to output --foo=false in this case
				parm = fmt.Sprintf( fmt_str, opt, value )
			}

		default:
			parm = fmt.Sprintf( fmt_str, opt, value )
		
	}
	
	return
	
}

/*	
	Bandwidth flow-mod generation rolls the creation of a set of flow-mods into a single script which 
	eliminates the need for Tegu to understand/know things like command line parms, bridge names and
	such.  Parms in the map are converted to script command line options.
 */
func (act *json_action ) do_bw_fmod( cmd_type string, broker *ssh_broker.Broker, path *string, timeout time.Duration ) ( jout []byte, err error ) {
    var (
		cmd_str string  
    )
	
	pstr := ""
	if path != nil {
		pstr = fmt.Sprintf( "PATH=%s:$PATH ", *path )		// path to add if needed
	}

	parms := act.Data

	cmd_str = fmt.Sprintf( `%sql_bw_fmods `, pstr ) +
			build_opt( parms["smac"], "-s" ) +
			build_opt( parms["dmac"], "-d" ) +
			build_opt( parms["extip"], "-E" ) +
			build_opt( parms["flvlan"],  "-v" ) +
			build_opt( parms["koe"],  "-k" ) +
			build_opt( parms["one_switch"],  "-o" ) +
			build_opt( parms["sproto"],  "-p" ) +
			build_opt( parms["dproto"],  "-P" ) +
			build_opt( parms["queue"],  "-q" ) +
			build_opt( parms["timeout"],  "-t" ) +
			build_opt( parms["dscp"],  "-T" ) +
			build_opt( parms["oneswitch"], "-o" )  +
			build_opt( parms["ipv6"], "-6" ) 


	sheep.Baa( 1, "via broker on %s: %s", act.Hosts[0], cmd_str )

	msg := agent_msg{}				// build response to send back
	msg.Ctype = "response"
	msg.Rtype = cmd_type
	msg.Rid = act.Aid				// response id so tegu can map back to requestor
	msg.Vinfo = version
	msg.State = 0					// assume success

	ssh_rch := make( chan *ssh_broker.Broker_msg, 256 )					// channel for ssh results
	err = broker.NBRun_cmd( act.Hosts[0], cmd_str, 0, ssh_rch )			// for now, there will only ever be one host for these commands
	if err != nil {
		sheep.Baa( 1, "WRN: error submitting wa command  to %s: %s", act.Hosts[0], err )
		jout, _ = json.Marshal( msg )
		return
	}

	rdata := make( []string, 8192 )								// response output converted to strings
	edata := make( []string, 8192 )
	ridx := 0													// index of next insert point into rdata
	wait4 := 1
	timer_pop := false
	for wait4 > 0 && !timer_pop {								// wait for response back on the channel or the timer to pop
		select {
			case <- time.After( timeout * time.Second ):		// timeout if we don't get something back soonish
				sheep.Baa( 1, "WRN: timeout waiting for response to: %s", cmd_str )
				timer_pop = true

			case resp := <- ssh_rch:					// response from broker
				wait4--
				stdout, stderr, _, err := resp.Get_results()
				host, _, _ := resp.Get_info()
				eidx := buf_into_array( stderr, edata, 0 )			// capture error messages, if any
				msg.Edata = edata[0:eidx]
				if err != nil {
					msg.State = 1
					sheep.Baa( 1, "WRN: error running command: host=%s: %s", host, err )
				} else {
					ridx = buf_into_array( stdout, rdata, ridx )			// capture what came back for return
				}
				if err != nil || sheep.Would_baa( 2 ) {
					dump_stderr( stderr, "bw_fmod " + host )			// always dump stderr on error, or in chatty mode
				}
		}
	}

	msg.Rdata = rdata[0:ridx]										// return just what was filled in

	if msg.State > 0 {
		sheep.Baa( 1, "bw_fmod (%s) failed: stdout: %d lines;  stderr: %d lines", cmd_type, len( msg.Rdata ), len( msg.Edata )  )
		sheep.Baa( 0, "ERR: %s unable to execute: %s: %s	[TGUAGN000]", cmd_type, cmd_str, err )
	} else {
		sheep.Baa( 1, "bw_fmod cmd (%s) completed: stdout: %d lines;  stderr: %d lines", cmd_type, len( msg.Rdata ), len( msg.Edata )  )
	}

	jout, err = json.Marshal( msg )
	return
}

/*
	Generate a map that lists physical host and mac addresses. Timeout is the max number of 
	seconds that we will wait for all responses.  If timeout seconds passes before all 
	responses are received we will return what we have. The map command is executed on all
	hosts, so we send a non-blocking command to the broker for each host and wait for the
	responses to come back on the channel.  This allows them to run in parallel across
	the cluster.
*/
func do_map_mac2phost( req json_action, broker *ssh_broker.Broker, path *string, timeout time.Duration ) ( jout []byte, err error ) {
    var (
		cmd_str string
    )

	startt := time.Now().Unix()

	ssh_rch := make( chan *ssh_broker.Broker_msg, 256 )		// channel for ssh results
	defer close( ssh_rch )

	wait4 := 0											// number of responses to wait for
	for k, v := range req.Hosts {						// submit them all out non-blocking
		cmd_str = fmt.Sprintf( "PATH=%s:$PATH map_mac2phost -p %s localhost", *path, v )
		err := broker.NBRun_cmd( req.Hosts[k], cmd_str, wait4, ssh_rch )
		if err != nil {
			msg_007( req.Hosts[k], cmd_str, err )
		} else {
			wait4++
		}
	}

	msg := agent_msg{}									// message to return
	msg.Ctype = "response"
	msg.Rtype = "map_mac2phost"
	msg.Vinfo = version
	msg.State = 0

	rdata := make( []string, 8192 )		// might need to revisit this limit
	ridx := 0

	sheep.Baa( 2, "map_mac2phost: waiting for %d responses", wait4 )
	timer_pop := false						// indicates a timeout for loop exit
	errcount := 0
	for wait4 > 0 && !timer_pop {			// wait for responses back on the channel or the timer to pop
		select {
			case <- time.After( timeout * time.Second ):		// timeout after 15 seconds
				msg_008( wait4 )
				timer_pop = true

			case resp := <- ssh_rch:					// response from broker
				wait4--
				stdout, stderr, elapsed, err := resp.Get_results()
				host, _, _ := resp.Get_info()
				sheep.Baa( 2, "map_mac2phost: received response from %s elap=%d err=%v, waiting for %d more", host, elapsed, err != nil, wait4 )
				if err != nil {
					msg_009( "map_mac2phost", host )
					errcount++
				} else {
					ridx = buf_into_array( stdout, rdata, ridx )			// capture what came back for return
				}
				if err != nil || sheep.Would_baa( 2 ) {
					dump_stderr( stderr, "map_mac2phost" + host )			// always dump stderr on error, or in chatty mode
				}
		}
	}

	msg.Rdata = rdata[0:ridx]										// return just what was filled in
	endt := time.Now().Unix()
	sheep.Baa( 1, "map-mac2phost: timeout=%v %ds elapsed for %d hosts %d errors %d elements", timer_pop, endt - startt, len( req.Hosts ), errcount, len( msg.Rdata ) )

	jout, err = json.Marshal( msg )
	return
}

/*
	Executes the setup_ovs_intermed script on each host listed. This command can take
	a significant amount of time on each host (10s of seconds) and so we submit the
	command to the broker for each host in non-blocking mode to allow them to
	run concurrently. Once submitted, we collect the results (reporting errors)
	as the broker writes the response back on the channel.
*/
func do_intermedq( req json_action, broker *ssh_broker.Broker, path *string, timeout time.Duration ) {

	startt := time.Now().Unix()

	running_sim = true										// prevent queuing another of these
	sheep.Baa( 1, "running intermediate switch queue/fmod setup on all hosts (broker)" )

	ssh_rch := make( chan *ssh_broker.Broker_msg, 256 )		// channel for ssh results
	wait4 := 0												// number of responses to wait for
	for i := range req.Hosts {
		cmd_str := fmt.Sprintf( `PATH=%s:$PATH setup_ovs_intermed -d "%s"`, *path, req.Dscps )
    	sheep.Baa( 1, "via broker on %s: %s", req.Hosts[i], cmd_str )

		err := broker.NBRun_cmd( req.Hosts[i], cmd_str, wait4, ssh_rch )
		if err != nil {
			msg_007( req.Hosts[i], cmd_str, err )
		} else {
			wait4++
		}
	}

	timer_pop := false
	errcount := 0
	for wait4 > 0 && !timer_pop {							// collect responses logging any errors
		select {
			case <- time.After( timeout * time.Second ):		// timeout
				msg_008( wait4 )
				timer_pop = true

			case resp := <- ssh_rch:							// response back from the broker
				wait4--
				_, stderr, elapsed, err := resp.Get_results()
				host, _, _ := resp.Get_info()
				sheep.Baa( 2, "setup-intermed: received response from %s elap=%d err=%v, waiting for %d more", host, elapsed, err != nil, wait4 )
				if err != nil {
					msg_009( "setup_intermed", host )
					errcount++
				}
				if err != nil || sheep.Would_baa( 2 ) {
					dump_stderr( stderr, "setup-intermed" + host )			// always dump on error, or if chatty
				}
		}
	}

	endt := time.Now().Unix()
	sheep.Baa( 1, "setup-intermed: timeout=%v %ds elapsed for %d hosts %d errors", timer_pop, endt - startt, len( req.Hosts ), errcount )
	running_sim = false
}

/*
	Execute a create_ovs_queues for each host in the list. The create queues script is unique inasmuch
	as it expects an input file that is supplied either as a filename as $1, or on stdin if $1 is omitted.
	To send the data file for the command to execute, we'll create a tmp file on the local machine which
	is a script that echos the data into the script:
		cat <<endKat | create_ovs_queues
			data passed to us
		endKat

	We'll use the brokers 'send script for execution' feature rather to execute our script.
*/
func do_setqueues( req json_action, broker *ssh_broker.Broker, path *string, timeout time.Duration ) {
    var (
        err error
    )

	startt := time.Now().Unix()

    fname := fmt.Sprintf( "/tmp/tegu_setq_%d_%x_%02d.data", os.Getpid(), time.Now().Unix(), rand.Intn( 10 ) )
    sheep.Baa( 3, "adjusting queues: creating %s will contain %d items", fname, len( req.Qdata ) );

    f, err := os.Create( fname )
    if err != nil {
        sheep.Baa( 0, "ERR: unable to create data file: %s: %s	[TGUAGN002]", fname, err )
        return
    }

	fmt.Fprintf( f, "#!/usr/bin/env ksh\ncat <<endKat | PATH=%s:$PATH create_ovs_queues\n", *path )
    for i := range req.Qdata {
        sheep.Baa( 3, "writing queue info: %s", req.Qdata[i] )
        fmt.Fprintf( f, "%s\n", req.Qdata[i] )
    }
	fmt.Fprintf( f, "endKat\n" )

    err = f.Close( )
    if err != nil {
        sheep.Baa( 0, "ERR: unable to create data file (close): %s: %s	[TGUAGN003]", fname, err )
        return
    }

	ssh_rch := make( chan *ssh_broker.Broker_msg, 256 )		// channel for ssh results
	wait4 := 0												// number of responses to wait for
	for i := range req.Hosts {
    	sheep.Baa( 1, "via broker on %s: create_ovs_queues embedded in %s", req.Hosts[i], fname )

		err := broker.NBRun_on_host( req.Hosts[i], fname, "", wait4, ssh_rch )		// sends the file as input to be executed on the host
		if err != nil {
			msg_007( req.Hosts[i], "create_ovs_queues", err )
		} else {
			wait4++
		}
	}

	timer_pop := false
	errcount := 0
	for wait4 > 0 && !timer_pop {							// collect responses logging any errors
		select {
			case <- time.After( timeout * time.Second ):		// timeout
				msg_008( wait4 )
				timer_pop = true

			case resp := <- ssh_rch:							// response back from the broker
				wait4--
				_, stderr, elapsed, err := resp.Get_results()
				host, _, _ := resp.Get_info()
				sheep.Baa( 2, "create-q: received response from %s elap=%d err=%v, waiting for %d more", host, elapsed, err != nil, wait4 )
				if err != nil {
        			sheep.Baa( 0, "ERR: unable to execute set queue command on %s: data=%s:  %s	[TGUAGN004]", host, fname, err )
					errcount++
				}  else {
        			sheep.Baa( 1, "queues adjusted succesfully on: %s", host )
				}
				if err != nil || sheep.Would_baa( 2 ) {
					dump_stderr( stderr, "create-q" + host )			// always dump on error, or if chatty
				}
		}
	}

	endt := time.Now().Unix()
	sheep.Baa( 1, "create-q: timeout=%v %ds elapsed %d hosts %d errors", timer_pop, endt - startt, len( req.Hosts ), errcount )

	if errcount == 0 {							// ditch the script we built earlier if all successful
		os.Remove( fname )
	} else {
		sheep.Baa( 1, "create-q: %d errors, generated script file kept: %s", fname )
	}

}

/*
	Extracts the information from the action passed in and causes the fmod command
	to be executed.
*/
func do_fmod( req json_action, broker *ssh_broker.Broker, path *string, timeout time.Duration ) ( err error ){

	startt := time.Now().Unix()

	errcount := 0
/*
	for i := range req.Fdata {
	for hi := range req.Hosts {			//TODO:  send them in parallel

		cstr := fmt.Sprintf( `PATH=%s:$PATH send_ovs_fmod %s`, *path, req.Fdata[i] )
    	sheep.Baa( 1, "via broker on %s: %s", req.Hosts[0], cstr )

		_, stderr, err := broker.Run_cmd( req.Hosts[hi], cstr )				// there is at most only one host when sending fmods
		if err != nil {
			sheep.Baa( 0, "ERR: send fmod failed host=%s: %s	[TGUAGN005]", req.Hosts[hi], err )
			errcount++
		} else {
        	sheep.Baa( 2, "fmod succesfully sent: %s", cstr )
		}
		for {
			line, err := stderr.ReadBytes( '\n' )
			if err == nil {
				sheep.Baa( 0, "send_fmod stderr:  %s", bytes.TrimRight( line, "\n" ) )
			} else {
				break
			}
		}
	}
	}

*/
	for f := range req.Fdata {
		cstr := fmt.Sprintf( `PATH=%s:$PATH send_ovs_fmod %s`, *path, req.Fdata[f] )

		ssh_rch := make( chan *ssh_broker.Broker_msg, 256 )		// channel for ssh results
		wait4 := 0												// number of responses to wait for
		for i := range req.Hosts {
			sheep.Baa( 1, "via broker on %s send fmod: %s", req.Hosts[i], cstr )

			err := broker.NBRun_cmd( req.Hosts[i], cstr, wait4, ssh_rch )		// sends the file as input to be executed on the host
			if err != nil {
				msg_007( req.Hosts[i], cstr, err )
			} else {
				wait4++
			}
		}

		timer_pop := false
		errcount := 0
		for wait4 > 0 && !timer_pop {							// collect responses logging any errors
			select {
				case <- time.After( timeout * time.Second ):		// timeout
					msg_008( wait4 )
					timer_pop = true

				case resp := <- ssh_rch:							// response back from the broker
					wait4--
					_, stderr, elapsed, err := resp.Get_results()
					host, _, _ := resp.Get_info()
					sheep.Baa( 1, "send-fmod: received response from %s elap=%d err=%v, waiting for %d more", host, elapsed, err != nil, wait4 )
					if err != nil {
						sheep.Baa( 0, "ERR: unable to execute send-fmod command on %s: data=%s:  %s	[TGUAGN004]", host, cstr, err )
						errcount++
					}  else {
						sheep.Baa( 1, "flow mod set on: %s", host )
					}
					if err != nil || sheep.Would_baa( 2 ) {
						dump_stderr( stderr, "send-fmod" + host )			// always dump on error, or if chatty
					}
			}
		}
	}

	endt := time.Now().Unix()
	sheep.Baa( 1, "fmod: %ds elapsed %d fmods %d errors", endt - startt, len( req.Fdata ),  errcount )

	return
}

/*
 *  Invoke the tegu_add_mirror or tegu_del_mirror command on a remote host in order to add/remove a mirror.
 */
func do_mirrorwiz( req json_action, broker *ssh_broker.Broker, path *string ) {
	startt := time.Now().UnixNano()

	cstr := ""
	switch (req.Qdata[0]) {
		case "add":
			cstr = fmt.Sprintf( `PATH=%s:$PATH tegu_add_mirror %s %s %s`, *path, req.Qdata[1], req.Qdata[2], req.Qdata[3] )
			if len(req.Qdata) > 4 {
				// If VLAN list is in the arguments, tack that on the end
				cstr += " " + req.Qdata[4]
			}

		case "del":
			cstr = fmt.Sprintf( `PATH=%s:$PATH tegu_del_mirror %s`, *path, req.Qdata[1] )
	}
	if cstr != "" {
    	sheep.Baa( 1, "via broker on %s: %s", req.Hosts[0], cstr )
		_, _, err := broker.Run_cmd( req.Hosts[0], cstr )
		if err != nil {
			sheep.Baa( 0, "ERR: send mirror cmd failed host=%s: %s	[TGUAGN005]", req.Hosts[0], err )
		} else {
        	sheep.Baa( 2, "mirror cmd succesfully sent: %s", cstr )
		}
	} else {
		sheep.Baa( 0, "Unrecognized mirror command: " + req.Qdata[0] )
	}
	endt := time.Now().UnixNano()
	sheep.Baa( 1, "do_mirrorwiz: %d ms elapsed", (endt - startt) / 1000 )
}

/*
	Unpacks the json blob into the generic json request structure and validates that the ctype
	is one of the epected types.  The only supported ctype at the moment is action_list; this
	function will then split out the actions and invoke the proper do_* function to
	exeute the action.

	Returns a list of responses that should be written back to tegu, or nil if none of the
	requests produced responses.
*/
func handle_blob( jblob []byte, broker *ssh_broker.Broker, path *string ) ( resp [][]byte ) {
	var (
		req	json_request		// unpacked request struct
		ridx int = 0
	)

	resp = make( [][]byte, 128 )

    err := json.Unmarshal( jblob, &req )           // unpack the json
	if err != nil {
		sheep.Baa( 0, "ERR: unable to unpack request: %s	[TGUAGN006]", err )
		sheep.Baa( 0, "got: %s", jblob )
		return
	}

	if req.Ctype != "action_list" {
		sheep.Baa( 0, "unknown request type received from tegu: %s", req.Ctype )
		return
	}

	for i := range req.Actions {
		switch( req.Actions[i].Atype ) {
			case "setqueues":								// set queues
					do_setqueues( req.Actions[i], broker, path, 30 )

			case "flowmod":									// set a flow mod
					do_fmod( req.Actions[i], broker, path, 30 )

			case "map_mac2phost":							// run script to generate mac to physical host mappings
					p, err := do_map_mac2phost( req.Actions[i], broker, path, 15 )
					if err == nil {
						resp[ridx] = p
						ridx++
					}

			case "intermed_queues":													// setup intermediate queues
					if ! running_sim {												// it's not good to start overlapping setup scripts
						go do_intermedq(  req.Actions[i], broker, path, 3600 )		// this can run asynch since there isn't any output
					} else {
						sheep.Baa( 1, "handle blob: setqueues still running, not restarted" )
					}

			case "mirrorwiz":
					do_mirrorwiz(req.Actions[i], broker, path)

			case "bw_fmod":									// new bandwidth flow-mod
					p, err := req.Actions[i].do_bw_fmod( req.Actions[i].Atype, broker, path, 15 )
					if err == nil {
						resp[ridx] = p
						ridx++
					}

			default:
				sheep.Baa( 0, "unknown action type received from tegu: %s", req.Actions[i].Atype )
		}
	}

	if ridx > 0 {
		resp = resp[0:ridx]
	} else {
		resp = nil
	}

	return
}


func usage( version string ) {
	fmt.Fprintf( os.Stdout, "tegu_agent %s\n", version )
	fmt.Fprintf( os.Stdout, "usage: tegu_agent -i id [-h host:port] [-l log-dir] [-p n] [-v | -V level] [-k key] [-no-rsync] [-rdir dir] [-rlist list] [-u user]\n" )
}

func main() {

	home := os.Getenv( "HOME" )
	def_user := os.Getenv( "LOGNAME" )
	def_rdir := "/tmp/tegu_b"					// rsync directory created on remote hosts
	def_rlist := 								// list of scripts to copy to remote hosts for execution
			"/usr/bin/create_ovs_queues " +
			"/usr/bin/map_mac2phost " +
			"/usr/bin/ovs_sp2uuid " +
			"/usr/bin/purge_ovs_queues " +
			"/usr/bin/ql_setup_irl " +
			"/usr/bin/send_ovs_fmod " +
<<<<<<< HEAD
			"/usr/bin/setup_ovs_intermed " +
			"/usr/bin/tegu_add_mirror " +
			"/usr/bin/tegu_del_mirror "
=======
			"/usr/bin/ql_bw_fmods " +
			"/usr/bin/ql_set_trunks " +
			"/usr/bin/setup_ovs_intermed "
>>>>>>> 385f7cb7

	if home == "" {
		home = "/home/tegu"					// probably bogus, but we'll have something
	}
	def_key := home + "/.ssh/id_rsa," + home + "/.ssh/id_dsa"		// default ssh key to use

	needs_help := flag.Bool( "?", false, "show usage" )				// define recognised command line options
	id := flag.Int( "i", 0, "id" )
	key_files := flag.String( "k", def_key, "ssh-key file(s) for broker" )
	log_dir := flag.String( "l", "stderr", "log_dir" )
	parallel := flag.Int( "p", 10, "parallel ssh commands" )
	no_rsync := flag.Bool( "no-rsync", false, "turn off rsync" )
	rdir := flag.String( "rdir", def_rdir, "rsync remote directory" )
	rlist := flag.String( "rlist", def_rlist, "rsync file list" )
	tegu_host := flag.String( "h", "localhost:29055", "tegu_host:port" )
	user	:= flag.String( "u", def_user, "ssh user-name" )
	verbose := flag.Bool( "v", false, "verbose" )
	vlevel := flag.Int( "V", 1, "verbose-level" )
	flag.Parse()									// actually parse the commandline

	if *needs_help {
		usage( version )
		os.Exit( 0 )
	}

	if *id <= 0 {
		fmt.Fprintf( os.Stderr, "ERR: must enter -i id (number) on command line\n" )
		os.Exit( 1 )
	}

	sheep = bleater.Mk_bleater( 0, os.Stderr )
	sheep.Set_prefix( fmt.Sprintf( "agent-%d", *id ) )		// append the pid so that if multiple agents are running they'll use different log files

	if *needs_help {
		usage( version )
		os.Exit( 0 )
	}

	if( *verbose ) {
		sheep.Set_level( 1 )
	} else {
		if( *vlevel > 0 ) {
			sheep.Set_level( uint( *vlevel ) )
		}
	}

	if *log_dir  != "stderr" {							// allow it to stay on stderr
		lfn := sheep.Mk_logfile_nm( log_dir, 86400 )
		sheep.Baa( 1, "switching to log file: %s", *lfn )
		sheep.Append_target( *lfn, false )						// switch bleaters to the log file rather than stderr
		go sheep.Sheep_herder( log_dir, 86400 )						// start the function that will roll the log now and again
	}

	sheep.Baa( 1, "tegu_agent %s started", version )
	sheep.Baa( 1, "will contact tegu on port: %s", *tegu_host )

	jc := jsontools.Mk_jsoncache( )							// create json cache to buffer tegu datagram input
	sess_mgr := make( chan *connman.Sess_data, 1024 )		// session management to create tegu connections with and drive the session listener(s)
	smgr := connman.NewManager( "", sess_mgr );				// get a manager, but no listen port opened

	connect2tegu( smgr, tegu_host, sess_mgr )				// establish initial connection

	ntoks, key_toks := token.Tokenise_populated( *key_files, " ," )		// allow space or , seps and drop nil tokens
	if ntoks <= 0 {
		sheep.Baa( 0, "CRI: no ssh key files given (-k)" )
		os.Exit( 1 )
	}
	keys := make( []string, ntoks )
	for i := range key_toks  {
		keys[i] = key_toks[i]
	}
	broker := ssh_broker.Mk_broker( *user,  keys )
	if broker == nil {
		sheep.Baa( 0, "CRI: unable to create an ssh broker" )
		os.Exit( 1 )
	}
	if ! *no_rsync {
		sheep.Baa( 1, "will sync these files to remote hosts: %s", *rlist )
		broker.Add_rsync( rlist, rdir )
	}
	sheep.Baa( 1, "successfully created ssh_broker for user: %s, command path: %s", *user, *rdir )
	broker.Start_initiators( *parallel )


	for {
		select {									// wait on input from any channel -- just one now, but who knows
			case sreq := <- sess_mgr:				// data from the network
				switch( sreq.State ) {
					case connman.ST_ACCEPTED:		// shouldn't happen
						sheep.Baa( 1, "this shouldn't happen; accepted session????" );

					case connman.ST_NEW:			// new connection; nothing to process here

					case connman.ST_DISC:
						sheep.Baa( 1, "session to tegu was lost" )
						connect2tegu( smgr, tegu_host, sess_mgr )

					case connman.ST_DATA:
						sheep.Baa( 3, "data: [%s]  %d bytes received", sreq.Id, len( sreq.Buf ) )
						jc.Add_bytes( sreq.Buf )
						jblob := jc.Get_blob()		// get next blob if ready
						for ; jblob != nil ; {
							resp := handle_blob( jblob, broker, rdir )
							if resp != nil {
								for i := range resp {
									smgr.Write( sreq.Id, resp[i] )
								}
							}

							jblob = jc.Get_blob()	// get next blob if more than one in the cache
						}
				}
		}			// end select
	}
}<|MERGE_RESOLUTION|>--- conflicted
+++ resolved
@@ -31,14 +31,11 @@
 				25 Feb 2015 : Added mirroring (version => 2.1), command line flags comment, and "mirrirwiz" handling.
 				27 Feb 2015 : Allow fmod to be sent to multiple hosts (steering).
 				20 Mar 2015 : Added support for bandwidth flow-mod generation script.
-<<<<<<< HEAD
+				09 Apr 2015 : Added ql_set_trunks to list of scripts to rsync.
 
 	NOTE:		There are three types of generic error/warning messages which have 
 				the same message IDs (007, 008, 009) and thus are generated through
 				dedicated functions rather than direct calls to Baa().
-=======
-				09 Apr 2015 : Added ql_set_trunks to list of scripts to rsync.
->>>>>>> 385f7cb7
 */
 
 package main
@@ -65,11 +62,7 @@
 
 // globals
 var (
-<<<<<<< HEAD
-	version		string = "v2.1/13205"
-=======
-	version		string = "v2.0/14095"
->>>>>>> 385f7cb7
+	version		string = "v2.1/14105"
 	sheep *bleater.Bleater
 	shell_cmd	string = "/bin/ksh"
 
@@ -753,15 +746,11 @@
 			"/usr/bin/purge_ovs_queues " +
 			"/usr/bin/ql_setup_irl " +
 			"/usr/bin/send_ovs_fmod " +
-<<<<<<< HEAD
-			"/usr/bin/setup_ovs_intermed " +
 			"/usr/bin/tegu_add_mirror " +
-			"/usr/bin/tegu_del_mirror "
-=======
+			"/usr/bin/tegu_del_mirror " +
 			"/usr/bin/ql_bw_fmods " +
 			"/usr/bin/ql_set_trunks " +
 			"/usr/bin/setup_ovs_intermed "
->>>>>>> 385f7cb7
 
 	if home == "" {
 		home = "/home/tegu"					// probably bogus, but we'll have something
