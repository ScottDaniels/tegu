--- conflicted
+++ resolved
@@ -66,10 +66,7 @@
 				23 Oct 2014 : Added better diagnostics to the user regarding capacity rejection of reservation (bug 239)
 				29 Oct 2014 : Corrected issue where vlan id was being set when both VMs are on the same switch (bug 242)
 				30 Oct 2014 : Corrected bug with setting the source/dest flag for external IP addresses in flowmod req (bug 243)
-<<<<<<< HEAD
 				03 Nov 2014 : Merged steering and lite branches into steering branch; version bump to 3.2.
-
-=======
 				04 Nov 2014 : Build to pick up ostack library change.
 				10 Nov 2014 : Build to pick up ostack library change (small tokens).
 				11 Nov 2014 : Change to support host name suffix in fqmgr.
@@ -101,7 +98,6 @@
 				3.0.1	- QoS-Lite version of Tegu with lazy openstack information gathering (17 Nov 2014)
 				3.1		- QoS-Lite with steering added
 				3.2		- QoS-Lite with steering and WACC support added
->>>>>>> 89d6b007
 	Trivia:		http://en.wikipedia.org/wiki/Tupinambis
 */
 
@@ -130,11 +126,7 @@
 
 func main() {
 	var (
-<<<<<<< HEAD
-		version		string = "v3.2/1b034"
-=======
-		version		string = "v3.0.2/12015/a"		// for usage and passed on manager initialisation so ping responds with this too.
->>>>>>> 89d6b007
+		version		string = "v3.1.2/1b034"		// 3.1.x == steering branch version
 		cfg_file	*string  = nil
 		api_port	*string						// command line option vars must be pointers
 		verbose 	*bool
