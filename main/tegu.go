// vi: sw=4 ts=4:

/*

	Mnemonic:	tegu
	Abstract:	The middle layer that sits between the cQoS and the openflow controller (Skoogi)
				providing an API that allows for the establishment and removal of network
				reserviations.

				Command line flags:
					-C config	-- config file that provides openstack credentials and maybe more
					-c chkpt	-- checkpoint file, last set of reservations
					-f host:port -- floodlight (SDNC) host:port
					-p port		-- tegu listen port (4444)
					-s cookie	-- super cookie
					-v			-- verbose mode

	Date:		20 November 2013
	Author:		E. Scott Daniels

	Mods:		20 Jan 2014 : Added support to allow a single VM in a reservation (VMname,any)
							+nnn time now supported on reservation request.
				10 Mar 2014 : Converted to per-path queue setting (ingress/egress/middle queues).
				13 Mar 2014 : Corrected 'bug' with setting pledges where both hosts connect to the 
							same switch. (bug was that it wasn't yet implemented.)
				03 Apr 2014 : Added endpoint support for reservations and flowmods.
				05 May 2014 : Changes to support merging gateways into the graph and for receiving
							responses back from the agent.
				13 May 2014 : Changes to support dscp-exit value supplied on reservation.
				16 May 2014 : Corrected bug with specifying the "exit" dscp value.
				18 May 2014 : Now supports cross tenant reservations.
				29 May 2014 : Now supports default openstack value propigation in config file.
				05 Jun 2014 : Added pause/resume ability.
				06 Jun 2014 : Added TLS/SSL support.
				09 Jun 2014 : Added token authorisation support for reservations.
				11 Jun 2014 : All paths option added-- reservation will be based on capacity over all
							paths between h1 and h2.
				16 Jun 2014 : Added abilityt to authorise privledged commands with a token generated using 
							the default (admin) user name given in the config file.
				17 Jun 2014 : Added support for transport ports on reservation host names. 
				25 Jun 2014 : Added user (project, tenant, whatever) level caps on each link (gak).
				07 Jul 2014 : Added refresh API request.
				15 Jul 2014 : Added support for parital reservation path when only one endpoint is given a
							valid token on the reservation request. 
				21 Jul 2014 : Fixed bug -- checkpoint not including user link caps
				29 Jul 2014 : Added mlag support.

	Trivia:		http://en.wikipedia.org/wiki/Tupinambis
*/

package main

import (
	"flag"
	"fmt"
	"os"
	"sync"
	"time"

	"forge.research.att.com/gopkgs/bleater"
	"forge.research.att.com/gopkgs/ipc"
	"forge.research.att.com/tegu/managers"
)

var (
	sheep *bleater.Bleater
)

func usage( version string ) {
	fmt.Fprintf( os.Stdout, "tegu %s\n", version )
	fmt.Fprintf( os.Stdout, "usage: tegu [-C config-file] [-c ckpt-file] [-f floodlight-host] [-p api-port] [-s super-cookie] [-v]\n" )
}

func main() {
	var (
<<<<<<< HEAD
		version		string = "v3.1/18014"		// CAUTION: there is also a version in the manager package that should be kept up to date
=======
		version		string = "v3.0/17294"		// CAUTION: there is also a version in the manager package that should be kept up to date
>>>>>>> 4012dd28
		cfg_file	*string  = nil
		api_port	*string			// command line option vars must be pointers
		verbose 	*bool
		needs_help 	*bool
		fl_host		*string
		super_cookie *string
		chkpt_file	*string

		// various comm channels for threads -- we declare them here so they can be passed to managers that need them
		nw_ch	chan *ipc.Chmsg		// network graph manager 
		//qm_ch	chan *ipc.Chmsg		// quantus manager
		rmgr_ch	chan *ipc.Chmsg		// reservation manager 
		osif_ch chan *ipc.Chmsg		// openstack interface
		fq_ch chan *ipc.Chmsg		// flow queue manager
		am_ch chan *ipc.Chmsg		// agent manager channel

		wgroup	sync.WaitGroup
	)

	sheep = bleater.Mk_bleater( 1, os.Stderr )
	sheep.Set_prefix( "main/3.0b" )

	needs_help = flag.Bool( "?", false, "show usage" )

	chkpt_file = flag.String( "c", "", "check-point-file" )
	cfg_file = flag.String( "C", "", "configuration-file" )
	fl_host = flag.String( "f", "", "floodlight_host:port" )
	api_port = flag.String( "p", "29444", "api_port" )
	super_cookie = flag.String( "s", "", "admin-cookie" )
	verbose = flag.Bool( "v", false, "verbose" )

	flag.Parse()									// actually parse the commandline

	if *needs_help {
		usage( version )
		os.Exit( 0 )
	}

	if( *verbose ) {
		sheep.Set_level( 1 )
	}
	sheep.Baa( 1, "tegu %s started", version )
	sheep.Baa( 1, "http api is listening on: %s", *api_port )

	if *super_cookie == "" {							// must have something and if not supplied this is probably not guessable without the code
		x := "20030217"	
		super_cookie = &x
	}

	nw_ch = make( chan *ipc.Chmsg )					// create the channels that the threads will listen to
	//qm_ch = make( chan *ipc.Chmsg, 128 )					
	fq_ch = make( chan *ipc.Chmsg, 128 )			// reqmgr will spew requests expecting a response (asynch) only if there is an error, so channel must be buffered
	am_ch = make( chan *ipc.Chmsg, 128 )			// agent manager channel
	rmgr_ch = make( chan *ipc.Chmsg, 256 );			// buffered to allow fq to send errors; should be more than fq buffer size to prevent deadlock
	osif_ch = make( chan *ipc.Chmsg )

	err := managers.Initialise( cfg_file, nw_ch, rmgr_ch, osif_ch, fq_ch, am_ch )		// specific things that must be initialised with data from main so init() doesn't work
	if err != nil {
		sheep.Baa( 0, "ERR: unable to initialise: %s\n", err ); 
		os.Exit( 1 )
	}

	//go managers.Quantus_mgr( qm_ch )
	go managers.Res_manager( rmgr_ch, super_cookie ); 						// manage the reservation inventory
	go managers.Osif_mgr( osif_ch )										// openstack interface; early so we get a list of stuff before we start network
	go managers.Network_mgr( nw_ch, fl_host )								// manage the network graph
	go managers.Agent_mgr( am_ch )
	go managers.Fq_mgr( fq_ch, fl_host ); 

	//TODO:  chicken and egg -- we need to block until network has a good graph, but we need the network reading from it's channel
	//       first so that if we are in Tegu-lite mode (openstack providing the graph) it can send the data to network manager 
	//		 must implement a 'have data' ping in network and loop here until the answer is yes.
	if *chkpt_file != "" {
		my_chan := make( chan *ipc.Chmsg )
		req := ipc.Mk_chmsg( )
	
		for {
			req.Response_data = 0
			req.Send_req( nw_ch, my_chan, managers.REQ_STATE, nil, nil )		// 'ping' network manager; it will respond after initial build
			req = <- my_chan												// block until we have a response back

			if req.Response_data.(int) == 2 {								// wait until we have everything in the network
				break
			}

			sheep.Baa( 1, "waiting for network to initialise before processing checkpoint file: %d", req.Response_data.(int)  )
			time.Sleep( 5 * time.Second )
		}

		sheep.Baa( 1, "network initialised, sending chkpt load request" )
		req.Send_req( rmgr_ch, my_chan, managers.REQ_LOAD, chkpt_file, nil )
		req = <- my_chan												// block until the file is loaded

		if req.State != nil {
			sheep.Baa( 0, "ERR: unable to load checkpoint file: %s: %s\n", *chkpt_file, req.State )
			os.Exit( 1 )
		}
	}

	go managers.Http_api( api_port, nw_ch, rmgr_ch )				// finally, turn on the HTTP interface after _everything_ else is running.

	wgroup.Add( 1 )					// forces us to block forever since no goroutine gets the group to dec when finished (they dont!)
	wgroup.Wait( )
	os.Exit( 0 )
}
<|MERGE_RESOLUTION|>--- conflicted
+++ resolved
@@ -73,11 +73,7 @@
 
 func main() {
 	var (
-<<<<<<< HEAD
-		version		string = "v3.1/18014"		// CAUTION: there is also a version in the manager package that should be kept up to date
-=======
-		version		string = "v3.0/17294"		// CAUTION: there is also a version in the manager package that should be kept up to date
->>>>>>> 4012dd28
+		version		string = "v3.1/18204"		// CAUTION: there is also a version in the manager package that should be kept up to date
 		cfg_file	*string  = nil
 		api_port	*string			// command line option vars must be pointers
 		verbose 	*bool
