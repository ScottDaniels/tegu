--- conflicted
+++ resolved
@@ -150,12 +150,8 @@
 				3.0.1	- QoS-Lite version of Tegu with lazy openstack information gathering (17 Nov 2014)
 				3.1		- QoS-Lite with steering and mirroring added
 				3.2		- QoS-Lite with steering and WACC support added
-<<<<<<< HEAD
-				4.0		- QoS-Lite (bandwidth/mirroring) with endpoint changes
-=======
 				4.x		- Bandwidth and datacache added
 				4.0		- QoS-Lite bandwidth/mirroring
->>>>>>> d7841387
 				4.1		- QoS-Lite with scalable steering
 				4.2		- QoS-Lite with wide area support
 	Trivia:		http://en.wikipedia.org/wiki/Tupinambis
@@ -186,22 +182,13 @@
 
 func main() {
 	var (
-<<<<<<< HEAD
 		version		string = "v4.2.0/11136"		// 3.1.x == steering branch version (.2 steering only, .3 steering+mirror+lite) 4.1 endpt prod, 4.2 endpt/wa
-=======
-		version		string = "v4.0.1/11136"
->>>>>>> d7841387
 		cfg_file	*string  = nil
 		api_port	*string						// command line option vars must be pointers
 		verbose 	*bool
 		needs_help 	*bool
 		fl_host		*string
-<<<<<<< HEAD
-		//super_cookie *string
-		chkpt_file	*string
-=======
 		//chkpt_file	*string
->>>>>>> d7841387
 
 		// various comm channels for threads -- we declare them here so they can be passed to managers that need them
 		nw_ch	chan *ipc.Chmsg		// network graph manager
@@ -237,16 +224,6 @@
 	sheep.Baa( 1, "tegu %s started", version )
 	sheep.Baa( 1, "http api is listening on: %s", *api_port )
 
-<<<<<<< HEAD
-	/*
-	if *super_cookie == "" {							// must have something and if not supplied this is probably not guessable without the code
-		x := "20030217"
-		super_cookie = &x
-	}
-	*/
-
-=======
->>>>>>> d7841387
 	nw_ch = make( chan *ipc.Chmsg, 128 )					// create the channels that the threads will listen to
 	fq_ch = make( chan *ipc.Chmsg, 1024 )			// reqmgr will spew requests expecting a response (asynch) only if there is an error, so channel must be buffered
 	am_ch = make( chan *ipc.Chmsg, 1024 )			// agent manager channel
@@ -273,17 +250,10 @@
 	req := ipc.Mk_chmsg( )
 
 	/*
-<<<<<<< HEAD
-		Block until the network is initialised. We need to do this so that when the checkpoint file is read reservations
-		can be added without missing network pieces.  Even if there is no checkpoint file, or it's empty, blocking
-		prevents reservation rejections because the network graph isn't in working order.  With the implmentation of 
-		endpoint uuid the only thing that we wait on now is an initial endpoint list from openstack.  There isn't 
-=======
 		Block until the network is initialised. We need to do this so that when reservations are pulled from the 
 		datacache they can be added without missing network pieces.  Even when there are no reservations, blocking
 		prevents reservation rejections because the network graph isn't in working order.  With the implmentation of 
 		endpoint uuids, the only thing that we wait on now is an initial endpoint list from openstack.  There isn't 
->>>>>>> d7841387
 		a requirement to get information from each physcial host.
 	*/
 	for {																	// hard block to wait on network readyness
