--- conflicted
+++ resolved
@@ -131,15 +131,12 @@
 				25 Jun 2015 : Corrected bug with mirror expiration and xlation of proj/vm to mac.
 				02 Jul 2015 : Corrected physical host fetch bug in osif.
 				06 Jul 2015 : Version bump
-<<<<<<< HEAD
 				11 Aug 2015 : Corrected bug in agent response processing (wa)
-=======
 				29 Jul 2015 : Tracker bug fixes (263,266) version bump.
 				03 Sep 2015 : Correct panic in network.go.
 				08 Sep 2015 : Prevent checkpoint files with same timestamp (gh#22).
 				08 Oct 2015 : Correct bug causing all reservations to be pushed when reservation change state happenes.
 				09 Oct 2015 : Use 'admin' project for defaut phys host list.
->>>>>>> 0454e7a5
 
 	Version number "logic":
 				3.0		- QoS-Lite version of Tegu
@@ -174,11 +171,7 @@
 
 func main() {
 	var (
-<<<<<<< HEAD
 		version		string = "v3.2/18115"		// wide area version
-=======
-		version		string = "v3.1.5/1a095"		// 3.1.x == steering branch version (.2 steering only, .3 steering+mirror+lite)
->>>>>>> 0454e7a5
 		cfg_file	*string  = nil
 		api_port	*string						// command line option vars must be pointers
 		verbose 	*bool
