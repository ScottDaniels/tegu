--- conflicted
+++ resolved
@@ -134,12 +134,9 @@
 				29 Jul 2015 : Tracker bug fixes (263,266) version bump.
 				03 Sep 2015 : Correct panic in network.go.
 				08 Sep 2015 : Prevent checkpoint files with same timestamp (gh#22).
-<<<<<<< HEAD
 				28 Sep 2015 : Major revsion to network management functions; endpoint support.
-=======
 				08 Oct 2015 : Correct bug causing all reservations to be pushed when reservation change state happenes.
 				09 Oct 2015 : Use 'admin' project for defaut phys host list.
->>>>>>> 2c9f709e
 
 	Version number "logic":
 				3.0		- QoS-Lite version of Tegu
@@ -175,11 +172,7 @@
 
 func main() {
 	var (
-<<<<<<< HEAD
 		version		string = "v4.1.0/19285"		// 3.1.x == steering branch version (.2 steering only, .3 steering+mirror+lite)
-=======
-		version		string = "v3.1.5/1a095"		// 3.1.x == steering branch version (.2 steering only, .3 steering+mirror+lite)
->>>>>>> 2c9f709e
 		cfg_file	*string  = nil
 		api_port	*string						// command line option vars must be pointers
 		verbose 	*bool
