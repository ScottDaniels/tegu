// vi: sw=4 ts=4:
/*
 ---------------------------------------------------------------------------
   Copyright (c) 2013-2015 AT&T Intellectual Property

   Licensed under the Apache License, Version 2.0 (the "License");
   you may not use this file except in compliance with the License.
   You may obtain a copy of the License at:

       http://www.apache.org/licenses/LICENSE-2.0

   Unless required by applicable law or agreed to in writing, software
   distributed under the License is distributed on an "AS IS" BASIS,
   WITHOUT WARRANTIES OR CONDITIONS OF ANY KIND, either express or implied.
   See the License for the specific language governing permissions and
   limitations under the License.
 ---------------------------------------------------------------------------
*/


/*

	Mnemonic:	tegu
	Abstract:	The middle layer that sits between the cQoS and the openflow controller (Skoogi)
				providing an API that allows for the establishment and removal of network
				reservations.

				Command line flags:
					-C config	-- config file that provides openstack credentials and maybe more
					-c chkpt	-- checkpoint file, last set of reservations
					-f host:port -- floodlight (SDNC) host:port
					-p port		-- tegu listen port (4444)
					-s cookie	-- super cookie
					-v			-- verbose mode

	Date:		20 November 2013
	Author:		E. Scott Daniels

	Mods:		20 Jan 2014 : Added support to allow a single VM in a reservation (VMname,any)
							+nnn time now supported on reservation request.
				10 Mar 2014 : Converted to per-path queue setting (ingress/egress/middle queues).
				13 Mar 2014 : Corrected 'bug' with setting pledges where both hosts connect to the
							same switch. (bug was that it wasn't yet implemented.)
				03 Apr 2014 : Added endpoint support for reservations and flowmods.
				05 May 2014 : Changes to support merging gateways into the graph and for receiving
							responses back from the agent.
				13 May 2014 : Changes to support dscp-exit value supplied on reservation.
				16 May 2014 : Corrected bug with specifying the "exit" dscp value.
				18 May 2014 : Now supports cross tenant reservations.
				29 May 2014 : Now supports default openstack value propagation in config file.
				05 Jun 2014 : Added pause/resume ability.
				06 Jun 2014 : Added TLS/SSL support.
				09 Jun 2014 : Added token authorisation support for reservations.
				11 Jun 2014 : All paths option added-- reservation will be based on capacity over all
							paths between h1 and h2.
				16 Jun 2014 : Added ability to authorise privileged commands with a token generated using
							the default (admin) user name given in the config file.
				17 Jun 2014 : Added support for transport ports on reservation host names.
				25 Jun 2014 : Added user (project, tenant, whatever) level caps on each link (gak).
				07 Jul 2014 : Added refresh API request.
				15 Jul 2014 : Added support for partial reservation path when only one endpoint is given a
							valid token on the reservation request.
				21 Jul 2014 : Fixed bug -- checkpoint not including user link caps
				29 Jul 2014 : Added mlag support.
				13 Aug 2014 : Changes to include network hosts in the list of hosts (incorporate library
							changes)
				15 Aug 2014 : Bug fix (201) and stack dump fix (nil ptr in osif).
				19 Aug 2014 : Bug fix (208) prevent duplicate tegu's from running on same host/port.
				20 Aug 2014 : Bug fix (210) shift dscp values properly in the match part of a flowmod.
				22 Aug 2014 : Added protocol support to steering. (steer)
				27 Aug 2014 : Fq-mgr changes to allow for metadata checking on flowmods.
				30 Aug 2014 : Pick up bug fix made to ostack library.
				03 Sep 2014 : Corrected bug in resmgr/fqmgr introduced with 27 Aug changes (transport type ignored).
				05 Sep 2014 : Tweak to link add late binding port to pick up the lbp when port < 0 rather than 0.
				08 Sep 2014 : Corrected bugs with tcp oriented proto steering (dest based). (steer)
				23 Sep 2014 : Support for rate limiting bridge
				29 Sep 2014 : Nil pointer exception (bug #216) corrected (gizmo change)
				30 Sep 2014 : Deal with odd hostnames that were being returned by ccp's version of openstack.
				09 Oct 2014 : Bug fix (228) -- don't checkpoint until all initialised.
				14 Oct 2014 : Rebuild to pick up library changes that get network 'hosts'
							as host only where OVS is running and not all network hosts.
				19 Oct 2014 : Added bidirectional bandwidth support (bug 228). (version bump to 3.0.1 because of
							extra testing needed.)
				23 Oct 2014 : Added better diagnostics to the user regarding capacity rejection of reservation (bug 239)
				29 Oct 2014 : Corrected issue where vlan id was being set when both VMs are on the same switch (bug 242)
				30 Oct 2014 : Corrected bug with setting the source/dest flag for external IP addresses in flowmod req (bug 243)
				03 Nov 2014 : Merged steering and lite branches into steering branch; version bump to 3.2.
				04 Nov 2014 : Build to pick up ostack library change.
				10 Nov 2014 : Build to pick up ostack library change (small tokens).
				11 Nov 2014 : Change to support host name suffix in fqmgr.
				12 Nov 2014 : Change to strip phys host suffix from phys map.
				13 Nov 2014 : Correct out of bounds exception in fq-manager.
				17 Nov 2014 : Converted the openstack interface to a lazy update method rather than attempting to
							prefetch all of the various translation maps and then to keep them up to date.
				19 Nov 2014 : Correct bug in checkpoint path attachment to reservation.
				24 Nov 2014 : Floating IP address requirement for cross tenant reservations, and reservations between VM and an
							 external host has been modified.
				04 Dec 2014 : Uses enabled host list from ostack interface.
				05 Dec 2014 : Added work round for keystone/privs token investigation issue in AIC once they started using LDAP.
				07 Dec 2014 : Corrected default tickler time for set intermediate queues.
				16 Dec 2014 : Corrected bugs in lazy update translation of VM ID to ip.
				08 Jan 2015 : Corrected a bug that was causing the wrong gateway to be selected as the endpoint for an
							external reservation.
				09 Jan 2015 : Augmented the 1/8 fix to not assume the subnet list is limited by project in the creds.
							Changes to allow for finding all IP addresses assigned to a VM, not just the first.
				16 Jan 2015 : Added support for mask on the transport port specification.
							Changed meta table flow-mod generation to happen with queue changes and to push only to nodes
							in the queue list rather than to all nodes.
				26 Jan 2015 : Corrected bug in fq_mgr that was causing inbound data to use meta marking in base+1 rather than base table.
				27 Jan 2015 : Allow bandwidth to be specified as a decimal (e.g 10.2M) on a reservation command.
				29 Jan 2015 : Changes to send fmod requests to the ssh-broker enabled agent.
				01 Feb 2015 : Corrected bug introduced when host name removed from fmod command (agents with ssh-broker change).
				09 Feb 2015 : Added work round to deal with OVS/openflow small hard timeout limit.
				10 Feb 2015 : Corrected bug with refresh.
				18 Feb 2015 : Corrected bug with slice index and enabled both host name types on create queue list.
				24 Feb 2015 : Added mirroring (version => 3.1.3).
				11 Mar 2015 : Corrected bug in network manager causing coredump when gateway info missing on bleat message.
				25 Mar 2015 : Added support for IPv6 in bandwidth reservations, and new bandwidth flow-mod script in the agent.
				31 Mar 2015 : Added ability to force a load of any specific project's VM data into the graph, or all that are
							known to Tegu.
				03 Apr 2015 : Added role verification for graph and listhosts to allow any admin to submit these from afar.
				10 Apr 2015 : Added ability to delete reservation via post, corrected slice bounds error (tokeniser library fix).
				16 Apr 2015 : Now supports openstack regions.
				20 Apr 2015 : Corrected bug -- not passing external address direction to agent.
				18 May 2015 : Added discount.
				26 May 2015 : Converted to using the new pledge as an interface.
				01 Jun 2015 : Added reservation dup checking.
				04 Jun 2015 : Added authentication to mirror request processing.
				09 Jun 2015 : Added oneway bandwidth reservations.
				16 Jun 2015 : Extended oneway bandwidth reservations to include queues.
				25 Jun 2015 : Corrected bug with mirror expiration and xlation of proj/vm to mac.
				02 Jul 2015 : Corrected physical host fetch bug in osif.
				06 Jul 2015 : Version bump
				29 Jul 2015 : Tracker bug fixes (263,266) version bump.
				03 Sep 2015 : Correct panic in network.go.
				08 Sep 2015 : Prevent checkpoint files with same timestamp (gh#22).
				28 Sep 2015 : Major revsion to network management functions; endpoint support.
				08 Oct 2015 : Correct bug causing all reservations to be pushed when reservation change state happens.
				09 Oct 2015 : Use 'admin' project for default phys host list.
				16 Nov 2015 : Add restart message to logfile.
<<<<<<< HEAD
				20 Nov 2015 : Added datacache.
=======
				09 Dec 2015 : Require token on requests to always be token/project.
>>>>>>> 18a41e7a

	Version number "logic":
				3.0		- QoS-Lite version of Tegu
				3.0.1	- QoS-Lite version of Tegu with lazy openstack information gathering (17 Nov 2014)
				3.1		- QoS-Lite with steering and mirroring added
				3.2		- QoS-Lite with steering and WACC support added
				4.0		- QoS-Lite (bandwidth/mirroring) with endpoint and datacache changes
				4.1		- QoS-Lite with scalable steering
				4.2		- QoS-Lite with wide area support
	Trivia:		http://en.wikipedia.org/wiki/Tupinambis
*/

package main

import (
	"flag"
	"fmt"
	"os"
	"sync"
	"time"

	"github.com/att/gopkgs/bleater"
	"github.com/att/gopkgs/ipc"
	"github.com/att/tegu/managers"
)

var (
	sheep *bleater.Bleater
)

func usage( version string ) {
	fmt.Fprintf( os.Stdout, "tegu %s\n", version )
	fmt.Fprintf( os.Stdout, "usage: tegu [-C config-file] [-c ckpt-file] [-p api-port] [-v]\n" )
}

func main() {
	var (
<<<<<<< HEAD
		version		string = "v4.0.1/1c045"
=======
		version		string = "v3.1.5/1c105"		// 3.1.x == steering branch version (.2 steering only, .3 steering+mirror+lite)
>>>>>>> 18a41e7a
		cfg_file	*string  = nil
		api_port	*string						// command line option vars must be pointers
		verbose 	*bool
		needs_help 	*bool
		fl_host		*string
		//chkpt_file	*string

		// various comm channels for threads -- we declare them here so they can be passed to managers that need them
		nw_ch	chan *ipc.Chmsg		// network graph manager
		rmgr_ch	chan *ipc.Chmsg		// reservation manager
		osif_ch chan *ipc.Chmsg		// openstack interface
		fq_ch chan *ipc.Chmsg		// flow queue manager
		am_ch chan *ipc.Chmsg		// agent manager channel

		wgroup	sync.WaitGroup
	)

	sheep = bleater.Mk_bleater( 1, os.Stderr )
	sheep.Set_prefix( "main/4.1" )

	needs_help = flag.Bool( "?", false, "show usage" )

	//chkpt_file = flag.String( "c", "", "check-point-file" )
	cfg_file = flag.String( "C", "", "configuration-file" )
	api_port = flag.String( "p", "29444", "api_port" )
	topo_file := flag.String( "t", "", "topo_file" )
	verbose = flag.Bool( "v", false, "verbose" )

	flag.Parse()									// actually parse the commandline

	if *needs_help {
		usage( version )
		os.Exit( 0 )
	}

	if( *verbose ) {
		sheep.Set_level( 1 )
	}
	sheep.Baa( 1, "tegu %s started", version )
	sheep.Baa( 1, "http api is listening on: %s", *api_port )

	nw_ch = make( chan *ipc.Chmsg, 128 )					// create the channels that the threads will listen to
	fq_ch = make( chan *ipc.Chmsg, 1024 )			// reqmgr will spew requests expecting a response (asynch) only if there is an error, so channel must be buffered
	am_ch = make( chan *ipc.Chmsg, 1024 )			// agent manager channel
	rmgr_ch = make( chan *ipc.Chmsg, 1024 );			// buffered to allow fq to send errors; should be more than fq buffer size to prevent deadlock
	osif_ch = make( chan *ipc.Chmsg, 1024 )

	err := managers.Initialise( cfg_file, &version, nw_ch, rmgr_ch, osif_ch, fq_ch, am_ch )		// specific things that must be initialised with data from main so init() doesn't work
	if err != nil {
		sheep.Baa( 0, "ERR: unable to initialise: %s\n", err );
		os.Exit( 1 )
	}
	managers.Log_Restart( version )

	managers.Message_mgr()											// right now just a funciton to start, but could be a thread at somepoint, so invoke here

	go managers.Http_api( api_port, nw_ch, rmgr_ch )				// start early so we bind to port quickly, but don't allow requests until late
	go managers.Res_manager( rmgr_ch )								// manage the reservation inventory
	go managers.Osif_mgr( osif_ch )									// openstack interface; early so we get a list of stuff before we start network
	go managers.Network_mgr( nw_ch, topo_file )						// manage the network graph
	go managers.Agent_mgr( am_ch )
	go managers.Fq_mgr( fq_ch, fl_host );

	my_chan := make( chan *ipc.Chmsg )								// channel and request block to ping net, and then to send all sys up
	req := ipc.Mk_chmsg( )

	/*
		Block until the network is initialised. We need to do this so that when reservations are pulled from the 
		datacache they can be added without missing network pieces.  Even when there are no reservations, blocking
		prevents reservation rejections because the network graph isn't in working order.  With the implmentation of 
		endpoint uuids, the only thing that we wait on now is an initial endpoint list from openstack.  There isn't 
		a requirement to get information from each physcial host.
	*/
	for {																	// hard block to wait on network readyness
		req.Response_data = 0
		req.Send_req( nw_ch, my_chan, managers.REQ_STATE, nil, nil )		// 'ping' network manager; it will respond after initial build
		req = <- my_chan													// block until we have a response back

		if req.Response_data.(int) == 1 {									// wait until we have everything that the network needs to build a reservation
			break
		}

		sheep.Baa( 2, "waiting for network to initialise: need state 2, current state = %d", req.Response_data.(int)  )
		time.Sleep( 5 * time.Second )
	}

	sheep.Baa( 1, "network initialised, sending inventory load request" )
	req.Send_req( rmgr_ch, my_chan, managers.REQ_LOAD, "", nil )
	req = <- my_chan												// block until we load from the datacache

	if req.State != nil {
		sheep.Baa( 0, "WRN: datacache info was NOT loaded: %s	[TGUEPT000]\n", req.State )
		//os.Exit( 1 )
	} else {
		sheep.Baa( 1, "network initialised, reservations loaded from cache, opening up system for all requests" )
	}
	req.Send_req( rmgr_ch, nil, managers.REQ_ALLUP, nil, nil )		// send all clear to the managers that need to know
	managers.Set_accept_state( true )								// http doesn't have a control loop like others, so needs this

	wgroup.Add( 1 )					// forces us to block forever since no goroutine gets the group to dec when finished (they dont!)
	wgroup.Wait( )
	os.Exit( 0 )
}<|MERGE_RESOLUTION|>--- conflicted
+++ resolved
@@ -138,11 +138,8 @@
 				08 Oct 2015 : Correct bug causing all reservations to be pushed when reservation change state happens.
 				09 Oct 2015 : Use 'admin' project for default phys host list.
 				16 Nov 2015 : Add restart message to logfile.
-<<<<<<< HEAD
 				20 Nov 2015 : Added datacache.
-=======
 				09 Dec 2015 : Require token on requests to always be token/project.
->>>>>>> 18a41e7a
 
 	Version number "logic":
 				3.0		- QoS-Lite version of Tegu
@@ -180,11 +177,7 @@
 
 func main() {
 	var (
-<<<<<<< HEAD
-		version		string = "v4.0.1/1c045"
-=======
-		version		string = "v3.1.5/1c105"		// 3.1.x == steering branch version (.2 steering only, .3 steering+mirror+lite)
->>>>>>> 18a41e7a
+		version		string = "v4.0.1/1c115"
 		cfg_file	*string  = nil
 		api_port	*string						// command line option vars must be pointers
 		verbose 	*bool
