// vi: sw=4 ts=4:

/*

	Mnemonic:	tegu
	Abstract:	The middle layer that sits between the cQoS and the openflow controller (Skoogi)
				providing an API that allows for the establishment and removal of network
				reserviations.

				Command line flags:
					-C config	-- config file that provides openstack credentials and maybe more
					-c chkpt	-- checkpoint file, last set of reservations
					-f host:port -- floodlight (SDNC) host:port
					-p port		-- tegu listen port (4444)
					-s cookie	-- super cookie
					-v			-- verbose mode

	Date:		20 November 2013
	Author:		E. Scott Daniels

	Mods:		20 Jan 2014 : Added support to allow a single VM in a reservation (VMname,any)
							+nnn time now supported on reservation request.
				10 Mar 2014 : Converted to per-path queue setting (ingress/egress/middle queues).
				13 Mar 2014 : Corrected 'bug' with setting pledges where both hosts connect to the
							same switch. (bug was that it wasn't yet implemented.)
				03 Apr 2014 : Added endpoint support for reservations and flowmods.
				05 May 2014 : Changes to support merging gateways into the graph and for receiving
							responses back from the agent.
				13 May 2014 : Changes to support dscp-exit value supplied on reservation.
				16 May 2014 : Corrected bug with specifying the "exit" dscp value.
				18 May 2014 : Now supports cross tenant reservations.
				29 May 2014 : Now supports default openstack value propigation in config file.
				05 Jun 2014 : Added pause/resume ability.
				06 Jun 2014 : Added TLS/SSL support.
				09 Jun 2014 : Added token authorisation support for reservations.
				11 Jun 2014 : All paths option added-- reservation will be based on capacity over all
							paths between h1 and h2.
				16 Jun 2014 : Added abilityt to authorise privledged commands with a token generated using
							the default (admin) user name given in the config file.
				17 Jun 2014 : Added support for transport ports on reservation host names.
				25 Jun 2014 : Added user (project, tenant, whatever) level caps on each link (gak).
				07 Jul 2014 : Added refresh API request.
				15 Jul 2014 : Added support for parital reservation path when only one endpoint is given a
							valid token on the reservation request.
				21 Jul 2014 : Fixed bug -- checkpoint not including user link caps
				29 Jul 2014 : Added mlag support.
				13 Aug 2014 : Changes to include network hosts in the list of hosts (incorporate library
							changes)
				15 Aug 2014 : Bug fix (201) and stack dump fix (nil ptr in osif).
				19 Aug 2014 : Bug fix (208) prevent duplicate tegu's from running on same host/port.
				20 Aug 2014 : Bug fix (210) shift dscp values properly in the match part of a flowmod.
				22 Aug 2014 : Added protocol support to steering. (steer)
				27 Aug 2014 : Fq-mgr changes to allow for metadata checking on flowmods.
				30 Aug 2014 : Pick up bug fix made to ostack library.
				03 Sep 2014 : Corrected bug in resmgr/fqmgr introduced with 27 Aug changes (transport type ignored).
				05 Sep 2014 : Tweak to link add late binding port to pick up the lbp when port < 0 rather than 0.
				08 Sep 2014 : Corrected bugs with tcp oriented proto steering (dest baesd). (steer)
				23 Sep 2014 : Support for rate limiting bridge
				29 Sep 2014 : Nil pointer exception (bug #216) corrected (gizmo change)
				30 Sep 2014 : Deal with odd hostnames that were being returned by ccp's version of openstack.
				09 Oct 2014 : Bug fix (228) -- don't checkpoint until all initialised.
				14 Oct 2014 : Rebuild to pick up library changes that get network 'hosts'
							as host only where OVS is running and not all network hosts.
				19 Oct 2014 : Added bidirectional bandwith support (bug 228). (version bump to 3.0.1 because of
							extra testing needed.)
				23 Oct 2014 : Added better diagnostics to the user regarding capacity rejection of reservation (bug 239)
				29 Oct 2014 : Corrected issue where vlan id was being set when both VMs are on the same switch (bug 242)
				30 Oct 2014 : Corrected bug with setting the source/dest flag for external IP addresses in flowmod req (bug 243)
				03 Nov 2014 : Merged steering and lite branches into steering branch; version bump to 3.2.
				04 Nov 2014 : Build to pick up ostack library change.
				10 Nov 2014 : Build to pick up ostack library change (small tokens).
				11 Nov 2014 : Change to support host name suffix in fqmgr.
				12 Nov 2014 : Change to strip phys host suffix from phys map.
				13 Nov 2014 : Correct out of bounds excpetion in fq-manager.
				17 Nov 2014 : Converted the openstack interface to a lazy update method rather than attempting to
							prefetch all of the various translation maps and then to keep them up to date.
				19 Nov 2014 : Correct bug in checkpoint path attachment to reservation.
				24 Nov 2014 : Floating IP address requirement for cross tenant reservations, and reservations between VM and an
							 external host has been modified.
				04 Dec 2014 : Uses enabled host list from ostack inteface.
				05 Dec 2014 : Added work round for keystone/privs token investigation issue in AIC once they started using LDAP.
				07 Dec 2014 : Corrected default tickler time for set intermediate queues.
				16 Dec 2014 : Corrected bugs in lazy update translation of VM ID to ip.
				08 Jan 2015 : Corrected a bug that was causing the wrong gateway to be slected as the endpoint for an
							external reservation.
				09 Jan 2015 : Augmented the 1/8 fix to not assume the subnet list is limited by project in the creds.
							Changes to allow for finding all IP addresses assigned to a VM, not just the first.
				16 Jan 2015 : Added support for mask on the transport port specification.
							Changed meta table flow-mod generation to happen with queue changes and to push only to nodes
							in the queue list rather than to all nodes.
				26 Jan 2015 : Corrected bug in fq_mgr that was causing inbound data to use meta marking in base+1 rather than base table.
				27 Jan 2015 : Allow bandwidth to be specified as a decimal (e.g 10.2M) on a reservation command.
				29 Jan 2015 : Changes to send fmod requests to the ssh-broker enabled agent.
				01 Feb 2015 : Corrected bug introduced when host name removed from fmod command (agents with ssh-broker change).
				09 Feb 2015 : Added work round to deal with OVS/openflow small hard timeout limit.
				10 Feb 2015 : Corrected bug with refresh.
				18 Feb 2015 : Corrected bug with slice index and enabled both host name types on create queue list.
				24 Feb 2015 : Added mirroring (version => 3.1.3).
				11 Mar 2015 : Corrected bug in network manager causing coredump when gateway info missing on bleat message.
				25 Mar 2015 : Added support for IPv6 in bandwidth reservations, and new bandwidth flow-mod script in the agent.
				31 Mar 2015 : Added abilty to force a load of any specific project's VM data into the graph, or all that are
							known to Tegu. 
				03 Apr 2015 : Added role verification for graph and listhosts to allow any admin to submit these from afar.
				10 Apr 2015 : Added ability to delete reservation via post, corrected slice bounds error (tokeniser library fix).
				16 Apr 2015 : Now supports openstack regions.
				20 Apr 2015 : Corrected bug -- not passing external address direction to agent.

	Version number "logic":
				3.0		- QoS-Lite version of Tegu
				3.0.1	- QoS-Lite version of Tegu with lazy openstack information gathering (17 Nov 2014)
				3.1		- QoS-Lite with steering added
				3.1.3	- QoS-Lite with steering and mirroring API added
				3.2		- QoS-Lite with steering and WACC support added
	Trivia:		http://en.wikipedia.org/wiki/Tupinambis
*/

package main

import (
	"flag"
	"fmt"
	"os"
	"sync"
	"time"

	"codecloud.web.att.com/gopkgs/bleater"
	"codecloud.web.att.com/gopkgs/ipc"
	"codecloud.web.att.com/tegu/managers"
)

var (
	sheep *bleater.Bleater
)

func usage( version string ) {
	fmt.Fprintf( os.Stdout, "tegu %s\n", version )
	fmt.Fprintf( os.Stdout, "usage: tegu [-C config-file] [-c ckpt-file] [-f floodlight-host] [-p api-port] [-s super-cookie] [-v]\n" )
}

func main() {
	var (
<<<<<<< HEAD
		version		string = "v3.1.3/14175"		// 3.1.x == steering branch version (.2 steering only, .3 steering+mirror)
=======
		version		string = "v3.0.2/14215"		// for usage and passed on manager initialisation so ping responds with this too.
>>>>>>> 00ae49f7
		cfg_file	*string  = nil
		api_port	*string						// command line option vars must be pointers
		verbose 	*bool
		needs_help 	*bool
		fl_host		*string
		super_cookie *string
		chkpt_file	*string

		// various comm channels for threads -- we declare them here so they can be passed to managers that need them
		nw_ch	chan *ipc.Chmsg		// network graph manager
		rmgr_ch	chan *ipc.Chmsg		// reservation manager
		osif_ch chan *ipc.Chmsg		// openstack interface
		fq_ch chan *ipc.Chmsg		// flow queue manager
		am_ch chan *ipc.Chmsg		// agent manager channel

		wgroup	sync.WaitGroup
	)

	sheep = bleater.Mk_bleater( 1, os.Stderr )
	sheep.Set_prefix( "main/3.0" )

	needs_help = flag.Bool( "?", false, "show usage" )

	chkpt_file = flag.String( "c", "", "check-point-file" )
	cfg_file = flag.String( "C", "", "configuration-file" )
	fl_host = flag.String( "f", "", "floodlight_host:port" )
	api_port = flag.String( "p", "29444", "api_port" )
	super_cookie = flag.String( "s", "", "admin-cookie" )
	verbose = flag.Bool( "v", false, "verbose" )

	flag.Parse()									// actually parse the commandline

	if *needs_help {
		usage( version )
		os.Exit( 0 )
	}

	if( *verbose ) {
		sheep.Set_level( 1 )
	}
	sheep.Baa( 1, "tegu %s started", version )
	sheep.Baa( 1, "http api is listening on: %s", *api_port )

	if *super_cookie == "" {							// must have something and if not supplied this is probably not guessable without the code
		x := "20030217"
		super_cookie = &x
	}

	nw_ch = make( chan *ipc.Chmsg, 128 )					// create the channels that the threads will listen to
	fq_ch = make( chan *ipc.Chmsg, 1024 )			// reqmgr will spew requests expecting a response (asynch) only if there is an error, so channel must be buffered
	am_ch = make( chan *ipc.Chmsg, 1024 )			// agent manager channel
	rmgr_ch = make( chan *ipc.Chmsg, 1024 );			// buffered to allow fq to send errors; should be more than fq buffer size to prevent deadlock
	osif_ch = make( chan *ipc.Chmsg, 1024 )

	err := managers.Initialise( cfg_file, &version, nw_ch, rmgr_ch, osif_ch, fq_ch, am_ch )		// specific things that must be initialised with data from main so init() doesn't work
	if err != nil {
		sheep.Baa( 0, "ERR: unable to initialise: %s\n", err );
		os.Exit( 1 )
	}

	go managers.Http_api( api_port, nw_ch, rmgr_ch )				// start early so we bind to port quickly, but don't allow requests until late
	go managers.Res_manager( rmgr_ch, super_cookie ); 				// manage the reservation inventory
	go managers.Osif_mgr( osif_ch )									// openstack interface; early so we get a list of stuff before we start network
	go managers.Network_mgr( nw_ch, fl_host )						// manage the network graph
	go managers.Agent_mgr( am_ch )
	go managers.Fq_mgr( fq_ch, fl_host );

	my_chan := make( chan *ipc.Chmsg )								// channel and request block to ping net, and then to send all sys up
	req := ipc.Mk_chmsg( )

	/*
		Block until the network is initialised. We need to do this so that when the checkpoint file is read reservations
		can be added without missing network pieces.  Even if there is no checkpoint file, or it's empty, blocking
		prevents reservation rejections because the network graph isn't in working order.  At the moment, with lazy
		udpating, the block is until we have a physical host map back from the agent world.  This can sometimes take
		a minute or two.
	*/
	for {																	// hard block to wait on network readyness
		req.Response_data = 0
		req.Send_req( nw_ch, my_chan, managers.REQ_STATE, nil, nil )		// 'ping' network manager; it will respond after initial build
		req = <- my_chan													// block until we have a response back

		if req.Response_data.(int) == 2 {									// wait until we have everything that the network needs to build a reservation
			break
		}

		sheep.Baa( 2, "waiting for network to initialise: need state 2, current state = %d", req.Response_data.(int)  )
		time.Sleep( 5 * time.Second )
	}

	if *chkpt_file != "" {
		sheep.Baa( 1, "network initialised, sending chkpt load request" )
		req.Send_req( rmgr_ch, my_chan, managers.REQ_LOAD, chkpt_file, nil )
		req = <- my_chan												// block until the file is loaded

		if req.State != nil {
			sheep.Baa( 0, "ERR: unable to load checkpoint file: %s: %s\n", *chkpt_file, req.State )
			os.Exit( 1 )
		}
	} else {
		sheep.Baa( 1, "network initialised, opening up system for all requests" )
	}

	req.Send_req( rmgr_ch, nil, managers.REQ_ALLUP, nil, nil )		// send all clear to the managers that need to know
	managers.Set_accept_state( true )								// http doesn't have a control loop like others, so needs this

	wgroup.Add( 1 )					// forces us to block forever since no goroutine gets the group to dec when finished (they dont!)
	wgroup.Wait( )
	os.Exit( 0 )
}<|MERGE_RESOLUTION|>--- conflicted
+++ resolved
@@ -139,11 +139,7 @@
 
 func main() {
 	var (
-<<<<<<< HEAD
 		version		string = "v3.1.3/14175"		// 3.1.x == steering branch version (.2 steering only, .3 steering+mirror)
-=======
-		version		string = "v3.0.2/14215"		// for usage and passed on manager initialisation so ping responds with this too.
->>>>>>> 00ae49f7
 		cfg_file	*string  = nil
 		api_port	*string						// command line option vars must be pointers
 		verbose 	*bool
