--- conflicted
+++ resolved
@@ -179,11 +179,7 @@
 
 func main() {
 	var (
-<<<<<<< HEAD
 		version		string = "v4.0.1/1c115"
-=======
-		version		string = "v3.1.5/1c175"		// 3.1.x == steering branch version (.2 steering only, .3 steering+mirror+lite)
->>>>>>> 81168447
 		cfg_file	*string  = nil
 		api_port	*string						// command line option vars must be pointers
 		verbose 	*bool
