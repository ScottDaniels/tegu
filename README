--- conflicted
+++ resolved
@@ -22,13 +22,10 @@
 				pledge, etc.).
 
 	main	--  Entry point functions (tegu and tegu_agent)
-<<<<<<< HEAD
-=======
 	
 	package --	Scripts and metadata templates used to build a package files (.deb)
 
 	system	--	Scripts used to start/stop/manage tegu in a q-lite environment.
->>>>>>> b0a4ffce
 
 
 Gizmos:
@@ -43,11 +40,8 @@
 
 	host.go			represents a single host in the network graph and in a path
 
-<<<<<<< HEAD
-=======
 	init.go			package level initialisation.
 
->>>>>>> b0a4ffce
 	light.go		functions that were implemented quickly to support tegu-lite. These
 					probably should be moved to separate files, or likely into tools, but
 					during the hasty implementation of -lite it was easier to keep them 
@@ -87,27 +81,18 @@
 	http_mirror_api.go  HTTP interface for mirroring
 	network.go		manages the network graph
 	net_req.go   	Network manager request struct and related functions
-<<<<<<< HEAD
-	res_mgr.go		provides the resevation management logic
-=======
 	res_mgr.go		provides the resevation management logic, suplemented by
 					three support modules:
 						res_mgr_bw.go	
 						res_mgr_mirror.go
 						res_mgr_steer.go
 
->>>>>>> b0a4ffce
 	osif.go			openstack interface manager.
 	osif_proj.go	project specific openstack interface functions.
+
 	fqmgr.go		flowmod/queue manager
 	fq_req.go   	Fqmgr request structure and related functions
-<<<<<<< HEAD
-
-
-
-=======
 	fq_mgr_steer.go	Steering based fq-mgr support
->>>>>>> b0a4ffce
 
 	res_mgr_bw.go
 	res_mgr_mirror.go
@@ -122,35 +107,6 @@
 of the gopkgs/* package library.  To use them, clone the git project as described below. 
 They will be referenced as needed during the build process (unlike C, there is no need
 to build a library to link against).
-<<<<<<< HEAD
-
-		
-Go Environment:
-The GOPATH variable must be set to the top level directory in your source 
-tree. Within that directory there should be src, bin, and pkg directories. 
-Under source there should be a codecloud.web.att.com directory which will 
-hold all of your Go related repos that are checked out of code-cloud. 
-
-For example:
-	export GOPATH=$HOME/godev
-	cd $GOPATH
-	mkdir codecloud.web.att.com
-	cd codecloud.web.att.com
-
-	# fork a copy of the tegu and gopkgs first!!!
-	# replace XXXXX with your user id, then clone your forks 
-	git clone https://XXXXXX@codecloud.web.att.com/scm/~XXXXXX/tegu.git
-	git clone https://XXXXXX@codecloud.web.att.com/scm/~XXXXXX/gopkgs.git
-
-	cd tegu
-	git checkout lite			# ready to build in lite branch
-
-Build tegu by:
-	1) cd main
-	2) go build tegu.go   		# generates tegu binary
-	3) go build tegu_agent.go	# builds agent
-=======
-
 		
 Go Environment:
 The GOPATH variable must be set to the top level directory in your source 
@@ -183,5 +139,4 @@
 	3) ksh mk_deb.ksh qlite 1.xx
 
   Replace 1.xx with the deb version number
-  Deb file will be created in /tmp/<user>/exports
->>>>>>> b0a4ffce
+  Deb file will be created in /tmp/<user>/exports