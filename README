
Tegu is a reservation manager which provides the ability to create and manage:
	- quality of service bandwidth reservations
	- flow steering reservations
	- wide area network stitching 

Tegu uses an underlying agent, also included in this repo, to directly manage the 
physical components (OVS or switches) as is needed to implement the reservations.
The underlying agent scripts are contained in the agent directory and the agent 
binary is in the main directory. 

The tegu src is divided into two packages and the main:
	agent	--	Directories containing various direct interfaces to things like
				OVS, Arista switches, floodlight (skoogie), mirroring, etc.

	managers -- functions that are driven as goroutines and thus implement
				major components of the application (reservation manager,
				fq manager, etc.).  

	gizmos	--  source files which implement objects, interfaces and the 
				functions that operate directly on them (link, host, switch, 
				pledge, etc.).

	main	--  Entry point functions (tegu and tegu_agent)
	
	package --	Scripts and metadata templates used to build a package files (.deb)

	system	--	Scripts used to start/stop/manage tegu in a q-lite environment.


Gizmos:
	globals.go		constants and a few globals shared by *.go in this directory
					This module also contains the initialisation function that 
					sets all globals up. 

	flight_if.go	floodlight interface providing methods that allow queries to the 
					controller for gathering link and host information. 

	fence.go		Implements a user limit fence mechanism.

	host.go			represents a single host in the network graph and in a path

	init.go			package level initialisation.

	light.go		functions that were implemented quickly to support tegu-lite. These
					probably should be moved to separate files, or likely into tools, but
					during the hasty implementation of -lite it was easier to keep them 
					bunched here. 

	link.go			represents a link between switches in the network graph and in a path

	mbox.go			middlebox representation for steering reserations.

	obligation.go	used to manage an obligation of something over time; references may time slices

	path.go			manages a path that has been created with a given amout of bandwith

	pledge.go		an interface representing a reservation tracked by resmgr. Implemented
					by pledge_* structs in the pledge_* files.
						pledge_bw.go
						pledge_mirror.go
						pledge_steer.go

	pledge_window.go Manages a time window for pledges and provides basic is_active, is_expired
					functions. 

	queue.go   		manages information needed to set individual queues for a reservation

	spq.go      	a very simple object which allows the return of queue information to a caller in 
					a single bundle (presently, just the struct, no functions exist).
	switch.go		represents a switch in the network graph

	time_slice.go	a single range of time for which a given amount of bandwith has been allocated

	tools.go		some generic tools but not generic enough to prompte to the forge packages

Managers:
	globals.go  	Globals needed by all manager functions and init function
	agent.go   		Manages sessions with agents
	http_api.go		provides the http "rest-ish" interface
	http_mirror_api.go  HTTP interface for mirroring
	network.go		manages the network graph
	net_req.go   	Network manager request struct and related functions
	res_mgr.go		provides the resevation management logic, suplemented by
					three support modules:
						res_mgr_bw.go	
						res_mgr_mirror.go
						res_mgr_steer.go

	osif.go			openstack interface manager.
	osif_proj.go	project specific openstack interface functions.

	fqmgr.go		flowmod/queue manager
	fq_req.go   	Fqmgr request structure and related functions
	fq_mgr_steer.go	Steering based fq-mgr support

	res_mgr_bw.go
	res_mgr_mirror.go
	res_mgr_steer.go

Testing
	tegu_test.go	run 'go -v test'  to run the tests


The tegu source depends on a set of Go packages that were developed along with Tegu, 
but are general enough to warrent their not being included here.  They are all a part
of the gopkgs/* package library.  To use them, clone the git project as described below. 
They will be referenced as needed during the build process (unlike C, there is no need
<<<<<<< HEAD
to build a library to link against).
=======
to build a library to link against). Now that tegu is in github, you should be able
to 'go get github/att/gopkgs'  to pull them down.

>>>>>>> 7db025de
		
Go Environment:
The GOPATH variable must be set to the top level directory in your source 
tree. Within that directory there should be src, bin, and pkg directories. 
Under source there should be a github.com directory which will hold all of your 
Go related repos that are checked out of github.

For example:
	export GOPATH=$HOME/godev
	cd $GOPATH
	mkdir github.com
	cd github.com

	# fork a copy of the tegu and gopkgs first!!!

	# replace XXXXX with your user id, then clone your forks 
	git clone https://XXXXXX@github.com/scm/~XXXXXX/tegu.git
	git clone https://XXXXXX@github.com/scm/~XXXXXX/gopkgs.git

	cd tegu
	git checkout master			# ready to build in lite branch

Build tegu by:
	1) cd main
	2) go build tegu.go   		# generates tegu binary
	3) go build tegu_agent.go	# builds agent<|MERGE_RESOLUTION|>--- conflicted
+++ resolved
@@ -106,14 +106,9 @@
 but are general enough to warrent their not being included here.  They are all a part
 of the gopkgs/* package library.  To use them, clone the git project as described below. 
 They will be referenced as needed during the build process (unlike C, there is no need
-<<<<<<< HEAD
-to build a library to link against).
-=======
 to build a library to link against). Now that tegu is in github, you should be able
 to 'go get github/att/gopkgs'  to pull them down.
 
->>>>>>> 7db025de
-		
 Go Environment:
 The GOPATH variable must be set to the top level directory in your source 
 tree. Within that directory there should be src, bin, and pkg directories. 
