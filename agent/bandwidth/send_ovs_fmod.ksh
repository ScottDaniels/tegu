#!/usr/bin/env ksh
# vi: sw=4 ts=4:
#
# ---------------------------------------------------------------------------
#   Copyright (c) 2013-2015 AT&T Intellectual Property
#
#   Licensed under the Apache License, Version 2.0 (the "License");
#   you may not use this file except in compliance with the License.
#   You may obtain a copy of the License at:
#
#       http://www.apache.org/licenses/LICENSE-2.0
#
#   Unless required by applicable law or agreed to in writing, software
#   distributed under the License is distributed on an "AS IS" BASIS,
#   WITHOUT WARRANTIES OR CONDITIONS OF ANY KIND, either express or implied.
#   See the License for the specific language governing permissions and
#   limitations under the License.
# ---------------------------------------------------------------------------
#

#	Mnemonic:	send_ovs_fmod
#	Abstract:	Sends a flowmod to the local switch assuming that the ovs-ofctl command is
#				available.
#
#				Late port binding for Q-Lite:
#				The switch port (inbound, -i, and output -o) can be either a real port
#				number or a MAC address for late binding. If it's a MAC address we'll
#				send an ovs_sp2uuid command to the target host and look for the address
#				in the list and use that port.
#
#				WARNING: this script uses a wildly different command line structure!!
#
#				DANGER:	With version 2.x OVS switch things round and options that were
#					accepted as 'extensions' on the command line (metadata, goto_table, etc)
#					are now only accepted if the -O OpenFlow12 option is given. Further, this
#					option errors on older versions (before 1.10).
#
#				Message tags for critical, error and warning messages (production monitoring)
#				have the constant identifier: QLTFSM followed by 3 digits to make a unique
#				tag. Do no duplicate, or reuse if one is deprecated.
#
#				This script depends on kshell features that are either unavailable or broken
#				in bash or other shells. Do NOT attempt to execute this with bash.
#
#	Date:		9 April 2014
# 	Author: 	E. Scott Daniels
#
#	Mods:		25 Apr 2014 - Hacked to support running from a centralised host.
#				30 Apr 2014 - Added support to set type of service (diff serv) bit
#				03 May 2014 - added support to match type of service value.
#				13 May 2014 - Added ssh options to prevent prompts when new host tried
#				14 May 2014 - Corrected typo in -p and -P options.
#				15 May 2014 - Added resubmit support, dropped requirement that match had to be
#								non-empty.
#				16 May 2014 - Added metadata match/action support.
#				30 Jun 2014 - Added support for late binding on switch port (both -i and -o)
#				03 Jul 2014 - Changes to support the new OVS 2.x requirement that -O be used
#						when specifying openflow options that are not 1.1.
#				15 Jul 2014 - Added protocol string support for -P options
#				27 Aug 2014 - Corrected bug with the drop action.
#				22 Sep 2014 - Added -b action option to bounce packet out on the receipt port.
#				24 Sep 2014 - Added ability to set vlan id based on a 'lookup'.
#						Corrected issue with cleanup of late binding data file from ovs_sp2uuid.
#				29 Sep 2014 - Added a retry to the vlan mapping logic if it doesn't find the
#						indicated mac in the ovs data.
#				02 Oct 2014 - Corrected bug in retry logic when attempting to map a mac to vlan id
#				05 Oct 2014 - Added check such that no br-int flow-mods will be added unless br-rl
#						and the qosirlX port exist.
#				06 Oct 2014 - Corrected missing line (then) accidently deleted from suss_vid.
#				22 Oct 2014 - Added cleanup before each exit.
#				10 Nov 2014 - Added connect timeout to ssh calls
#				12 Nov 2014 - Extended the connect timeout to 10s
#				17 Nov 2014	- Added timeouts on ssh commands to prevent "stalls" as were observed in pdk1.
#				04 Dec 2014 - Ensured that all crit/warn messages have a constant target host component.
#				04 Feb 2015 - Set initial value of rhost to "" to prevent ssh to localhost
#				09 Feb 2015 - Cap the hard timout to 18 hours to prevent ovs rejecting the flow-mod
#				13 Mar 2015 - Changed last attempt to set fmod to drop prototype information as that
#								seems to get in the way with things like strip vlan.
#				18 Mar 2015 - if match -v option given, and vlan in ovs_sp2uuid data is < 0, then we assume
#								trunk and do not set it in flo mod rather than generating an error.
#				20 Mar 2015 - -V now accepts an optional mac addres and strips the vlan tag only if the
#								associated port is NOT a trunk (trinity).
#				27 Mar 2015 - Added IPv6 support.
#				07 Apr 2015 - Ensure correct behaviour if proto: given as prototype instead of proto:0.
#				10 Apr 2015 - Correct typo in set address type function.
#				11 May 2015 - Changes to allow proto to be added only when -D or -S is used, or one of
#								-4, -6, or -a forces the specific type.
#							  Corrected bug in -v action when the value supplied is a VLAN ID rather than
#							  a mac address.
#				28 May 2015 - Added support for inline meta setting and learn actions.
#				16 Jun 2015 - Allows udp4, udp6, tcp4 and tcp6 to avoid both -P|p and -4|6 options
#								(steering where there is no IP address to suss type from).
<<<<<<< HEAD
#				13 Oct 2015 - Change vlan to straight dl_vlan not tci.
=======
#				12 Oct 2015 - No longer test for br-rl presensnce since it has (at least temporarily)
#								been removed as HTB queues were causing damage.
>>>>>>> 2c9f709e
# ---------------------------------------------------------------------------------------------------------

function logit
{
	echo "$(date "+%s %Y/%m/%d %H:%M:%S") $argv0: $@" >&2
}

function usage
{
	echo "$argv0 v1.3/15125"
	echo "usage: $argv0 [-h host] [-I] [-n] [-p priority] [-t hard-timeout] [--match match-options] [--action action-options] {add|del} cookie[/mask] switch-name"
	echo ""
}

function help
{
	usage
	echo "WARNING: this scrip uses a _radically_ non-traditional command line options syntax!"
	cat <<endKat

	General Options
		-b              (treat ovs as a backlevel, not all options may work successfully)
		-B              (test ovs for verion and warn if options might conflict with the version)
		-h host         (execute the ovs command(s) on the indicated host)
		-I				(ignore requirement for ingress rate limiting to exist on br-int)
		-n              (no execute mode)
		-p pri          (larger values are higher priority, matched first)
		-t seconds      (applies the hard timeout to the generated flow-mod when adding)
                        if set to 0, then no timeout is added to the flowmod.

	Match Options:
	Each match option is followed by a single token parameter
		-a Match on ARP traffic             (ignored if -S or -D is given)
		-4 Match on IPv4 traffic            (implied if -S or -D is used to supply an IPv4 address)
		-6 Match on IPv6 traffic            (implied if -S or -D is used to supply an IPv6 address)
		-d data-layer-destination-address (mac)
		-D network-layer-dest-address (ip)
		-i input-switch-port                (late bindign applied if mac address or :ID is given)
		-m meta-value/mask                  (0x0/0x01 matches if low order bit is off)
		-p transport-port-src               (specify as udp[4|6]:port or tcp[4|6]:port)
		-P transport-port-dest              (specify as udp[4|6]:port or tcp[4|6]:port)
		-s data-layer-src                   (mac)
		-S network-layer-src                (ip)
		-t tunnel-id[/mask]
		-T type-of-service-value            (diffserv)
		-v vlan
		
	Action Options:    (causes these fields to be changed where values are involved)
		-b output packet on the receipt port (bounce back)
		-d data-layer-destination-address   (mac address)
		-D network-layer-dest-address       (ip address)
		-e port:queue                       (enqueue on p:q)
		-l action-string					(complicated match/action to be learned)
		-m meta-value/mask                  (0x01/0x01 sets the low order bit)
		-M meta-value       				(set metadata 'inline' mask NOT allowed)
		-N                                  (no output action)
		-o output on port                   (late binding applied if mac address given)
		-p transport-port-src               (specify as port)
		-P transport-port-dest              (specify as port)
		-q qnum	                            (queue normal port, specific queue)
		-r port	                            (resubmit with port)
		-R ([port],[table])                 (resubmit with port table)
		-s data-layer-src                   (mac)
		-S network-layer-src                (ip)
		-t tunnel-id
		-T n                                (diffserv/type of service)
		-v vlan
		-V [mac]                            (strip vlan, if mac given, then strips only if mac is not a trunk
		-X 									(drop packet)

											if mac not given, then it does a hard strip; user beware)
	

	Hard timeout is used only for an add flow mod, and defaults to 60s if not set.
	Cookie mask of -1 should be used when deleting and omitted when adding.
	Switch name is the OVS name, not the mac address.

	The -M action allows the metadata value or value/mask to be applied to the
	packet 'in line' through a hard field write rather than using the metadata-write
	OVS option.  This means that it can be set _before_ resubmition and in general
	should eliminate the need to have specific tables whose sole purpose is to
	set a meta value before resubmition to the current table. The -M option is
	_very_ different than the -m action option!!

	CAUTION:
    The order of actions supplied on the command line can be very significant
    especially when using either of the resubmit options.  For instance, to
    set a temp value in DSCP, then resubmit across table 0, and then set a
    final DSCP value and causing the packet to be written on the generic
    priority queue (1), the action would be:
    -T 254 -R ,0 -T 128 -q 1 -n

    Something like this might be necessary to match other fmods in the same
    table without matching the current rule.  "Control" is returned to
    this rule after matching, so a final output action of normal (-n) or output
    (-o) or enqueue (-e) should be supplied. The -n isn't needed above as this
    is the default.

	If the version of OVS installed is backlevel (earlier than 1.10) some of the
	options may not be accepted and will likely cause OVS to reject the attempt to
	install the flow mod. A backlevel OVS will NOT be tested for automatically;
	the -B option should be used to force a test, and the -b option used if it is
	known that the version is old.
endKat

}

# given an IP address return both the type (ip6 or ip4) and the needed match option
# prefix nw or ipv6 that must be used on the OVS command line.
# accepts $1 as the address and echos the tokens to stdout
function addr_type
{
	case $1 in
		*:*:*)	echo "$ip6_type, ipv6";;
		*.*.*)	echo "$ip4_type, nw";;
		*)		logit "WRN: unrecognised address type, assuming ipv4: $1"
				echo "$ip4_type, nw";;
	esac
}

# make a call to get data from the (remote) ovs if we haven't already
function get_ovs_data
{
	if [[ ! -s $ovs_data ]]
	then
		ovs_sp2uuid -a $rhost any >$ovs_data
	fi
}

# given a mac address, suss out the associated vlan id and echo it to stdout
# we search the data from ovs_sp2uuid which includes the mac address ($5)
# and the vlan id associated with it.
function suss_vid
{
	get_ovs_data			# get data if we haven't aready

	typeset	vid=-1
	typeset junk=""
	if [[ -n $1 ]]
	then
		awk -v need="$1" '
			/^port:/ {
				if( $5 == need )
				{
					print $7;
					exit( 0 );
				}
			}
		' $ovs_data | read vid junk
	fi

	if (( vid >= 0 ))
	then
		echo $vid
	fi
}

# check for the ingress rate limiting things. Returns good if both the rate limiting
# brige (br-rl) with a qosirlM port and a br-int port qosirlN all exist.
function check_irl
{
	if (( ignore_irl ))		# safety valve for human operation and probably steering
	then
		return 0
	fi

	get_ovs_data

	awk -v rhost="${thost#* }" '	# rhost used only for log message if needed
		/switch:.*br-rl/ {
			sw = "rl";
			have_rl = 1;
			next;
		}

		/switch:.*br-int/ {
			sw = "int";
			next;
		}

		/switch:/{ sw = ""; next; }

		/port:.*qosirl[0-9]/ {
			have_veth[sw] = 1;
			port[sw] = $3
			next;	
		}

		END {
			if( have_rl && have_veth["int"] && have_veth["rl"] ) {
				print port["int"]			# output the br-rl port on the br-int side
				exit( 0 );
			}

			printf( "send_ovs_fmod: CRI: cannot find irl port or bridge in ovs data: br-rl %s, br-rl:qosirl %s, br-int:qosirl %s. target-host: %s   [QLTSFM000] \n",
					have_rl ? "good" : "missing", have_veth["rl"] ? "good" : "missing", have_veth["int"] ? "good" : "missing", rhost ) >"/dev/fd/2";
			exit( 1 );
		}' $ovs_data | read irl_port junk

	rc=$?
	return $?			# do NOT put any commands between awk and return
}


# http://www.iana.org/assignments/protocol-numbers/protocol-numbers.xhtml
# accept a string (e.g. tcp, udp) and output the proper network protocol value. If
# string is unrecognised it's just put out as is
#
function str2nwproto
{
	case $1 in
		icmp|ICMP)	echo "1";;
		tcp|TCP)	echo "6";;
		tcp4|TCP4)	echo "6 $ip4_type";;
		tcp6|TCP6)	echo "6 $ip6_type";;
		udp|UDP)	echo "17";;
		udp4|UDP4)	echo "17 $ip4_type";;
		udp6|UDP6)	echo "17 $ip6_type";;
		gre|GRE)	echo "47";;
		[1-9]*)		echo "$1";;
		*)			echo "WRN: protcol string $1 isn't recognised"
					echo "$1"
					;;
	esac
}


# accept a port, mac or special id (e.g. :qosirl0) as $1. If $1 is a mac address, then we attempt to find it
# in ovs_sp2uuid information and echo out the corresponding port. If a special ID is given, then that ID, without
# the leading : is epected to be listed as a port on a switch.
#	ovs_sp2uuid output we want has the form:
#		switch: 000082e23ecd0e4d cd3ee281-ce07-4d0e-9350-f7faa43b6a91 br-int
#		port: 01f7f621-03ff-43e5-a183-c66151eae9d7 346 tap916a2d34-eb fa:de:ad:54:08:6b 916a2d34-ebdf-402e-bcb3-904b56011773
#		port: e3909c91-5d1a-4821-a12b-0130a62d456b 19 qosirl0   -1
function late_binding
{
	get_ovs_data

	if [[ $1 == *":"* ]]
	then
		typeset port=""
	
		awk -v mac=${1/#:/} ' 							# strip lead : from mac if it is :id
			/^switch:/ { sw = $4; next; }
			/^port:/ {
				if( $5 == mac || $4 == mac )			# match mac or port name (ID)
				 {
					print sw, $3;
					exit( 0 )
				}
			}
		'  $ovs_data | read lbswitch port				# CAUTION: lbswitch is global

		echo $port $lbswitch
	else
		echo $1
	fi
}


# -------------------------------------------------------------------------------------------

argv0="${0##*/}"

ovs_data=/tmp/PID$$.lbdata 	# spot to dump ovs output into

ip6_type="dl_type=0x86dd"
ip4_type="dl_type=0x0800"
arp_type="dl_type=0x8000"

check_level=0				# -B sets to force a check for backlevel version
backlevel_ovs=0				# -b sets to indicate backlevel (w/o test)
of_protolist="OpenFlow10,OpenFlow11,OpenFlow12,OpenFlow13"
of_shortprotolist="OpenFlow10,OpenFlow12,OpenFlow13"			# OpenFlow11 not suported on v1.10
of_protoopt="-O"
backlevel_ovs=0
type=""						# no specific type to match (unless -S or -D given) -4, -6 or -a can be used if -S/D is not needed.
mode="options"
output="normal"
match=""
<<<<<<< HEAD
ignore_irl=1				# -I will set to 1 and we'll not require br-rl and veth to set fmods on br-int
=======
ignore_irl=1				# -I will set to 0 and we'll require br-rl and veth to set fmods on br-int
>>>>>>> 2c9f709e
rhost=""					# parm for commands like ovs_sp2uuid that need to know; default to this host
thost="$(hostname)"
priority=200
ssh_host=""					# if -h given set to the ssh command needed to execute on the remote host
ssh_opts="-o ConnectTimeout=10 -o StrictHostKeyChecking=no -o PreferredAuthentications=publickey"	# we tollerate a bit more connect time wait here
hto="hard_timeout=60," 		# must have comma so we can ommit it if -t 0 on command line
if (( $( id -u ) ))
then
	sudo=sudo
fi

while [[ $1 == -* ]]
do
	case $1 in
		--action)	mode="action"; shift; continue;;			 # must loop in case they didn't enter any mode based options options
		--match)	mode="match"; shift; continue;;
		--opt*)		mode="options"; shift; continue;;
	esac

	case $mode in
		options)
			case $1 in
				-B)	check_level=1;;
				-b)	
					backlevel_ovs=1
					of_protolist="" 								# turn off OVS 1.10+ support for backlevel openflow
					of_protoopt=""
					;;


				-h)	
					if [[ $2 != $thost &&  $2 != "localhost" ]]		# if a different host set up to run the command there
					then
						rhost="-h $2" 							# simple rhost for ovs_sp2uuid calls
						ssh_host="ssh -n $ssh_opts $2" 		# CAUTION: this MUST have -n since we don't redirect stdin to ssh
					fi
					shift
					;;

				-I)	ignore_irl=1;;
				-n)	sudo="echo noexec mode: ";;
				-p)	priority=$2; shift;;
				-t)	
					if(( $2 > 0 ))
					then
						if (( $2 > 3600 * 18 ))						# ovs has a limit of about 18h12m, so limit at 18
						then
							hto="hard_timeout=$(( 3600 * 18 )),"
						else
							hto="hard_timeout=$2,"
						fi
					else
						hto=""
					fi
					shift
					;;

				-T)	table="table=$2,"; shift;;

				-\?)	
						help
						exit 1
						;;

				*)		echo "unrecognised option: $1"
						usage
						exit 1
						;;
			esac
			;;

		match)
			case $1 in
				-6) type="$ip6_type,";;					# specific types (auto set if -S or -D given)
				-4) type="$ip4_type,";;
				-a) type="$arp_type,";;

				# WARNING:  these MUST have a trailing space when added to match!
				-d)	match+="dl_dst=$2 "; shift;;		# ethernet mac change of dest
				-D)	addr_type $2 | read type mo junk		# set type, and determine the proper ovs match option based on address
					match+="${mo}_dst=$2 "
					logit "dest match set to: ${mo}_src=$2"
					shift
					;;

				-i)	late_binding $2 |read p s			# if mac or ID given, suss out the port/switch else get just port
					lbswitch=$s
					match+="in_port=$p "
					shift
					;;

				-m)	warn=1; match+="metadata=$2 "; shift;;
				-p)	match+="nw_proto=$( str2nwproto ${2%%:*} ) " 		# get protocol:port for src
					if [[ ${2##*:} != "0"  && ${2##*:} != "" ]]			# assume udp:  is same as udp:0
					then
						match+="tp_src=${2##*:} "
					fi
					shift
					;;

				-P) match+="nw_proto=$( str2nwproto ${2%%:*} ) "		# get protocol:port for dest
					if [[ ${2##*:} != "0"  && ${2##*:} != "" ]]			# assume proto:  is same as proto:0
					then
						match+="tp_dst=${2##*:} "
					fi
					shift
					;;

				-s)	match+="dl_src=$2 "; shift;;
				-S)	addr_type $2 | read type mo junk			# set type, and determine the proper ovs match option based on address
					match+="${mo}_src=$2 "
					logit "source match set to: ${mo}_src=$2"
					shift
					;;

				-t)	match+="tun_id=$2 "; shift;;		# id[/mask]
				-T) match+="nw_tos=$2 "; shift;;
				-v)	
					match+="dl_vlan=${2} "; shift;; 			# tci_vlan[/mask]
					#match+="vlan_tci=${2} "; shift;; 			# tci_vlan[/mask]

				*)	echo "unrecognised match option: $1  [FAIL]"
					exit 1
					;;
			esac
			;;

		action)
			case $1 in
											# WARNING:  strings added to action MUST have a trailing space!
				-b) output="in_port";;						# bounce back on the port that the packet was recevied
				-d)	action+="mod_dl_dst:$2 "; shift;;		# ethernet mac change of dest
				-D)	action+="mod_nw_dst:$2 "; shift;;		# network (ip) address change of dest
				-e)	action+="enqueue:$2 "; shift;;		# port:queue
				-g)	warn=1; goto="goto_table:$2 "; shift;;
				-l)	action+="learn($2)"; shift;;			# add a prebuilt learn action
				-m)	warn=1; meta+="write_metadata:$2 "; shift;;		# set a meta value/mask, cannot be done before resub
				-M) action+="set_field:$2->metadata "; shift;;		# set a metadata value or value/mask without resub
				-n) output="normal ";;
				-N)	output="";;							# no output action
				-o)	late_binding $2 | read p s			# if mac given, suss out the port/swtich, else pick up the port
					lbswitch=$s
					output="output:$p "
					shift
					;;

				-p)	action+="mod_tp_src:$2 "; shift;;	# modify the transport (udp/tcp) src port
				-P) action+="mod_tp_dst:$2 "; shift;;	# mod the transport (udp/tcp) port
				-q)	action+="set_queue:$2 "; shift;;	# special ovs set queue
				-r) action+="resubmit $2 "; shift;;
				-R) 									# $2 should be table,port or ,port or table
					if [[ -z $ssh_host ]]
					then
						action+="resubmit($2) ";
					else
						action+="resubmit'($2)' "; 		# must quote if sending via ssh
					fi
					shift
					;;			

				-s)	action+="mod_dl_src:$2 "; shift;;
				-S)	action+="mod_nw_src:$2 "; shift;;
				-t)	action+="set_tunnel:$2 "; shift;;
				-T) action+="mod_nw_tos:$2 "; shift;;
				-v)	
					vid="${2%%/*}"						# strip off if id/priority given
					vpri="${2##*/}"						# snag the priority if there
					if [[ $vid == *":"* ]]				# a mac address for us to look up in ovs and dig the assigned vlan tag
					then
						vid=$( suss_vid $vid )
						if [[ -z $vid ]]				# we've seen instances where we didn't get a complete list from the remote
						then							# pause slightly and retry once
							echo "mac not found in ovs output, resetting and retrying"
							rm -f $ovs_data				# force a re-read of the data
							sleep 3
							vid="${2%%/*}"						# strip off if id/priority given
							vid=$( suss_vid $vid )
						fi
						if [[ -n $vid ]] && (( vid >= 0 ))		# -1 we assume is a trunk and we don't set anything in that case
						then
							action+="mod_vlan_vid:$vid "	# save the value found
						else
							#logit "CRI: unable to map mac to vlan id: $2 on target-host: ${thost#* }	[FAIL] [QLTSFM002]"
							#cat $ovs_data >&2
							#exit 1
							logit "valid vlan id not found ($vid) for $2, assuming trunk port and not setting id in flowmod"
							vpri=""
						fi
					else
						action+="mod_vlan_vid:$vid "		# just save it
					fi
					if [[ $2 == *"/"*   &&  -n $vpri ]]		# priority given, and not nixed b/c it's a trunk
					then
						action+="mod_vlan_pcp${2##*/} "	# prioritys can be 0-7
					fi

					shift
					;;

				-V)										# accept -V or -V mac (not standard, but nothing about this command line is!)
					if [[ $2 == *":"* ]]
					then
						svid=$( suss_vid $vid )
						if (( svid >= 0 ))				# if port has a vlan id, then safe to strip, otherwise it's a trunk and must NOT strip it
						then
							action+="strip_vlan "
							of_protolist="OpenFlow10"	 # ovs won't acccept strip vlan if prototype options are supplied other than 1.0
						fi

						shift
					else
						action+="strip_vlan "
						of_protolist="OpenFlow10"		 # ovs won't acccept strip vlan if prototype options are supplied other than 1.0
					fi
					;;

				-X)	output="drop ";;	

				-x)	action+="$2 "; shift;;				# externally supplied action
		
				*)	echo "unrecognised action option: $1  [FAIL]"
					exit 1
					;;
			esac
	esac

	shift
done


if (( check_level ))
then
	timeout 10 $ssh_host $sudo ovs-ofctl --version | awk '/Open vSwitch/ { split( $NF, a, "." ); if( a[1] > 2 || (a[0] == 1 && a[2] > 9) ) print "new"; else print "old" }' | read x
	if [[ $x == "old" ]]
	then
		backlevel_ovs=1
		of_protolist=""
		of_protoopt=""
	fi
fi

if (( backlevel_ovs )) && (( warn ))
then
	echo "WARNING: selected options may not be compatible with the version of OVS that is installed"
fi


# remaining parameters should be {add|del} cookie switch; switch can be omitted in the case of
# late binding as it will be set by the ovs_sp2uuid search.

case $1 in
	add)				# $2 is cookie, and we use $3 only if we didn't get a latebinding port
		if [[ ${lbswitch:-$3} == "br-int" ]]		# must ensure that ingress rate limiting is on for br-int fmods
		then
			if ! check_irl
			then
				rm -f /tmp/PID$$.*
				exit 1		# error msg written in function, so just exit bad here
			fi
		fi

		if [[ -n $match ]]
		then
			match="${match// /,}"		# add commas
		fi

		action="${action}${meta}${goto}$output"		# bang them all into one (goto/meta must be last)
		action="${action% }"						# remove trailing blank

		if (( !backlevel_ovs ))
		then
			timeout 20 $ssh_host $sudo ovs-vsctl set bridge ${lbswitch:-$3} protocols=$of_protolist 2>/dev/null		# ignore errors; we retry after 1st error and retry will spill guts if needed
			if (( $? != 0 ))
			then
				sleep 1
				timeout 20  $ssh_host $sudo ovs-vsctl set bridge ${lbswitch:-$3} protocols=$of_shortprotolist
				if (( $? != 0 ))
				then
					echo "unable to set protocols for brige: ${lbswitch:-$3} on ${thost#* }" >&2
					rm -f /tmp/PID$$.*
					exit 1
				else
					echo "retried protocol with shorter list: $of_shortprotolist on ${thost#* }  [OK]"
				fi
			fi
		fi

		fmod="${hto}${table}cookie=$2,${type}${match}priority=$priority,action=${action// /,}"
		tries=5
		rc=1
		while (( tries > 0 )) &&  (( rc != 0 ))
		do
			timeout 15 $ssh_host $sudo ovs-ofctl $of_protoopt $of_protolist add-flow ${lbswitch:-$3} "$fmod"
			rc=$?
			(( tries-- ))

			if (( tries == 1 ))				# last try without prototype options as we've seen ovs reject some things (strip vlan) with options set
			then
				logit "making last attempt to set flow-mod without any -O options to ovs"	
				of_protolist=""
				of_protoopt=""
			fi
			if (( rc ))
			then
				logit "set ovs flow-mod failed; pausing before retry"
				sleep 1
			fi
		done

		if (( rc != 0 ))
		then
			logit "CRI: unable to insert flow mod on target-host: ${thost% *}  [QLTSFM001]"
		fi
		rm -f /tmp/PID$$.*
		exit $rc
		;;

	del)
		match="${match% }"					# must ditch trailing space
		if [[ $2 != *"/"* ]]
		then
			cookie="${2}/-1"				# match cookie exactly
		else
			cookie="$2"						# assume caller added a mask
		fi

		ver=$( timeout 15 $ssh_host $sudo ovs-ofctl --version |head -1 )
		ver="${ver##* }"
		case $ver in
			1.[0-7].*)	backlevel_ovs=1; of_protoopt=""; of_protolist="";;
			1.[8-9].*)	backlevel_ovs=0; of_protoopt=""; of_protolist="";;
			1.1[0-1].*)	backlevel_ovs=0;;
			2.*)		backlevel_ovs=0;;
		esac

		if (( backlevel_ovs ))
		then
			fmod="${type}${match// /,}"		# old ovs cannot handle cookie on delete
		else
			fmod="cookie=$cookie,${type}${match// /,}"
		fi

		timeout 15 $ssh_host $sudo ovs-ofctl $of_protoopt $of_protolist del-flows ${lbswitch:-$3} "$fmod"
		if (( $? != 0 ))
		then
			logit "unable to delete flow mod on ${thost#* }: $fmod		[FAIL]"
		fi
		rm -f /tmp/PID$$.*
		exit $?
		;;
	
	*)	logit "operation (${1:-not found on command line}) is not supported  (expected {add|del})    [FAIL]"
		usage
		echo "execute $argv0 -? for a detailed help page"
		rm -f /tmp/PID$$.*
		exit 1
		;;
esac


rm -f /tmp/PID$$.*
exit 0<|MERGE_RESOLUTION|>--- conflicted
+++ resolved
@@ -90,12 +90,9 @@
 #				28 May 2015 - Added support for inline meta setting and learn actions.
 #				16 Jun 2015 - Allows udp4, udp6, tcp4 and tcp6 to avoid both -P|p and -4|6 options
 #								(steering where there is no IP address to suss type from).
-<<<<<<< HEAD
 #				13 Oct 2015 - Change vlan to straight dl_vlan not tci.
-=======
 #				12 Oct 2015 - No longer test for br-rl presensnce since it has (at least temporarily)
 #								been removed as HTB queues were causing damage.
->>>>>>> 2c9f709e
 # ---------------------------------------------------------------------------------------------------------
 
 function logit
@@ -376,11 +373,7 @@
 mode="options"
 output="normal"
 match=""
-<<<<<<< HEAD
-ignore_irl=1				# -I will set to 1 and we'll not require br-rl and veth to set fmods on br-int
-=======
 ignore_irl=1				# -I will set to 0 and we'll require br-rl and veth to set fmods on br-int
->>>>>>> 2c9f709e
 rhost=""					# parm for commands like ovs_sp2uuid that need to know; default to this host
 thost="$(hostname)"
 priority=200
